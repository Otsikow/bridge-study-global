--- conflicted
+++ resolved
@@ -13,7 +13,7 @@
 
 const sendEmail = async (to: string[], subject: string, html: string) => {
   const RESEND_API_KEY = Deno.env.get("RESEND_API_KEY");
-  
+
   const response = await fetch("https://api.resend.com/emails", {
     method: "POST",
     headers: {
@@ -84,19 +84,13 @@
     });
   } catch (error: unknown) {
     console.error("Error in send-contact-email function:", error);
-<<<<<<< HEAD
-    const errorMessage = error instanceof Error ? error.message : 'An error occurred';
+    const errorMessage = error instanceof Error ? error.message : "An unexpected error occurred";
     return new Response(
       JSON.stringify({ error: errorMessage }),
-=======
-    const message = error instanceof Error ? error.message : 'Unknown error';
-    return new Response(
-      JSON.stringify({ error: message }),
->>>>>>> 0def70a5
       {
         status: 500,
         headers: { "Content-Type": "application/json", ...corsHeaders },
-      }
+      },
     );
   }
 };
