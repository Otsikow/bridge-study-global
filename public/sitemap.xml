--- conflicted
+++ resolved
@@ -1,158 +1,102 @@
 <?xml version="1.0" encoding="UTF-8"?>
 <urlset xmlns="http://www.sitemaps.org/schemas/sitemap/0.9">
-  
-    <url>
-      <loc>https://www.unidoxia.com/</loc>
-<<<<<<< HEAD
-      <lastmod>2025-12-05T17:22:38.222Z</lastmod>
-=======
-      <lastmod>2025-12-05T17:03:07.563Z</lastmod>
->>>>>>> c25a2e1c
-      <changefreq>weekly</changefreq>
-      <priority>1.0</priority>
-    </url>
-  
-    <url>
-      <loc>https://www.unidoxia.com/contact</loc>
-<<<<<<< HEAD
-      <lastmod>2025-12-05T17:22:38.222Z</lastmod>
-=======
-      <lastmod>2025-12-05T17:03:07.563Z</lastmod>
->>>>>>> c25a2e1c
-      <changefreq>weekly</changefreq>
-      <priority>0.8</priority>
-    </url>
-  
-    <url>
-      <loc>https://www.unidoxia.com/faq</loc>
-<<<<<<< HEAD
-      <lastmod>2025-12-05T17:22:38.222Z</lastmod>
-=======
-      <lastmod>2025-12-05T17:03:07.563Z</lastmod>
->>>>>>> c25a2e1c
-      <changefreq>weekly</changefreq>
-      <priority>0.8</priority>
-    </url>
-  
-    <url>
-      <loc>https://www.unidoxia.com/blog</loc>
-<<<<<<< HEAD
-      <lastmod>2025-12-05T17:22:38.222Z</lastmod>
-=======
-      <lastmod>2025-12-05T17:03:07.563Z</lastmod>
->>>>>>> c25a2e1c
-      <changefreq>weekly</changefreq>
-      <priority>0.8</priority>
-    </url>
-  
-    <url>
-      <loc>https://www.unidoxia.com/legal/privacy</loc>
-<<<<<<< HEAD
-      <lastmod>2025-12-05T17:22:38.222Z</lastmod>
-=======
-      <lastmod>2025-12-05T17:03:07.563Z</lastmod>
->>>>>>> c25a2e1c
-      <changefreq>weekly</changefreq>
-      <priority>0.8</priority>
-    </url>
-  
-    <url>
-      <loc>https://www.unidoxia.com/legal/terms</loc>
-<<<<<<< HEAD
-      <lastmod>2025-12-05T17:22:38.222Z</lastmod>
-=======
-      <lastmod>2025-12-05T17:03:07.563Z</lastmod>
->>>>>>> c25a2e1c
-      <changefreq>weekly</changefreq>
-      <priority>0.8</priority>
-    </url>
-  
-    <url>
-      <loc>https://www.unidoxia.com/auth/login</loc>
-<<<<<<< HEAD
-      <lastmod>2025-12-05T17:22:38.222Z</lastmod>
-=======
-      <lastmod>2025-12-05T17:03:07.563Z</lastmod>
->>>>>>> c25a2e1c
-      <changefreq>weekly</changefreq>
-      <priority>0.8</priority>
-    </url>
-  
-    <url>
-      <loc>https://www.unidoxia.com/auth/signup</loc>
-<<<<<<< HEAD
-      <lastmod>2025-12-05T17:22:38.222Z</lastmod>
-=======
-      <lastmod>2025-12-05T17:03:07.563Z</lastmod>
->>>>>>> c25a2e1c
-      <changefreq>weekly</changefreq>
-      <priority>0.8</priority>
-    </url>
-  
-    <url>
-      <loc>https://www.unidoxia.com/search</loc>
-<<<<<<< HEAD
-      <lastmod>2025-12-05T17:22:38.222Z</lastmod>
-=======
-      <lastmod>2025-12-05T17:03:07.563Z</lastmod>
->>>>>>> c25a2e1c
-      <changefreq>weekly</changefreq>
-      <priority>0.8</priority>
-    </url>
-  
-    <url>
-      <loc>https://www.unidoxia.com/courses</loc>
-<<<<<<< HEAD
-      <lastmod>2025-12-05T17:22:38.222Z</lastmod>
-=======
-      <lastmod>2025-12-05T17:03:07.563Z</lastmod>
->>>>>>> c25a2e1c
-      <changefreq>weekly</changefreq>
-      <priority>0.8</priority>
-    </url>
-  
-    <url>
-      <loc>https://www.unidoxia.com/universities</loc>
-<<<<<<< HEAD
-      <lastmod>2025-12-05T17:22:38.222Z</lastmod>
-=======
-      <lastmod>2025-12-05T17:03:07.563Z</lastmod>
->>>>>>> c25a2e1c
-      <changefreq>weekly</changefreq>
-      <priority>0.8</priority>
-    </url>
-  
-    <url>
-      <loc>https://www.unidoxia.com/partnership</loc>
-<<<<<<< HEAD
-      <lastmod>2025-12-05T17:22:38.222Z</lastmod>
-=======
-      <lastmod>2025-12-05T17:03:07.563Z</lastmod>
->>>>>>> c25a2e1c
-      <changefreq>weekly</changefreq>
-      <priority>0.8</priority>
-    </url>
-  
-    <url>
-      <loc>https://www.unidoxia.com/visa-calculator</loc>
-<<<<<<< HEAD
-      <lastmod>2025-12-05T17:22:38.222Z</lastmod>
-=======
-      <lastmod>2025-12-05T17:03:07.563Z</lastmod>
->>>>>>> c25a2e1c
-      <changefreq>weekly</changefreq>
-      <priority>0.8</priority>
-    </url>
-  
-    <url>
-      <loc>https://www.unidoxia.com/feedback</loc>
-<<<<<<< HEAD
-      <lastmod>2025-12-05T17:22:38.222Z</lastmod>
-=======
-      <lastmod>2025-12-05T17:03:07.563Z</lastmod>
->>>>>>> c25a2e1c
-      <changefreq>weekly</changefreq>
-      <priority>0.8</priority>
-    </url>
-  
+
+  <url>
+    <loc>https://www.unidoxia.com/</loc>
+    <lastmod>2025-12-05T17:22:38.222Z</lastmod>
+    <changefreq>weekly</changefreq>
+    <priority>1.0</priority>
+  </url>
+
+  <url>
+    <loc>https://www.unidoxia.com/contact</loc>
+    <lastmod>2025-12-05T17:22:38.222Z</lastmod>
+    <changefreq>weekly</changefreq>
+    <priority>0.8</priority>
+  </url>
+
+  <url>
+    <loc>https://www.unidoxia.com/faq</loc>
+    <lastmod>2025-12-05T17:22:38.222Z</lastmod>
+    <changefreq>weekly</changefreq>
+    <priority>0.8</priority>
+  </url>
+
+  <url>
+    <loc>https://www.unidoxia.com/blog</loc>
+    <lastmod>2025-12-05T17:22:38.222Z</lastmod>
+    <changefreq>weekly</changefreq>
+    <priority>0.8</priority>
+  </url>
+
+  <url>
+    <loc>https://www.unidoxia.com/legal/privacy</loc>
+    <lastmod>2025-12-05T17:22:38.222Z</lastmod>
+    <changefreq>weekly</changefreq>
+    <priority>0.8</priority>
+  </url>
+
+  <url>
+    <loc>https://www.unidoxia.com/legal/terms</loc>
+    <lastmod>2025-12-05T17:22:38.222Z</lastmod>
+    <changefreq>weekly</changefreq>
+    <priority>0.8</priority>
+  </url>
+
+  <url>
+    <loc>https://www.unidoxia.com/auth/login</loc>
+    <lastmod>2025-12-05T17:22:38.222Z</lastmod>
+    <changefreq>weekly</changefreq>
+    <priority>0.8</priority>
+  </url>
+
+  <url>
+    <loc>https://www.unidoxia.com/auth/signup</loc>
+    <lastmod>2025-12-05T17:22:38.222Z</lastmod>
+    <changefreq>weekly</changefreq>
+    <priority>0.8</priority>
+  </url>
+
+  <url>
+    <loc>https://www.unidoxia.com/search</loc>
+    <lastmod>2025-12-05T17:22:38.222Z</lastmod>
+    <changefreq>weekly</changefreq>
+    <priority>0.8</priority>
+  </url>
+
+  <url>
+    <loc>https://www.unidoxia.com/courses</loc>
+    <lastmod>2025-12-05T17:22:38.222Z</lastmod>
+    <changefreq>weekly</changefreq>
+    <priority>0.8</priority>
+  </url>
+
+  <url>
+    <loc>https://www.unidoxia.com/universities</loc>
+    <lastmod>2025-12-05T17:22:38.222Z</lastmod>
+    <changefreq>weekly</changefreq>
+    <priority>0.8</priority>
+  </url>
+
+  <url>
+    <loc>https://www.unidoxia.com/partnership</loc>
+    <lastmod>2025-12-05T17:22:38.222Z</lastmod>
+    <changefreq>weekly</changefreq>
+    <priority>0.8</priority>
+  </url>
+
+  <url>
+    <loc>https://www.unidoxia.com/visa-calculator</loc>
+    <lastmod>2025-12-05T17:22:38.222Z</lastmod>
+    <changefreq>weekly</changefreq>
+    <priority>0.8</priority>
+  </url>
+
+  <url>
+    <loc>https://www.unidoxia.com/feedback</loc>
+    <lastmod>2025-12-05T17:22:38.222Z</lastmod>
+    <changefreq>weekly</changefreq>
+    <priority>0.8</priority>
+  </url>
+
 </urlset>