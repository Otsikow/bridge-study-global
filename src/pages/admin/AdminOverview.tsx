--- conflicted
+++ resolved
@@ -1,3 +1,5 @@
+"use client";
+
 import { useMemo, useCallback } from "react";
 import { Card, CardContent, CardHeader, CardTitle } from "@/components/ui/card";
 import { Badge } from "@/components/ui/badge";
@@ -32,40 +34,26 @@
 import { useTranslation } from "react-i18next";
 import type { TFunction } from "i18next";
 
+/* -------------------------------------------------------------------------- */
+/* ✅ KPI Configuration                                                      */
+/* -------------------------------------------------------------------------- */
 const KPI_CONFIG = [
-  {
-    key: "totalStudents",
-    labelKey: "admin.overview.kpis.totalStudents",
-    defaultLabel: "Total Students",
-  },
-  {
-    key: "totalAgents",
-    labelKey: "admin.overview.kpis.totalAgents",
-    defaultLabel: "Total Agents",
-  },
-  {
-    key: "totalUniversities",
-    labelKey: "admin.overview.kpis.totalUniversities",
-    defaultLabel: "Total Universities",
-  },
-  {
-    key: "activeApplications",
-    labelKey: "admin.overview.kpis.activeApplications",
-    defaultLabel: "Active Applications",
-  },
+  { key: "totalStudents", labelKey: "admin.overview.kpis.totalStudents", defaultLabel: "Total Students" },
+  { key: "totalAgents", labelKey: "admin.overview.kpis.totalAgents", defaultLabel: "Total Agents" },
+  { key: "totalUniversities", labelKey: "admin.overview.kpis.totalUniversities", defaultLabel: "Total Universities" },
+  { key: "activeApplications", labelKey: "admin.overview.kpis.activeApplications", defaultLabel: "Active Applications" },
   {
     key: "totalCommissionPaid",
     labelKey: "admin.overview.kpis.totalCommissionPaid",
     defaultLabel: "Total Commission Paid",
     format: "currency",
   },
-  {
-    key: "pendingVerifications",
-    labelKey: "admin.overview.kpis.pendingVerifications",
-    defaultLabel: "Pending Verifications",
-  },
+  { key: "pendingVerifications", labelKey: "admin.overview.kpis.pendingVerifications", defaultLabel: "Pending Verifications" },
 ] as const;
 
+/* -------------------------------------------------------------------------- */
+/* ✅ Utility Functions                                                      */
+/* -------------------------------------------------------------------------- */
 const formatValue = (value: number, format?: "currency", currency = "USD", locale = "en") => {
   if (format === "currency") {
     return new Intl.NumberFormat(locale, {
@@ -74,7 +62,6 @@
       maximumFractionDigits: 0,
     }).format(value);
   }
-
   return new Intl.NumberFormat(locale, { maximumFractionDigits: 0 }).format(value);
 };
 
@@ -113,6 +100,9 @@
   }
 };
 
+/* -------------------------------------------------------------------------- */
+/* ✅ Main Component                                                         */
+/* -------------------------------------------------------------------------- */
 const AdminOverview = () => {
   const { profile } = useAuth();
   const tenantId = profile?.tenant_id;
@@ -123,38 +113,28 @@
     [t],
   );
 
-  const openZoe = (prompt: string) => {
-    if (typeof window === "undefined") return;
+  const openZoe = (prompt: string) =>
+    typeof window !== "undefined" &&
     window.dispatchEvent(new CustomEvent("zoe:open-chat", { detail: { prompt } }));
-  };
-
+
+  /* ---------------------------------------------------------------------- */
+  /* ✅ Data Queries                                                        */
+  /* ---------------------------------------------------------------------- */
   const metricsQuery = useAdminOverviewMetrics(tenantId);
   const trendsQuery = useAdmissionsTrends(tenantId);
   const geographyQuery = useApplicationsByCountry(tenantId);
   const activityQuery = useAdminRecentActivity(tenantId);
   const healthQuery = useSystemHealth(tenantId);
-
   const loadingState = metricsQuery.isLoading && !metricsQuery.data;
 
+  /* ---------------------------------------------------------------------- */
+  /* ✅ Charts                                                              */
+  /* ---------------------------------------------------------------------- */
   const chartContent = useMemo(() => {
-    if (trendsQuery.isLoading) {
-      return (
-        <LoadingState
-          message={t("admin.overview.loading.trends", { defaultValue: "Loading admissions trends" })}
-          size="sm"
-        />
-      );
-    }
-
-    if (!trendsQuery.data || trendsQuery.data.length === 0) {
-      return (
-        <p className="text-sm text-muted-foreground">
-          {t("admin.overview.emptyStates.noAdmissions", {
-            defaultValue: "No admissions activity recorded for the selected period.",
-          })}
-        </p>
-      );
-    }
+    if (trendsQuery.isLoading)
+      return <LoadingState message={t("admin.overview.loading.trends", { defaultValue: "Loading admissions trends" })} size="sm" />;
+    if (!trendsQuery.data?.length)
+      return <p className="text-sm text-muted-foreground">{t("admin.overview.emptyStates.noAdmissions", { defaultValue: "No admissions activity recorded for the selected period." })}</p>;
 
     return (
       <ResponsiveContainer width="100%" height={260}>
@@ -163,44 +143,20 @@
           <XAxis dataKey="month" stroke="currentColor" className="text-xs text-muted-foreground" />
           <YAxis stroke="currentColor" className="text-xs text-muted-foreground" allowDecimals={false} />
           <Tooltip cursor={{ strokeDasharray: "3 3" }} />
-          <Line
-            type="monotone"
-            dataKey="submitted"
-            strokeWidth={2}
-            stroke="hsl(var(--chart-1))"
-            name={t("admin.overview.trends.submitted", { defaultValue: "Submitted" })}
-          />
-          <Line
-            type="monotone"
-            dataKey="enrolled"
-            strokeWidth={2}
-            stroke="hsl(var(--chart-2))"
-            name={t("admin.overview.trends.enrolled", { defaultValue: "Enrolled" })}
-          />
+          <Line type="monotone" dataKey="submitted" strokeWidth={2} stroke="hsl(var(--chart-1))"
+            name={t("admin.overview.trends.submitted", { defaultValue: "Submitted" })} />
+          <Line type="monotone" dataKey="enrolled" strokeWidth={2} stroke="hsl(var(--chart-2))"
+            name={t("admin.overview.trends.enrolled", { defaultValue: "Enrolled" })} />
         </LineChart>
       </ResponsiveContainer>
     );
-  }, [t, trendsQuery.data, trendsQuery.isLoading]);
+  }, [t, trendsQuery]);
 
   const barChart = useMemo(() => {
-    if (geographyQuery.isLoading) {
-      return (
-        <LoadingState
-          message={t("admin.overview.loading.geography", { defaultValue: "Loading geographic mix" })}
-          size="sm"
-        />
-      );
-    }
-
-    if (!geographyQuery.data || geographyQuery.data.length === 0) {
-      return (
-        <p className="text-sm text-muted-foreground">
-          {t("admin.overview.emptyStates.noApplications", {
-            defaultValue: "No in-flight applications available.",
-          })}
-        </p>
-      );
-    }
+    if (geographyQuery.isLoading)
+      return <LoadingState message={t("admin.overview.loading.geography", { defaultValue: "Loading geographic mix" })} size="sm" />;
+    if (!geographyQuery.data?.length)
+      return <p className="text-sm text-muted-foreground">{t("admin.overview.emptyStates.noApplications", { defaultValue: "No in-flight applications available." })}</p>;
 
     return (
       <ResponsiveContainer width="100%" height={260}>
@@ -213,8 +169,11 @@
         </BarChart>
       </ResponsiveContainer>
     );
-  }, [geographyQuery.data, geographyQuery.isLoading, t]);
-
+  }, [geographyQuery, t]);
+
+  /* ---------------------------------------------------------------------- */
+  /* ✅ KPI Cards                                                           */
+  /* ---------------------------------------------------------------------- */
   const kpiCards = (
     <div className="grid gap-4 sm:grid-cols-2 xl:grid-cols-3">
       {KPI_CONFIG.map((item) => {
@@ -229,18 +188,14 @@
               <CardTitle className="text-sm font-medium text-muted-foreground">
                 {t(item.labelKey, { defaultValue: item.defaultLabel })}
               </CardTitle>
-              {item.key === "pendingVerifications" && value > 0 ? (
+              {item.key === "pendingVerifications" && value > 0 && (
                 <Badge variant="outline" className="text-[10px] uppercase tracking-wide text-amber-600">
                   {t("admin.overview.badges.actionRequired", { defaultValue: "Action Required" })}
                 </Badge>
-              ) : null}
+              )}
             </CardHeader>
             <CardContent>
-              {metricsQuery.isLoading ? (
-                <Skeleton className="h-8 w-24" />
-              ) : (
-                <p className="text-2xl font-semibold tracking-tight">{display}</p>
-              )}
+              {metricsQuery.isLoading ? <Skeleton className="h-8 w-24" /> : <p className="text-2xl font-semibold tracking-tight">{display}</p>}
               <p className="mt-1 text-xs text-muted-foreground">
                 {t("admin.overview.kpis.lastUpdated", {
                   defaultValue: "Updated {{time}}",
@@ -256,6 +211,9 @@
     </div>
   );
 
+  /* ---------------------------------------------------------------------- */
+  /* ✅ Recent Activity                                                     */
+  /* ---------------------------------------------------------------------- */
   const recentActivity = (
     <Card>
       <CardHeader className="flex flex-row items-center justify-between">
@@ -270,11 +228,7 @@
         <Button
           size="sm"
           variant="outline"
-          onClick={() =>
-            openZoe(
-              translate("admin.overview.recentActivity.prompt", "Summarize today’s critical audit events"),
-            )
-          }
+          onClick={() => openZoe(translate("admin.overview.recentActivity.prompt", "Summarize today’s critical audit events"))}
         >
           <ArrowUpRight className="h-4 w-4" />
           {t("admin.overview.recentActivity.cta", { defaultValue: "Escalate with Zoe" })}
@@ -283,30 +237,22 @@
       <CardContent className="p-0">
         <ScrollArea className="max-h-80">
           <div className="divide-y">
-            {activityQuery.isLoading && (
-              <LoadingState
-                message={t("admin.overview.loading.activity", { defaultValue: "Loading activity" })}
-                size="sm"
-              />
-            )}
-            {!activityQuery.isLoading && (!activityQuery.data || activityQuery.data.length === 0) ? (
+            {activityQuery.isLoading && <LoadingState message={t("admin.overview.loading.activity", { defaultValue: "Loading activity" })} size="sm" />}
+            {!activityQuery.isLoading && (!activityQuery.data?.length) && (
               <p className="p-4 text-sm text-muted-foreground">
                 {t("admin.overview.recentActivity.empty", { defaultValue: "No recent activity recorded." })}
               </p>
-            ) : null}
+            )}
             {activityQuery.data?.map((item) => (
               <div key={item.id} className="flex items-start justify-between gap-3 p-4">
                 <div className="space-y-1">
                   <p className="text-sm font-medium">{item.action}</p>
                   <p className="text-xs text-muted-foreground">{item.entity}</p>
-                  {item.user?.full_name ? (
+                  {item.user?.full_name && (
                     <p className="text-xs text-muted-foreground">
-                      {t("admin.overview.recentActivity.byUser", {
-                        defaultValue: "by {{name}}",
-                        name: item.user.full_name,
-                      })}
+                      {t("admin.overview.recentActivity.byUser", { defaultValue: "by {{name}}", name: item.user.full_name })}
                     </p>
-                  ) : null}
+                  )}
                 </div>
                 <span className="text-xs text-muted-foreground">
                   {formatDistanceToNow(new Date(item.created_at), { addSuffix: true })}
@@ -321,38 +267,57 @@
 
   const healthStyles = getHealthStyles(healthQuery.data?.status ?? "unknown", t);
 
+  /* ---------------------------------------------------------------------- */
+  /* ✅ Render                                                              */
+  /* ---------------------------------------------------------------------- */
   return (
     <div className="space-y-6">
+      {/* Header */}
       <div className="flex flex-wrap items-start justify-between gap-4">
         <div className="space-y-1">
-          <h1 className="text-2xl font-semibold tracking-tight">Operations overview</h1>
+          <h1 className="text-2xl font-semibold tracking-tight">
+            {t("admin.overview.title", { defaultValue: "Operations overview" })}
+          </h1>
           <p className="text-sm text-muted-foreground">
-            Monitor admissions momentum, commercial health, and platform activity in one unified console.
+            {t("admin.overview.subtitle", {
+              defaultValue: "Monitor admissions momentum, commercial health, and platform activity in one unified console.",
+            })}
           </p>
         </div>
         <div className="flex items-center gap-2">
           <AdminReportExportButton tenantId={tenantId} defaultReportType="admissions" />
         </div>
       </div>
+
+      {/* Layout */}
       <div className="grid gap-6 lg:grid-cols-[minmax(0,1fr)_320px]">
         <div className="space-y-6">
           {kpiCards}
           <div className="grid gap-4 lg:grid-cols-2">
             <Card>
               <CardHeader>
-                <CardTitle className="text-base font-semibold">Admissions trends</CardTitle>
-                <p className="text-sm text-muted-foreground">Rolling six-month submission and enrollment cadence</p>
+                <CardTitle className="text-base font-semibold">
+                  {t("admin.overview.trends.title", { defaultValue: "Admissions trends" })}
+                </CardTitle>
+                <p className="text-sm text-muted-foreground">
+                  {t("admin.overview.trends.subtitle", { defaultValue: "Rolling six-month submission and enrollment cadence" })}
+                </p>
               </CardHeader>
               <CardContent className="pt-2">{chartContent}</CardContent>
             </Card>
             <Card>
               <CardHeader>
-                <CardTitle className="text-base font-semibold">Applications by country</CardTitle>
-                <p className="text-sm text-muted-foreground">Current pipeline distribution by destination</p>
+                <CardTitle className="text-base font-semibold">
+                  {t("admin.overview.geography.title", { defaultValue: "Applications by country" })}
+                </CardTitle>
+                <p className="text-sm text-muted-foreground">
+                  {t("admin.overview.geography.subtitle", { defaultValue: "Current pipeline distribution by destination" })}
+                </p>
               </CardHeader>
               <CardContent className="pt-2">{barChart}</CardContent>
             </Card>
           </div>
+
           {recentActivity}
           <ZoeAdminInsightsPanel
             metrics={metricsQuery.data}
@@ -361,209 +326,68 @@
             loading={loadingState}
           />
         </div>
+
+        {/* Right Column */}
         <div className="space-y-4">
           <Card>
             <CardHeader>
-<<<<<<< HEAD
               <CardTitle className="text-base font-semibold">
-                {t("admin.overview.trends.title", { defaultValue: "Admissions trends" })}
+                {t("admin.overview.quickActions.title", { defaultValue: "Quick actions" })}
               </CardTitle>
               <p className="text-sm text-muted-foreground">
-                {t("admin.overview.trends.subtitle", {
-                  defaultValue: "Rolling six-month submission and enrollment cadence",
-                })}
+                {t("admin.overview.quickActions.subtitle", { defaultValue: "Resolve high-impact workflow blockers" })}
               </p>
-=======
-              <CardTitle className="text-base font-semibold">Quick actions</CardTitle>
-              <p className="text-sm text-muted-foreground">Resolve high-impact workflow blockers</p>
->>>>>>> 1b4a250f
             </CardHeader>
             <CardContent className="flex flex-col gap-3">
               <Button
                 variant="default"
                 className="justify-start gap-3"
-                onClick={() => openZoe("List agents awaiting approval and potential risks")}
+                onClick={() =>
+                  openZoe(translate("admin.overview.quickActions.agentsPrompt", "List agents awaiting approval and potential risks"))
+                }
               >
                 <Activity className="h-4 w-4" />
-                Approve New Agents
+                {t("admin.overview.quickActions.agents", { defaultValue: "Approve New Agents" })}
               </Button>
               <Button
                 variant="outline"
                 className="justify-start gap-3"
-                onClick={() => openZoe("Which universities are pending onboarding tasks?")}
+                onClick={() =>
+                  openZoe(translate("admin.overview.quickActions.universitiesPrompt", "Which universities are pending onboarding tasks?"))
+                }
               >
                 <ArrowUpRight className="h-4 w-4" />
-                Approve Universities
+                {t("admin.overview.quickActions.universities", { defaultValue: "Approve Universities" })}
               </Button>
               <Button
                 variant="ghost"
                 className="justify-start gap-3"
-                onClick={() => openZoe("Show profiles flagged for compliance review")}
+                onClick={() =>
+                  openZoe(translate("admin.overview.quickActions.compliancePrompt", "Show profiles flagged for compliance review"))
+                }
               >
                 <AlertTriangle className="h-4 w-4 text-amber-500" />
-                Review Flagged Profiles
+                {t("admin.overview.quickActions.compliance", { defaultValue: "Review Flagged Profiles" })}
               </Button>
             </CardContent>
           </Card>
+
           <Card>
-<<<<<<< HEAD
-            <CardHeader>
-              <CardTitle className="text-base font-semibold">
-                {t("admin.overview.geography.title", { defaultValue: "Applications by country" })}
-              </CardTitle>
-              <p className="text-sm text-muted-foreground">
-                {t("admin.overview.geography.subtitle", {
-                  defaultValue: "Current pipeline distribution by destination",
-                })}
-              </p>
-=======
             <CardHeader className="flex flex-row items-start justify-between gap-2">
               <div>
-                <CardTitle className="text-base font-semibold">System health</CardTitle>
-                <p className="text-sm text-muted-foreground">Security signals aggregated from the last 30 days</p>
+                <CardTitle className="text-base font-semibold">
+                  {t("admin.overview.health.title", { defaultValue: "System health" })}
+                </CardTitle>
+                <p className="text-sm text-muted-foreground">
+                  {t("admin.overview.health.subtitle", { defaultValue: "Security signals aggregated from the last 30 days" })}
+                </p>
               </div>
               <Badge className={healthStyles.badge}>{healthStyles.label}</Badge>
->>>>>>> 1b4a250f
             </CardHeader>
             <CardContent className="space-y-3">
               <div className="flex items-baseline gap-2">
                 <p className={`text-3xl font-semibold ${healthStyles.accent}`}>{healthQuery.data?.score ?? 0}</p>
-                <span className="text-xs uppercase tracking-wide text-muted-foreground">risk score</span>
-              </div>
-              <Separator />
-              <div className="space-y-3 text-sm text-muted-foreground">
-                {healthQuery.isLoading && <Skeleton className="h-20 w-full" />}
-                {!healthQuery.isLoading &&
-                  (healthQuery.data?.recommendations ?? ["No active recommendations—continue monitoring."]).map((item, index) => (
-                    <p key={index}>{item}</p>
-                  ))}
-              </div>
-              <Button size="sm" variant="outline" onClick={() => openZoe("Provide a security triage summary for admin") }>
-                <ArrowDownRight className="mr-2 h-4 w-4" />
-                Triage with Zoe
-              </Button>
-            </CardContent>
-          </Card>
-        </div>
-<<<<<<< HEAD
-        {recentActivity}
-        <ZoeAdminInsightsPanel
-          metrics={metricsQuery.data}
-          trends={trendsQuery.data}
-          geography={geographyQuery.data}
-          loading={loadingState}
-        />
-      </div>
-      <div className="space-y-4">
-        <Card>
-          <CardHeader>
-            <CardTitle className="text-base font-semibold">
-              {t("admin.overview.quickActions.title", { defaultValue: "Quick actions" })}
-            </CardTitle>
-            <p className="text-sm text-muted-foreground">
-              {t("admin.overview.quickActions.subtitle", { defaultValue: "Resolve high-impact workflow blockers" })}
-            </p>
-          </CardHeader>
-          <CardContent className="flex flex-col gap-3">
-            <Button
-              variant="default"
-              className="justify-start gap-3"
-              onClick={() =>
-                openZoe(
-                  translate(
-                    "admin.overview.quickActions.agentsPrompt",
-                    "List agents awaiting approval and potential risks",
-                  ),
-                )
-              }
-            >
-              <Activity className="h-4 w-4" />
-              {t("admin.overview.quickActions.agents", { defaultValue: "Approve New Agents" })}
-            </Button>
-            <Button
-              variant="outline"
-              className="justify-start gap-3"
-              onClick={() =>
-                openZoe(
-                  translate(
-                    "admin.overview.quickActions.universitiesPrompt",
-                    "Which universities are pending onboarding tasks?",
-                  ),
-                )
-              }
-            >
-              <ArrowUpRight className="h-4 w-4" />
-              {t("admin.overview.quickActions.universities", { defaultValue: "Approve Universities" })}
-            </Button>
-            <Button
-              variant="ghost"
-              className="justify-start gap-3"
-              onClick={() =>
-                openZoe(
-                  translate(
-                    "admin.overview.quickActions.compliancePrompt",
-                    "Show profiles flagged for compliance review",
-                  ),
-                )
-              }
-            >
-              <AlertTriangle className="h-4 w-4 text-amber-500" />
-              {t("admin.overview.quickActions.compliance", { defaultValue: "Review Flagged Profiles" })}
-            </Button>
-          </CardContent>
-        </Card>
-        <Card>
-          <CardHeader className="flex flex-row items-start justify-between gap-2">
-            <div>
-              <CardTitle className="text-base font-semibold">
-                {t("admin.overview.health.title", { defaultValue: "System health" })}
-              </CardTitle>
-              <p className="text-sm text-muted-foreground">
-                {t("admin.overview.health.subtitle", {
-                  defaultValue: "Security signals aggregated from the last 30 days",
-                })}
-              </p>
-            </div>
-            <Badge className={healthStyles.badge}>{healthStyles.label}</Badge>
-          </CardHeader>
-          <CardContent className="space-y-3">
-            <div className="flex items-baseline gap-2">
-              <p className={`text-3xl font-semibold ${healthStyles.accent}`}>{healthQuery.data?.score ?? 0}</p>
-              <span className="text-xs uppercase tracking-wide text-muted-foreground">
-                {t("admin.overview.health.scoreLabel", { defaultValue: "risk score" })}
-              </span>
-            </div>
-            <Separator />
-            <div className="space-y-3 text-sm text-muted-foreground">
-              {healthQuery.isLoading && <Skeleton className="h-20 w-full" />}
-              {!healthQuery.isLoading &&
-                (healthQuery.data?.recommendations ?? [
-                  t("admin.overview.health.noRecommendations", {
-                    defaultValue: "No active recommendations—continue monitoring.",
-                  }),
-                ]).map((item, index) => (
-                  <p key={index}>{item}</p>
-                ))}
-            </div>
-            <Button
-              size="sm"
-              variant="outline"
-              onClick={() =>
-                openZoe(
-                  translate("admin.overview.health.prompt", "Provide a security triage summary for admin"),
-                )
-              }
-            >
-              <ArrowDownRight className="mr-2 h-4 w-4" />
-              {t("admin.overview.health.cta", { defaultValue: "Triage with Zoe" })}
-            </Button>
-          </CardContent>
-        </Card>
-=======
->>>>>>> 1b4a250f
-      </div>
-    </div>
-  );
-};
-
-export default AdminOverview;+                <span className="text-xs uppercase tracking-wide text-muted-foreground">
+                  {t("admin.overview.health.scoreLabel", { defaultValue: "risk score" })}
+                </span>
+              </div