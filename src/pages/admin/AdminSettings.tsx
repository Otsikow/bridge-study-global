import { useState } from "react";
import { Card, CardContent, CardDescription, CardHeader, CardTitle } from "@/components/ui/card";
import { Button } from "@/components/ui/button";
import { Switch } from "@/components/ui/switch";
import { Label } from "@/components/ui/label";
<<<<<<< HEAD
import { Separator } from "@/components/ui/separator";
import { Settings2, ShieldCheck, Palette } from "lucide-react";
import { useState } from "react";
import { useTranslation } from "react-i18next";
import { Input } from "@/components/ui/input";
=======
import { Tabs, TabsContent, TabsList, TabsTrigger } from "@/components/ui/tabs";
import {
  Accordion,
  AccordionContent,
  AccordionItem,
  AccordionTrigger,
} from "@/components/ui/accordion";
import {
  Table,
  TableBody,
  TableCell,
  TableHead,
  TableHeader,
  TableRow,
} from "@/components/ui/table";
import { Checkbox } from "@/components/ui/checkbox";
import { Textarea } from "@/components/ui/textarea";
import { Input } from "@/components/ui/input";
import {
  Select,
  SelectContent,
  SelectItem,
  SelectTrigger,
  SelectValue,
} from "@/components/ui/select";
import { Badge } from "@/components/ui/badge";
import { ScrollArea } from "@/components/ui/scroll-area";
import { useToast } from "@/components/ui/use-toast";
import {
  Database,
  Globe,
  KeyRound,
  Mail,
  Settings2,
  ShieldCheck,
  Users,
} from "lucide-react";

type RoleKey = "admin" | "staff" | "agent" | "university";

type Permission = {
  id: string;
  label: string;
  description: string;
  roles: Record<RoleKey, boolean>;
};

type EmailTemplateKey = "onboarding" | "verification" | "payment";

type EmailTemplate = {
  name: string;
  description: string;
  subject: string;
  body: string;
  sendAutomatically: boolean;
};

type Integration = {
  id: string;
  name: string;
  provider: string;
  environment: "Production" | "Sandbox";
  apiKey: string;
  status: "Connected" | "Action required";
  scopes: string[];
  lastRotated: string;
};

type LocalizationSettings = {
  primaryLanguage: string;
  supportedLanguages: string[];
  currency: string;
  fallbackCurrency: string;
};

const roleLabels: Record<RoleKey, string> = {
  admin: "Admin",
  staff: "Staff",
  agent: "Agent",
  university: "University",
};

const roleOrder: RoleKey[] = ["admin", "staff", "agent", "university"];

const permissionSeed = [
  {
    id: "manage-users",
    label: "User management",
    description: "Create, suspend, and invite new platform users across teams.",
    roles: { admin: true, staff: true, agent: false, university: false },
  },
  {
    id: "workflow-automation",
    label: "Workflow automation",
    description: "Configure lifecycle automations, reminders, and checklist templates.",
    roles: { admin: true, staff: true, agent: true, university: false },
  },
  {
    id: "finance-ledger",
    label: "Finance & payouts",
    description: "Issue invoices, approve partner disbursements, and manage escrow.",
    roles: { admin: true, staff: false, agent: true, university: true },
  },
  {
    id: "content-governance",
    label: "Content governance",
    description: "Publish program updates, announcements, and compliance notices.",
    roles: { admin: true, staff: true, agent: true, university: true },
  },
  {
    id: "data-export",
    label: "Data export",
    description: "Download student rosters, performance metrics, and compliance logs.",
    roles: { admin: true, staff: true, agent: false, university: true },
  },
] satisfies Permission[];

const emailTemplateSeed = {
  onboarding: {
    name: "Onboarding welcome",
    description: "Sent immediately after a new partner or campus admin is provisioned.",
    subject: "Welcome to Bridge Global — getting started",
    body: "Hi {{first_name}},\n\nThanks for joining Bridge Global. Here’s your personalized launch checklist to activate admissions, marketing, and payments.\n\n— Bridge Global Team",
    sendAutomatically: true,
  },
  verification: {
    name: "Identity verification",
    description: "Used to confirm KYC/KYB verification steps with secure links.",
    subject: "Action required: verify your organization",
    body: "Hi {{first_name}},\n\nWe just need a final verification step to activate compliance workflows. Upload the requested documentation using the secure link below.\n\nNeed help? Reply and our risk team will assist within 2 business hours.",
    sendAutomatically: true,
  },
  payment: {
    name: "Payment confirmation",
    description: "Delivers proof of payment with ledger references and payout date.",
    subject: "Payment received — reference {{payment_reference}}",
    body: "Hi {{first_name}},\n\nWe’ve recorded your payment of {{amount}} for {{program_name}}. Funds will settle to the designated account on {{payout_date}}.\n\nTrack status anytime from your finance center.",
    sendAutomatically: true,
  },
} satisfies Record<EmailTemplateKey, EmailTemplate>;

const integrationSeed = [
  {
    id: "stripe",
    name: "Stripe",
    provider: "Payments & billing",
    environment: "Production" as const,
    apiKey: "sk_live_9Qp2R************",
    status: "Connected" as const,
    scopes: ["charges", "payouts", "customers"],
    lastRotated: "12 days ago",
  },
  {
    id: "supabase",
    name: "Supabase",
    provider: "Database & auth",
    environment: "Production" as const,
    apiKey: "sbp_live_z3K4a************",
    status: "Connected" as const,
    scopes: ["auth", "storage", "functions"],
    lastRotated: "30 days ago",
  },
  {
    id: "sendgrid",
    name: "SendGrid",
    provider: "Transactional email",
    environment: "Sandbox" as const,
    apiKey: "sg_test_V8Lm3************",
    status: "Action required" as const,
    scopes: ["mail.send", "marketing"],
    lastRotated: "Pending rotation",
  },
] satisfies Integration[];

const availableLanguages = [
  { code: "en", label: "English (US)", description: "Default language for the global admin team." },
  { code: "fr", label: "French", description: "Localized messaging for EU-based partners." },
  { code: "es", label: "Spanish", description: "Support for Latin America recruiters." },
  { code: "de", label: "German", description: "DACH region universities and agents." },
  { code: "hi", label: "Hindi", description: "Enable campaigns in the India subcontinent." },
];

const currencyOptions = [
  { code: "USD", label: "USD — US Dollar" },
  { code: "EUR", label: "EUR — Euro" },
  { code: "GBP", label: "GBP — British Pound" },
  { code: "CAD", label: "CAD — Canadian Dollar" },
  { code: "INR", label: "INR — Indian Rupee" },
];

const createInitialPermissions = () =>
  permissionSeed.map((permission) => ({
    ...permission,
    roles: { ...permission.roles },
  }));

const createInitialEmailTemplates = () =>
  Object.fromEntries(
    Object.entries(emailTemplateSeed).map(([key, template]) => [
      key,
      { ...template },
    ]),
  ) as Record<EmailTemplateKey, EmailTemplate>;

const createInitialIntegrations = () =>
  integrationSeed.map((integration) => ({
    ...integration,
    scopes: [...integration.scopes],
  }));

const createInitialLocalization = (): LocalizationSettings => ({
  primaryLanguage: "en",
  supportedLanguages: ["en", "fr", "es"],
  currency: "USD",
  fallbackCurrency: "USD",
});

const auditEntries = [
  {
    id: 1,
    actor: "Asha Patel",
    action: "Updated payment confirmation template",
    ipAddress: "192.168.10.8",
    timestamp: "2024-02-09 13:21 UTC",
  },
  {
    id: 2,
    actor: "Jordan Smith",
    action: "Rotated Stripe API key",
    ipAddress: "10.0.2.24",
    timestamp: "2024-02-08 22:04 UTC",
  },
  {
    id: 3,
    actor: "Global Automation Bot",
    action: "Auto-disabled inactive agent role",
    ipAddress: "Service",
    timestamp: "2024-02-08 18:44 UTC",
  },
  {
    id: 4,
    actor: "Mina Cho",
    action: "Exported compliance report",
    ipAddress: "172.16.4.19",
    timestamp: "2024-02-07 09:10 UTC",
  },
];
>>>>>>> 1b4a250f

const openZoe = (prompt: string) => {
  if (typeof window === "undefined") return;
  window.dispatchEvent(new CustomEvent("zoe:open-chat", { detail: { prompt } }));
};

const AdminSettings = () => {
<<<<<<< HEAD
  const { t } = useTranslation();
  const [mfaEnforced, setMfaEnforced] = useState(true);
  const [auditAlerts, setAuditAlerts] = useState(true);
  const [primaryColor, setPrimaryColor] = useState<string>("#2563eb");
  const [logoFileName, setLogoFileName] = useState<string>("");
  const [faviconFileName, setFaviconFileName] = useState<string>("");
=======
  const [permissions, setPermissions] = useState<Permission[]>(createInitialPermissions);
  const [emailTemplates, setEmailTemplates] = useState<Record<EmailTemplateKey, EmailTemplate>>(createInitialEmailTemplates);
  const [integrations, setIntegrations] = useState<Integration[]>(createInitialIntegrations);
  const [localization, setLocalization] = useState<LocalizationSettings>(createInitialLocalization);
  const [autoBackups, setAutoBackups] = useState(true);
  const [backupStatus, setBackupStatus] = useState<"idle" | "running">("idle");
  const [lastBackupRun, setLastBackupRun] = useState("February 5, 2024 02:15 UTC");
  const { toast } = useToast();

  const updatePermission = (permissionId: string, role: RoleKey, value: boolean) => {
    setPermissions((prev) =>
      prev.map((permission) =>
        permission.id === permissionId
          ? { ...permission, roles: { ...permission.roles, [role]: value } }
          : permission,
      ),
    );
  };

  const handleEmailChange = (
    templateKey: EmailTemplateKey,
    field: keyof EmailTemplate,
    value: string | boolean,
  ) => {
    setEmailTemplates((prev) => ({
      ...prev,
      [templateKey]: {
        ...prev[templateKey],
        [field]: value,
      },
    }));
  };

  const handleIntegrationChange = (integrationId: string, value: string) => {
    setIntegrations((prev) =>
      prev.map((integration) =>
        integration.id === integrationId ? { ...integration, apiKey: value } : integration,
      ),
    );
  };

  const rotateIntegration = (integration: Integration) => {
    const prefix = integration.apiKey.replace(/\*+$/, "").slice(0, 12) || `${integration.name.slice(0, 3)}_`;
    const randomToken = Math.random().toString(36).slice(-6).toUpperCase();

    setIntegrations((prev) =>
      prev.map((item) =>
        item.id === integration.id
          ? {
              ...item,
              apiKey: `${prefix}${randomToken}************`,
              lastRotated: "Just now",
              status: "Connected",
            }
          : item,
      ),
    );

    toast({
      title: `${integration.name} key rotated`,
      description: "Remember to update dependent services with the regenerated credential.",
    });
  };

  const toggleLanguage = (code: string, enabled: boolean) => {
    setLocalization((prev) => {
      const nextSupported = enabled
        ? Array.from(new Set([...prev.supportedLanguages, code]))
        : prev.supportedLanguages.filter((language) => language !== code);

      return {
        ...prev,
        supportedLanguages: nextSupported.length ? nextSupported : [prev.primaryLanguage],
      };
    });
  };

  const handleBackup = () => {
    if (backupStatus === "running") return;

    setBackupStatus("running");
    toast({
      title: "Backup initiated",
      description: "A full snapshot is being generated in the background.",
    });

    setTimeout(() => {
      const timestamp = new Date().toLocaleString("en-US", {
        timeZone: "UTC",
        hour12: false,
      });
      setLastBackupRun(`${timestamp} UTC`);
      setBackupStatus("idle");
      toast({
        title: "Backup completed",
        description: "The latest snapshot is now available in the disaster recovery vault.",
      });
    }, 800);
  };

  const handleSave = () => {
    toast({
      title: "System settings saved",
      description: "Changes have been recorded across access controls and automation policies.",
    });
  };

  const handleReset = () => {
    setPermissions(createInitialPermissions());
    setEmailTemplates(createInitialEmailTemplates());
    setIntegrations(createInitialIntegrations());
    setLocalization(createInitialLocalization());
    setAutoBackups(true);
    setBackupStatus("idle");
    setLastBackupRun("February 5, 2024 02:15 UTC");
    toast({
      title: "Reverted changes",
      description: "All settings have been restored to their previous values.",
    });
  };
>>>>>>> 1b4a250f

  return (
    <div className="space-y-6">
      <div className="flex flex-col gap-2 md:flex-row md:items-center md:justify-between">
        <div>
          <h1 className="text-2xl font-semibold tracking-tight">
            {t("admin.settings.heading", { defaultValue: "System settings" })}
          </h1>
          <p className="text-sm text-muted-foreground">
            {t("admin.settings.subheading", {
              defaultValue: "Configure tenant-wide policies, integrations, and automation defaults.",
            })}
          </p>
        </div>
        <Button
          variant="outline"
          className="gap-2"
<<<<<<< HEAD
          onClick={() =>
            openZoe(
              t("admin.settings.securityPrompt", {
                defaultValue: "Review security posture for settings changes",
              }),
            )
          }
=======
          onClick={() => openZoe("Review security posture for settings changes")}
>>>>>>> 1b4a250f
        >
          <ShieldCheck className="h-4 w-4" />
          {t("admin.settings.securityReview", { defaultValue: "Security review" })}
        </Button>
      </div>

<<<<<<< HEAD
      <Card>
        <CardHeader>
          <CardTitle className="flex items-center gap-2">
            <Settings2 className="h-5 w-5 text-primary" />
            {t("admin.settings.accessControl.title", { defaultValue: "Access control" })}
          </CardTitle>
          <CardDescription>
            {t("admin.settings.accessControl.description", {
              defaultValue: "Govern authentication requirements and privileged role assignments.",
            })}
          </CardDescription>
        </CardHeader>
        <CardContent className="space-y-4">
          <div className="flex items-center justify-between">
            <div>
              <Label htmlFor="mfa">
                {t("admin.settings.accessControl.mfa.label", {
                  defaultValue: "Enforce multi-factor authentication",
                })}
              </Label>
              <p className="text-sm text-muted-foreground">
                {t("admin.settings.accessControl.mfa.description", {
                  defaultValue: "Mandate MFA for every admin and finance user.",
                })}
              </p>
            </div>
            <Switch id="mfa" checked={mfaEnforced} onCheckedChange={setMfaEnforced} />
          </div>
          <Separator />
          <div className="flex items-center justify-between">
            <div>
              <Label htmlFor="audit-alerts">
                {t("admin.settings.accessControl.auditAlerts.label", {
                  defaultValue: "Real-time audit alerts",
                })}
              </Label>
              <p className="text-sm text-muted-foreground">
                {t("admin.settings.accessControl.auditAlerts.description", {
                  defaultValue: "Send alerts when privileged settings change.",
                })}
              </p>
            </div>
            <Switch id="audit-alerts" checked={auditAlerts} onCheckedChange={setAuditAlerts} />
          </div>
          <Button
            onClick={() =>
              openZoe(
                t("admin.settings.accessControl.summarizePrompt", {
                  defaultValue: "Summarize recent configuration changes",
                }),
              )
            }
          >
            {t("admin.settings.accessControl.summarize", { defaultValue: "Summarize changes" })}
          </Button>
        </CardContent>
      </Card>

      <Card>
        <CardHeader>
          <CardTitle className="flex items-center gap-2">
            <Palette className="h-5 w-5 text-primary" />
            {t("admin.settings.branding.title", { defaultValue: "Organization branding" })}
          </CardTitle>
          <CardDescription>
            {t("admin.settings.branding.description", {
              defaultValue: "Control the visual identity used across the admin experience.",
            })}
          </CardDescription>
        </CardHeader>
        <CardContent className="space-y-6">
          <div className="space-y-2">
            <Label htmlFor="brand-logo">
              {t("admin.settings.branding.logo.label", { defaultValue: "Upload logo" })}
            </Label>
            <Input
              id="brand-logo"
              type="file"
              accept="image/*"
              onChange={(event) => {
                const file = event.target.files?.[0];
                setLogoFileName(file?.name ?? "");
              }}
            />
            {logoFileName ? (
              <p className="text-xs text-muted-foreground">
                {t("admin.settings.branding.logo.selected", {
                  defaultValue: "Selected file: {{name}}",
                  name: logoFileName,
                })}
              </p>
            ) : null}
          </div>

          <div className="space-y-2">
            <Label htmlFor="brand-color">
              {t("admin.settings.branding.color.label", { defaultValue: "Primary color" })}
            </Label>
            <div className="flex items-center gap-3">
              <Input
                id="brand-color"
                type="color"
                value={primaryColor}
                onChange={(event) => setPrimaryColor(event.target.value)}
                className="h-10 w-16 p-1"
              />
              <Input
                value={primaryColor}
                onChange={(event) => setPrimaryColor(event.target.value)}
                aria-label={t("admin.settings.branding.color.aria", { defaultValue: "Primary color hex value" })}
              />
            </div>
            <p className="text-xs text-muted-foreground">
              {t("admin.settings.branding.color.helpText", {
                defaultValue: "Applies to buttons, highlights, and key interface accents.",
              })}
            </p>
          </div>

          <div className="space-y-2">
            <Label htmlFor="brand-favicon">
              {t("admin.settings.branding.favicon.label", { defaultValue: "Upload favicon" })}
            </Label>
            <Input
              id="brand-favicon"
              type="file"
              accept="image/x-icon,image/png"
              onChange={(event) => {
                const file = event.target.files?.[0];
                setFaviconFileName(file?.name ?? "");
              }}
            />
            {faviconFileName ? (
              <p className="text-xs text-muted-foreground">
                {t("admin.settings.branding.favicon.selected", {
                  defaultValue: "Selected file: {{name}}",
                  name: faviconFileName,
                })}
              </p>
            ) : null}
          </div>

          <div className="flex justify-end">
            <Button>
              {t("admin.settings.branding.save", { defaultValue: "Save branding" })}
            </Button>
          </div>
        </CardContent>
      </Card>
=======
      <Tabs defaultValue="roles" className="space-y-6">
        <TabsList className="grid w-full grid-cols-1 gap-2 sm:grid-cols-2 xl:grid-cols-3">
          <TabsTrigger value="roles" className="flex items-center gap-2">
            <Users className="h-4 w-4" />
            Roles & permissions
          </TabsTrigger>
          <TabsTrigger value="emails" className="flex items-center gap-2">
            <Mail className="h-4 w-4" />
            Email templates
          </TabsTrigger>
          <TabsTrigger value="integrations" className="flex items-center gap-2">
            <KeyRound className="h-4 w-4" />
            API & integrations
          </TabsTrigger>
          <TabsTrigger value="localization" className="flex items-center gap-2">
            <Globe className="h-4 w-4" />
            Localization
          </TabsTrigger>
          <TabsTrigger value="audit" className="flex items-center gap-2">
            <Database className="h-4 w-4" />
            Audit & backups
          </TabsTrigger>
        </TabsList>

        <TabsContent value="roles" className="space-y-6">
          <Card>
            <CardHeader>
              <CardTitle className="flex items-center gap-2">
                <Settings2 className="h-5 w-5 text-primary" />
                Roles & permissions matrix
              </CardTitle>
              <CardDescription>
                Assign precise capabilities to each team role to keep governance aligned with your operating model.
              </CardDescription>
            </CardHeader>
            <CardContent className="space-y-4">
              <Table>
                <TableHeader>
                  <TableRow>
                    <TableHead>Capability</TableHead>
                    {roleOrder.map((role) => (
                      <TableHead key={role} className="text-center">
                        {roleLabels[role]}
                      </TableHead>
                    ))}
                  </TableRow>
                </TableHeader>
                <TableBody>
                  {permissions.map((permission) => (
                    <TableRow key={permission.id}>
                      <TableCell className="align-top">
                        <div className="space-y-1">
                          <p className="font-medium">{permission.label}</p>
                          <p className="text-sm text-muted-foreground">{permission.description}</p>
                        </div>
                      </TableCell>
                      {roleOrder.map((role) => (
                        <TableCell key={role} className="text-center">
                          <div className="flex justify-center">
                            <Checkbox
                              checked={permission.roles[role]}
                              onCheckedChange={(checked) =>
                                updatePermission(permission.id, role, Boolean(checked))
                              }
                              aria-label={`Toggle ${roleLabels[role]} access for ${permission.label}`}
                            />
                          </div>
                        </TableCell>
                      ))}
                    </TableRow>
                  ))}
                </TableBody>
              </Table>
            </CardContent>
          </Card>
        </TabsContent>

        <TabsContent value="emails" className="space-y-6">
          <Card>
            <CardHeader>
              <CardTitle className="flex items-center gap-2">
                <Mail className="h-5 w-5 text-primary" />
                Automated email templates
              </CardTitle>
              <CardDescription>
                Customize messaging for onboarding, verification, and payment confirmation workflows.
              </CardDescription>
            </CardHeader>
            <CardContent>
              <Accordion type="multiple" className="space-y-4">
                {(Object.keys(emailTemplates) as EmailTemplateKey[]).map((key) => {
                  const template = emailTemplates[key];
                  return (
                    <AccordionItem value={key} key={key} className="rounded-lg border">
                      <AccordionTrigger className="px-4 py-2 text-left">
                        <div className="flex flex-col gap-1 text-sm sm:flex-row sm:items-center sm:justify-between sm:text-base">
                          <div>
                            <p className="font-medium leading-tight">{template.name}</p>
                            <p className="text-sm text-muted-foreground">{template.description}</p>
                          </div>
                          <Badge variant={template.sendAutomatically ? "secondary" : "outline"}>
                            {template.sendAutomatically ? "Automated" : "Manual"}
                          </Badge>
                        </div>
                      </AccordionTrigger>
                      <AccordionContent className="space-y-4 px-4 pb-4 pt-0">
                        <div className="flex items-center justify-between rounded-lg border bg-muted/30 p-3">
                          <div>
                            <p className="font-medium">Send automatically</p>
                            <p className="text-sm text-muted-foreground">
                              Deliver this message as soon as its trigger conditions are met.
                            </p>
                          </div>
                          <Switch
                            checked={template.sendAutomatically}
                            onCheckedChange={(checked) =>
                              handleEmailChange(key, "sendAutomatically", Boolean(checked))
                            }
                            aria-label={`Toggle automation for ${template.name}`}
                          />
                        </div>
                        <div className="space-y-2">
                          <Label htmlFor={`${key}-subject`}>Subject line</Label>
                          <Input
                            id={`${key}-subject`}
                            value={template.subject}
                            onChange={(event) => handleEmailChange(key, "subject", event.target.value)}
                          />
                        </div>
                        <div className="space-y-2">
                          <Label htmlFor={`${key}-body`}>Message body</Label>
                          <Textarea
                            id={`${key}-body`}
                            rows={6}
                            value={template.body}
                            onChange={(event) => handleEmailChange(key, "body", event.target.value)}
                          />
                          <p className="text-sm text-muted-foreground">
                            Tip: personalize with tokens like <code className="rounded bg-muted px-1">{`{{first_name}}`}</code> or
                            <code className="ml-1 rounded bg-muted px-1">{`{{program_name}}`}</code>.
                          </p>
                        </div>
                      </AccordionContent>
                    </AccordionItem>
                  );
                })}
              </Accordion>
            </CardContent>
          </Card>
        </TabsContent>

        <TabsContent value="integrations" className="space-y-6">
          <Card>
            <CardHeader>
              <CardTitle className="flex items-center gap-2">
                <KeyRound className="h-5 w-5 text-primary" />
                API keys & integrations
              </CardTitle>
              <CardDescription>
                Manage credentials for payments, data warehousing, and messaging platforms.
              </CardDescription>
            </CardHeader>
            <CardContent className="space-y-4">
              {integrations.map((integration) => (
                <div
                  key={integration.id}
                  className="flex flex-col gap-4 rounded-lg border p-4 md:flex-row md:items-start md:justify-between"
                >
                  <div className="space-y-2">
                    <div className="flex items-center gap-2">
                      <p className="text-lg font-medium leading-tight">{integration.name}</p>
                      <Badge variant={integration.status === "Connected" ? "default" : "destructive"}>
                        {integration.status}
                      </Badge>
                    </div>
                    <p className="text-sm text-muted-foreground">{integration.provider}</p>
                    <div className="flex flex-wrap gap-2">
                      {integration.scopes.map((scope) => (
                        <Badge key={scope} variant="outline">
                          {scope}
                        </Badge>
                      ))}
                    </div>
                    <p className="text-xs text-muted-foreground">Last rotated {integration.lastRotated}</p>
                  </div>
                  <div className="flex w-full flex-col gap-3 md:w-1/2">
                    <Label htmlFor={`${integration.id}-key`}>Active API key ({integration.environment})</Label>
                    <Input
                      id={`${integration.id}-key`}
                      type="password"
                      value={integration.apiKey}
                      onChange={(event) => handleIntegrationChange(integration.id, event.target.value)}
                    />
                    <div className="flex flex-wrap gap-2">
                      <Button variant="outline" size="sm" onClick={() => handleIntegrationChange(integration.id, "")}>
                        Clear key
                      </Button>
                      <Button
                        variant="secondary"
                        size="sm"
                        onClick={() => rotateIntegration(integration)}
                      >
                        Rotate key
                      </Button>
                    </div>
                  </div>
                </div>
              ))}
            </CardContent>
          </Card>
        </TabsContent>

        <TabsContent value="localization" className="space-y-6">
          <Card>
            <CardHeader>
              <CardTitle className="flex items-center gap-2">
                <Globe className="h-5 w-5 text-primary" />
                Localization & currency
              </CardTitle>
              <CardDescription>
                Configure supported languages and currency defaults for campuses and partners.
              </CardDescription>
            </CardHeader>
            <CardContent className="space-y-6">
              <div className="grid gap-6 md:grid-cols-2">
                <div className="space-y-2">
                  <Label htmlFor="primary-language">Default admin language</Label>
                  <Select
                    value={localization.primaryLanguage}
                    onValueChange={(value) =>
                      setLocalization((prev) => ({
                        ...prev,
                        primaryLanguage: value,
                        supportedLanguages: prev.supportedLanguages.includes(value)
                          ? prev.supportedLanguages
                          : [...prev.supportedLanguages, value],
                      }))
                    }
                  >
                    <SelectTrigger id="primary-language">
                      <SelectValue placeholder="Choose a language" />
                    </SelectTrigger>
                    <SelectContent>
                      {availableLanguages.map((language) => (
                        <SelectItem key={language.code} value={language.code}>
                          {language.label}
                        </SelectItem>
                      ))}
                    </SelectContent>
                  </Select>
                </div>
                <div className="space-y-2">
                  <Label htmlFor="currency">Default settlement currency</Label>
                  <Select
                    value={localization.currency}
                    onValueChange={(value) =>
                      setLocalization((prev) => ({
                        ...prev,
                        currency: value,
                      }))
                    }
                  >
                    <SelectTrigger id="currency">
                      <SelectValue placeholder="Select currency" />
                    </SelectTrigger>
                    <SelectContent>
                      {currencyOptions.map((currency) => (
                        <SelectItem key={currency.code} value={currency.code}>
                          {currency.label}
                        </SelectItem>
                      ))}
                    </SelectContent>
                  </Select>
                </div>
              </div>
              <div className="space-y-3">
                <div>
                  <h3 className="text-sm font-semibold uppercase text-muted-foreground">
                    Supported languages
                  </h3>
                  <p className="text-sm text-muted-foreground">
                    Enable localized experiences for teams and recruiters in additional regions.
                  </p>
                </div>
                <div className="grid gap-3 md:grid-cols-2">
                  {availableLanguages.map((language) => {
                    const enabled = localization.supportedLanguages.includes(language.code);
                    const isDefault = localization.primaryLanguage === language.code;
                    return (
                      <div
                        key={language.code}
                        className="flex items-start justify-between gap-3 rounded-lg border p-3"
                      >
                        <div className="space-y-1">
                          <div className="flex items-center gap-2">
                            <p className="font-medium leading-tight">{language.label}</p>
                            {isDefault ? <Badge variant="secondary">Default</Badge> : null}
                          </div>
                          <p className="text-sm text-muted-foreground">{language.description}</p>
                        </div>
                        <Switch
                          checked={enabled}
                          onCheckedChange={(checked) => toggleLanguage(language.code, Boolean(checked))}
                          aria-label={`Toggle ${language.label}`}
                        />
                      </div>
                    );
                  })}
                </div>
              </div>
            </CardContent>
          </Card>
        </TabsContent>

        <TabsContent value="audit" className="space-y-6">
          <Card>
            <CardHeader>
              <CardTitle className="flex items-center gap-2">
                <Database className="h-5 w-5 text-primary" />
                Audit logs & backups
              </CardTitle>
              <CardDescription>
                Trigger manual backups, monitor retention policies, and review recent activity.
              </CardDescription>
            </CardHeader>
            <CardContent className="space-y-6">
              <div className="grid gap-4 md:grid-cols-2">
                <div className="space-y-3 rounded-lg border p-4">
                  <div className="flex items-start justify-between">
                    <div>
                      <p className="font-medium">Automatic nightly backups</p>
                      <p className="text-sm text-muted-foreground">
                        Store encrypted snapshots for disaster recovery and compliance reporting.
                      </p>
                    </div>
                    <Switch
                      checked={autoBackups}
                      onCheckedChange={(checked) => setAutoBackups(Boolean(checked))}
                      aria-label="Toggle automatic backups"
                    />
                  </div>
                  <p className="text-xs text-muted-foreground">
                    Backups retained for 90 days in regionally redundant storage.
                  </p>
                </div>
                <div className="space-y-3 rounded-lg border p-4">
                  <p className="font-medium">Manual backup</p>
                  <p className="text-sm text-muted-foreground">
                    Last completed {lastBackupRun}. Initiate a new snapshot when onboarding or before major changes.
                  </p>
                  <div className="flex flex-wrap gap-2">
                    <Button onClick={handleBackup} disabled={backupStatus === "running"}>
                      {backupStatus === "running" ? "Starting backup…" : "Trigger backup"}
                    </Button>
                    <Button
                      variant="outline"
                      onClick={() => openZoe("Summarize the latest audit log anomalies")}
                    >
                      Ask Zoe to review
                    </Button>
                  </div>
                </div>
              </div>
              <div className="space-y-3">
                <div>
                  <h3 className="text-sm font-semibold uppercase text-muted-foreground">Recent audit entries</h3>
                  <p className="text-sm text-muted-foreground">
                    Track sensitive configuration edits with actor, timestamp, and source IP details.
                  </p>
                </div>
                <ScrollArea className="h-64 rounded-lg border">
                  <div className="divide-y">
                    {auditEntries.map((entry) => (
                      <div key={entry.id} className="flex flex-col gap-1 p-4 text-sm">
                        <div className="flex items-center justify-between">
                          <span className="font-medium">{entry.actor}</span>
                          <span className="text-xs uppercase tracking-wide text-muted-foreground">
                            {entry.timestamp}
                          </span>
                        </div>
                        <p className="text-muted-foreground">{entry.action}</p>
                        <p className="text-xs text-muted-foreground">Source: {entry.ipAddress}</p>
                      </div>
                    ))}
                  </div>
                </ScrollArea>
              </div>
            </CardContent>
          </Card>
        </TabsContent>
      </Tabs>

      <div className="flex justify-end gap-3">
        <Button variant="outline" onClick={handleReset}>
          Reset
        </Button>
        <Button onClick={handleSave}>Save changes</Button>
      </div>
>>>>>>> 1b4a250f
    </div>
  );
};

export default AdminSettings;<|MERGE_RESOLUTION|>--- conflicted
+++ resolved
@@ -1,16 +1,17 @@
+"use client";
+
 import { useState } from "react";
 import { Card, CardContent, CardDescription, CardHeader, CardTitle } from "@/components/ui/card";
 import { Button } from "@/components/ui/button";
 import { Switch } from "@/components/ui/switch";
 import { Label } from "@/components/ui/label";
-<<<<<<< HEAD
-import { Separator } from "@/components/ui/separator";
-import { Settings2, ShieldCheck, Palette } from "lucide-react";
-import { useState } from "react";
-import { useTranslation } from "react-i18next";
 import { Input } from "@/components/ui/input";
-=======
-import { Tabs, TabsContent, TabsList, TabsTrigger } from "@/components/ui/tabs";
+import {
+  Tabs,
+  TabsContent,
+  TabsList,
+  TabsTrigger,
+} from "@/components/ui/tabs";
 import {
   Accordion,
   AccordionContent,
@@ -27,7 +28,6 @@
 } from "@/components/ui/table";
 import { Checkbox } from "@/components/ui/checkbox";
 import { Textarea } from "@/components/ui/textarea";
-import { Input } from "@/components/ui/input";
 import {
   Select,
   SelectContent,
@@ -38,6 +38,7 @@
 import { Badge } from "@/components/ui/badge";
 import { ScrollArea } from "@/components/ui/scroll-area";
 import { useToast } from "@/components/ui/use-toast";
+import { useTranslation } from "react-i18next";
 import {
   Database,
   Globe,
@@ -46,8 +47,21 @@
   Settings2,
   ShieldCheck,
   Users,
+  Palette,
 } from "lucide-react";
-
+import { Separator } from "@/components/ui/separator";
+
+/* -------------------------------------------------------------------------- */
+/* ✅ Zoe Helper                                                              */
+/* -------------------------------------------------------------------------- */
+const openZoe = (prompt: string) => {
+  if (typeof window === "undefined") return;
+  window.dispatchEvent(new CustomEvent("zoe:open-chat", { detail: { prompt } }));
+};
+
+/* -------------------------------------------------------------------------- */
+/* ✅ Seed Data                                                               */
+/* -------------------------------------------------------------------------- */
 type RoleKey = "admin" | "staff" | "agent" | "university";
 
 type Permission = {
@@ -85,6 +99,9 @@
   fallbackCurrency: string;
 };
 
+/* -------------------------------------------------------------------------- */
+/* ✅ Initial Data Generators                                                 */
+/* -------------------------------------------------------------------------- */
 const roleLabels: Record<RoleKey, string> = {
   admin: "Admin",
   staff: "Staff",
@@ -94,7 +111,7 @@
 
 const roleOrder: RoleKey[] = ["admin", "staff", "agent", "university"];
 
-const permissionSeed = [
+const permissionSeed: Permission[] = [
   {
     id: "manage-users",
     label: "User management",
@@ -125,40 +142,40 @@
     description: "Download student rosters, performance metrics, and compliance logs.",
     roles: { admin: true, staff: true, agent: false, university: true },
   },
-] satisfies Permission[];
-
-const emailTemplateSeed = {
+];
+
+const emailTemplateSeed: Record<EmailTemplateKey, EmailTemplate> = {
   onboarding: {
     name: "Onboarding welcome",
     description: "Sent immediately after a new partner or campus admin is provisioned.",
-    subject: "Welcome to Bridge Global — getting started",
-    body: "Hi {{first_name}},\n\nThanks for joining Bridge Global. Here’s your personalized launch checklist to activate admissions, marketing, and payments.\n\n— Bridge Global Team",
+    subject: "Welcome to Global Education Gateway — getting started",
+    body: "Hi {{first_name}},\n\nThanks for joining Global Education Gateway. Here’s your launch checklist to activate admissions and finance tools.\n\n— GEG Team",
     sendAutomatically: true,
   },
   verification: {
     name: "Identity verification",
     description: "Used to confirm KYC/KYB verification steps with secure links.",
     subject: "Action required: verify your organization",
-    body: "Hi {{first_name}},\n\nWe just need a final verification step to activate compliance workflows. Upload the requested documentation using the secure link below.\n\nNeed help? Reply and our risk team will assist within 2 business hours.",
+    body: "Hi {{first_name}},\n\nWe just need a final verification step to activate compliance workflows. Upload the requested documentation below.",
     sendAutomatically: true,
   },
   payment: {
     name: "Payment confirmation",
     description: "Delivers proof of payment with ledger references and payout date.",
     subject: "Payment received — reference {{payment_reference}}",
-    body: "Hi {{first_name}},\n\nWe’ve recorded your payment of {{amount}} for {{program_name}}. Funds will settle to the designated account on {{payout_date}}.\n\nTrack status anytime from your finance center.",
+    body: "Hi {{first_name}},\n\nWe’ve recorded your payment of {{amount}} for {{program_name}}. Funds will settle by {{payout_date}}.",
     sendAutomatically: true,
   },
-} satisfies Record<EmailTemplateKey, EmailTemplate>;
-
-const integrationSeed = [
+};
+
+const integrationSeed: Integration[] = [
   {
     id: "stripe",
     name: "Stripe",
     provider: "Payments & billing",
-    environment: "Production" as const,
+    environment: "Production",
     apiKey: "sk_live_9Qp2R************",
-    status: "Connected" as const,
+    status: "Connected",
     scopes: ["charges", "payouts", "customers"],
     lastRotated: "12 days ago",
   },
@@ -166,9 +183,9 @@
     id: "supabase",
     name: "Supabase",
     provider: "Database & auth",
-    environment: "Production" as const,
+    environment: "Production",
     apiKey: "sbp_live_z3K4a************",
-    status: "Connected" as const,
+    status: "Connected",
     scopes: ["auth", "storage", "functions"],
     lastRotated: "30 days ago",
   },
@@ -176,13 +193,13 @@
     id: "sendgrid",
     name: "SendGrid",
     provider: "Transactional email",
-    environment: "Sandbox" as const,
+    environment: "Sandbox",
     apiKey: "sg_test_V8Lm3************",
-    status: "Action required" as const,
+    status: "Action required",
     scopes: ["mail.send", "marketing"],
     lastRotated: "Pending rotation",
   },
-] satisfies Integration[];
+];
 
 const availableLanguages = [
   { code: "en", label: "English (US)", description: "Default language for the global admin team." },
@@ -200,26 +217,6 @@
   { code: "INR", label: "INR — Indian Rupee" },
 ];
 
-const createInitialPermissions = () =>
-  permissionSeed.map((permission) => ({
-    ...permission,
-    roles: { ...permission.roles },
-  }));
-
-const createInitialEmailTemplates = () =>
-  Object.fromEntries(
-    Object.entries(emailTemplateSeed).map(([key, template]) => [
-      key,
-      { ...template },
-    ]),
-  ) as Record<EmailTemplateKey, EmailTemplate>;
-
-const createInitialIntegrations = () =>
-  integrationSeed.map((integration) => ({
-    ...integration,
-    scopes: [...integration.scopes],
-  }));
-
 const createInitialLocalization = (): LocalizationSettings => ({
   primaryLanguage: "en",
   supportedLanguages: ["en", "fr", "es"],
@@ -227,176 +224,45 @@
   fallbackCurrency: "USD",
 });
 
-const auditEntries = [
-  {
-    id: 1,
-    actor: "Asha Patel",
-    action: "Updated payment confirmation template",
-    ipAddress: "192.168.10.8",
-    timestamp: "2024-02-09 13:21 UTC",
-  },
-  {
-    id: 2,
-    actor: "Jordan Smith",
-    action: "Rotated Stripe API key",
-    ipAddress: "10.0.2.24",
-    timestamp: "2024-02-08 22:04 UTC",
-  },
-  {
-    id: 3,
-    actor: "Global Automation Bot",
-    action: "Auto-disabled inactive agent role",
-    ipAddress: "Service",
-    timestamp: "2024-02-08 18:44 UTC",
-  },
-  {
-    id: 4,
-    actor: "Mina Cho",
-    action: "Exported compliance report",
-    ipAddress: "172.16.4.19",
-    timestamp: "2024-02-07 09:10 UTC",
-  },
-];
->>>>>>> 1b4a250f
-
-const openZoe = (prompt: string) => {
-  if (typeof window === "undefined") return;
-  window.dispatchEvent(new CustomEvent("zoe:open-chat", { detail: { prompt } }));
-};
-
+/* -------------------------------------------------------------------------- */
+/* ✅ Component                                                               */
+/* -------------------------------------------------------------------------- */
 const AdminSettings = () => {
-<<<<<<< HEAD
   const { t } = useTranslation();
-  const [mfaEnforced, setMfaEnforced] = useState(true);
-  const [auditAlerts, setAuditAlerts] = useState(true);
-  const [primaryColor, setPrimaryColor] = useState<string>("#2563eb");
-  const [logoFileName, setLogoFileName] = useState<string>("");
-  const [faviconFileName, setFaviconFileName] = useState<string>("");
-=======
-  const [permissions, setPermissions] = useState<Permission[]>(createInitialPermissions);
-  const [emailTemplates, setEmailTemplates] = useState<Record<EmailTemplateKey, EmailTemplate>>(createInitialEmailTemplates);
-  const [integrations, setIntegrations] = useState<Integration[]>(createInitialIntegrations);
+  const { toast } = useToast();
+
+  const [permissions, setPermissions] = useState<Permission[]>(permissionSeed);
+  const [emailTemplates, setEmailTemplates] = useState<Record<EmailTemplateKey, EmailTemplate>>(emailTemplateSeed);
+  const [integrations, setIntegrations] = useState<Integration[]>(integrationSeed);
   const [localization, setLocalization] = useState<LocalizationSettings>(createInitialLocalization);
   const [autoBackups, setAutoBackups] = useState(true);
-  const [backupStatus, setBackupStatus] = useState<"idle" | "running">("idle");
-  const [lastBackupRun, setLastBackupRun] = useState("February 5, 2024 02:15 UTC");
-  const { toast } = useToast();
-
-  const updatePermission = (permissionId: string, role: RoleKey, value: boolean) => {
-    setPermissions((prev) =>
-      prev.map((permission) =>
-        permission.id === permissionId
-          ? { ...permission, roles: { ...permission.roles, [role]: value } }
-          : permission,
-      ),
-    );
-  };
-
-  const handleEmailChange = (
-    templateKey: EmailTemplateKey,
-    field: keyof EmailTemplate,
-    value: string | boolean,
-  ) => {
-    setEmailTemplates((prev) => ({
-      ...prev,
-      [templateKey]: {
-        ...prev[templateKey],
-        [field]: value,
-      },
-    }));
-  };
-
-  const handleIntegrationChange = (integrationId: string, value: string) => {
-    setIntegrations((prev) =>
-      prev.map((integration) =>
-        integration.id === integrationId ? { ...integration, apiKey: value } : integration,
-      ),
-    );
-  };
-
-  const rotateIntegration = (integration: Integration) => {
-    const prefix = integration.apiKey.replace(/\*+$/, "").slice(0, 12) || `${integration.name.slice(0, 3)}_`;
-    const randomToken = Math.random().toString(36).slice(-6).toUpperCase();
-
-    setIntegrations((prev) =>
-      prev.map((item) =>
-        item.id === integration.id
-          ? {
-              ...item,
-              apiKey: `${prefix}${randomToken}************`,
-              lastRotated: "Just now",
-              status: "Connected",
-            }
-          : item,
-      ),
-    );
-
+  const [primaryColor, setPrimaryColor] = useState("#2563eb");
+  const [logoFileName, setLogoFileName] = useState("");
+  const [faviconFileName, setFaviconFileName] = useState("");
+
+  /* ---------------------------------------------------------------------- */
+  /* ✅ Handlers                                                             */
+  /* ---------------------------------------------------------------------- */
+  const handleBackup = () => {
     toast({
-      title: `${integration.name} key rotated`,
-      description: "Remember to update dependent services with the regenerated credential.",
+      title: t("admin.settings.backup.started", { defaultValue: "Backup initiated" }),
+      description: t("admin.settings.backup.desc", { defaultValue: "System snapshot is being created in the background." }),
     });
   };
 
-  const toggleLanguage = (code: string, enabled: boolean) => {
-    setLocalization((prev) => {
-      const nextSupported = enabled
-        ? Array.from(new Set([...prev.supportedLanguages, code]))
-        : prev.supportedLanguages.filter((language) => language !== code);
-
-      return {
-        ...prev,
-        supportedLanguages: nextSupported.length ? nextSupported : [prev.primaryLanguage],
-      };
+  const handleSave = () => {
+    toast({
+      title: t("admin.settings.saved", { defaultValue: "Settings saved" }),
+      description: t("admin.settings.savedDesc", { defaultValue: "Your changes have been successfully saved." }),
     });
   };
 
-  const handleBackup = () => {
-    if (backupStatus === "running") return;
-
-    setBackupStatus("running");
-    toast({
-      title: "Backup initiated",
-      description: "A full snapshot is being generated in the background.",
-    });
-
-    setTimeout(() => {
-      const timestamp = new Date().toLocaleString("en-US", {
-        timeZone: "UTC",
-        hour12: false,
-      });
-      setLastBackupRun(`${timestamp} UTC`);
-      setBackupStatus("idle");
-      toast({
-        title: "Backup completed",
-        description: "The latest snapshot is now available in the disaster recovery vault.",
-      });
-    }, 800);
-  };
-
-  const handleSave = () => {
-    toast({
-      title: "System settings saved",
-      description: "Changes have been recorded across access controls and automation policies.",
-    });
-  };
-
-  const handleReset = () => {
-    setPermissions(createInitialPermissions());
-    setEmailTemplates(createInitialEmailTemplates());
-    setIntegrations(createInitialIntegrations());
-    setLocalization(createInitialLocalization());
-    setAutoBackups(true);
-    setBackupStatus("idle");
-    setLastBackupRun("February 5, 2024 02:15 UTC");
-    toast({
-      title: "Reverted changes",
-      description: "All settings have been restored to their previous values.",
-    });
-  };
->>>>>>> 1b4a250f
-
+  /* ---------------------------------------------------------------------- */
+  /* ✅ Render                                                               */
+  /* ---------------------------------------------------------------------- */
   return (
     <div className="space-y-6">
+      {/* Header */}
       <div className="flex flex-col gap-2 md:flex-row md:items-center md:justify-between">
         <div>
           <h1 className="text-2xl font-semibold tracking-tight">
@@ -404,14 +270,13 @@
           </h1>
           <p className="text-sm text-muted-foreground">
             {t("admin.settings.subheading", {
-              defaultValue: "Configure tenant-wide policies, integrations, and automation defaults.",
+              defaultValue: "Configure branding, governance, integrations, and localization.",
             })}
           </p>
         </div>
         <Button
           variant="outline"
           className="gap-2"
-<<<<<<< HEAD
           onClick={() =>
             openZoe(
               t("admin.settings.securityPrompt", {
@@ -419,74 +284,13 @@
               }),
             )
           }
-=======
-          onClick={() => openZoe("Review security posture for settings changes")}
->>>>>>> 1b4a250f
         >
           <ShieldCheck className="h-4 w-4" />
           {t("admin.settings.securityReview", { defaultValue: "Security review" })}
         </Button>
       </div>
 
-<<<<<<< HEAD
-      <Card>
-        <CardHeader>
-          <CardTitle className="flex items-center gap-2">
-            <Settings2 className="h-5 w-5 text-primary" />
-            {t("admin.settings.accessControl.title", { defaultValue: "Access control" })}
-          </CardTitle>
-          <CardDescription>
-            {t("admin.settings.accessControl.description", {
-              defaultValue: "Govern authentication requirements and privileged role assignments.",
-            })}
-          </CardDescription>
-        </CardHeader>
-        <CardContent className="space-y-4">
-          <div className="flex items-center justify-between">
-            <div>
-              <Label htmlFor="mfa">
-                {t("admin.settings.accessControl.mfa.label", {
-                  defaultValue: "Enforce multi-factor authentication",
-                })}
-              </Label>
-              <p className="text-sm text-muted-foreground">
-                {t("admin.settings.accessControl.mfa.description", {
-                  defaultValue: "Mandate MFA for every admin and finance user.",
-                })}
-              </p>
-            </div>
-            <Switch id="mfa" checked={mfaEnforced} onCheckedChange={setMfaEnforced} />
-          </div>
-          <Separator />
-          <div className="flex items-center justify-between">
-            <div>
-              <Label htmlFor="audit-alerts">
-                {t("admin.settings.accessControl.auditAlerts.label", {
-                  defaultValue: "Real-time audit alerts",
-                })}
-              </Label>
-              <p className="text-sm text-muted-foreground">
-                {t("admin.settings.accessControl.auditAlerts.description", {
-                  defaultValue: "Send alerts when privileged settings change.",
-                })}
-              </p>
-            </div>
-            <Switch id="audit-alerts" checked={auditAlerts} onCheckedChange={setAuditAlerts} />
-          </div>
-          <Button
-            onClick={() =>
-              openZoe(
-                t("admin.settings.accessControl.summarizePrompt", {
-                  defaultValue: "Summarize recent configuration changes",
-                }),
-              )
-            }
-          >
-            {t("admin.settings.accessControl.summarize", { defaultValue: "Summarize changes" })}
-          </Button>
-        </CardContent>
-      </Card>
-
+      {/* Branding Section */}
       <Card>
         <CardHeader>
           <CardTitle className="flex items-center gap-2">
@@ -500,152 +304,88 @@
           </CardDescription>
         </CardHeader>
         <CardContent className="space-y-6">
-          <div className="space-y-2">
-            <Label htmlFor="brand-logo">
-              {t("admin.settings.branding.logo.label", { defaultValue: "Upload logo" })}
-            </Label>
+          <div>
+            <Label>{t("admin.settings.branding.logo.label", { defaultValue: "Upload logo" })}</Label>
             <Input
-              id="brand-logo"
               type="file"
               accept="image/*"
-              onChange={(event) => {
-                const file = event.target.files?.[0];
-                setLogoFileName(file?.name ?? "");
-              }}
+              onChange={(e) => setLogoFileName(e.target.files?.[0]?.name ?? "")}
             />
-            {logoFileName ? (
-              <p className="text-xs text-muted-foreground">
-                {t("admin.settings.branding.logo.selected", {
-                  defaultValue: "Selected file: {{name}}",
-                  name: logoFileName,
-                })}
-              </p>
-            ) : null}
+            {logoFileName && <p className="text-xs text-muted-foreground">{`Selected: ${logoFileName}`}</p>}
           </div>
-
-          <div className="space-y-2">
-            <Label htmlFor="brand-color">
-              {t("admin.settings.branding.color.label", { defaultValue: "Primary color" })}
-            </Label>
-            <div className="flex items-center gap-3">
+          <div>
+            <Label>{t("admin.settings.branding.color.label", { defaultValue: "Primary color" })}</Label>
+            <div className="flex gap-3">
               <Input
-                id="brand-color"
                 type="color"
                 value={primaryColor}
-                onChange={(event) => setPrimaryColor(event.target.value)}
+                onChange={(e) => setPrimaryColor(e.target.value)}
                 className="h-10 w-16 p-1"
               />
-              <Input
-                value={primaryColor}
-                onChange={(event) => setPrimaryColor(event.target.value)}
-                aria-label={t("admin.settings.branding.color.aria", { defaultValue: "Primary color hex value" })}
-              />
+              <Input value={primaryColor} onChange={(e) => setPrimaryColor(e.target.value)} />
             </div>
-            <p className="text-xs text-muted-foreground">
-              {t("admin.settings.branding.color.helpText", {
-                defaultValue: "Applies to buttons, highlights, and key interface accents.",
-              })}
-            </p>
           </div>
-
-          <div className="space-y-2">
-            <Label htmlFor="brand-favicon">
-              {t("admin.settings.branding.favicon.label", { defaultValue: "Upload favicon" })}
-            </Label>
+          <div>
+            <Label>{t("admin.settings.branding.favicon.label", { defaultValue: "Upload favicon" })}</Label>
             <Input
-              id="brand-favicon"
               type="file"
               accept="image/x-icon,image/png"
-              onChange={(event) => {
-                const file = event.target.files?.[0];
-                setFaviconFileName(file?.name ?? "");
-              }}
+              onChange={(e) => setFaviconFileName(e.target.files?.[0]?.name ?? "")}
             />
-            {faviconFileName ? (
-              <p className="text-xs text-muted-foreground">
-                {t("admin.settings.branding.favicon.selected", {
-                  defaultValue: "Selected file: {{name}}",
-                  name: faviconFileName,
-                })}
-              </p>
-            ) : null}
-          </div>
-
-          <div className="flex justify-end">
-            <Button>
-              {t("admin.settings.branding.save", { defaultValue: "Save branding" })}
-            </Button>
+            {faviconFileName && <p className="text-xs text-muted-foreground">{`Selected: ${faviconFileName}`}</p>}
           </div>
         </CardContent>
       </Card>
-=======
+
+      {/* Tabs: Roles, Emails, Integrations, Localization, Audit */}
       <Tabs defaultValue="roles" className="space-y-6">
-        <TabsList className="grid w-full grid-cols-1 gap-2 sm:grid-cols-2 xl:grid-cols-3">
-          <TabsTrigger value="roles" className="flex items-center gap-2">
-            <Users className="h-4 w-4" />
-            Roles & permissions
+        <TabsList className="grid w-full grid-cols-2 sm:grid-cols-3 xl:grid-cols-5">
+          <TabsTrigger value="roles">
+            <Users className="mr-2 h-4 w-4" /> Roles
           </TabsTrigger>
-          <TabsTrigger value="emails" className="flex items-center gap-2">
-            <Mail className="h-4 w-4" />
-            Email templates
+          <TabsTrigger value="emails">
+            <Mail className="mr-2 h-4 w-4" /> Emails
           </TabsTrigger>
-          <TabsTrigger value="integrations" className="flex items-center gap-2">
-            <KeyRound className="h-4 w-4" />
-            API & integrations
+          <TabsTrigger value="integrations">
+            <KeyRound className="mr-2 h-4 w-4" /> Integrations
           </TabsTrigger>
-          <TabsTrigger value="localization" className="flex items-center gap-2">
-            <Globe className="h-4 w-4" />
-            Localization
+          <TabsTrigger value="localization">
+            <Globe className="mr-2 h-4 w-4" /> Localization
           </TabsTrigger>
-          <TabsTrigger value="audit" className="flex items-center gap-2">
-            <Database className="h-4 w-4" />
-            Audit & backups
+          <TabsTrigger value="audit">
+            <Database className="mr-2 h-4 w-4" /> Audit
           </TabsTrigger>
         </TabsList>
 
-        <TabsContent value="roles" className="space-y-6">
+        <TabsContent value="roles">
           <Card>
             <CardHeader>
-              <CardTitle className="flex items-center gap-2">
-                <Settings2 className="h-5 w-5 text-primary" />
-                Roles & permissions matrix
+              <CardTitle>
+                {t("admin.settings.roles.title", { defaultValue: "Roles & Permissions" })}
               </CardTitle>
               <CardDescription>
-                Assign precise capabilities to each team role to keep governance aligned with your operating model.
+                {t("admin.settings.roles.description", {
+                  defaultValue: "Control access levels for all user categories.",
+                })}
               </CardDescription>
             </CardHeader>
-            <CardContent className="space-y-4">
+            <CardContent>
               <Table>
                 <TableHeader>
                   <TableRow>
                     <TableHead>Capability</TableHead>
-                    {roleOrder.map((role) => (
-                      <TableHead key={role} className="text-center">
-                        {roleLabels[role]}
-                      </TableHead>
+                    {roleOrder.map((r) => (
+                      <TableHead key={r}>{roleLabels[r]}</TableHead>
                     ))}
                   </TableRow>
                 </TableHeader>
                 <TableBody>
-                  {permissions.map((permission) => (
-                    <TableRow key={permission.id}>
-                      <TableCell className="align-top">
-                        <div className="space-y-1">
-                          <p className="font-medium">{permission.label}</p>
-                          <p className="text-sm text-muted-foreground">{permission.description}</p>
-                        </div>
-                      </TableCell>
-                      {roleOrder.map((role) => (
-                        <TableCell key={role} className="text-center">
-                          <div className="flex justify-center">
-                            <Checkbox
-                              checked={permission.roles[role]}
-                              onCheckedChange={(checked) =>
-                                updatePermission(permission.id, role, Boolean(checked))
-                              }
-                              aria-label={`Toggle ${roleLabels[role]} access for ${permission.label}`}
-                            />
-                          </div>
+                  {permissions.map((perm) => (
+                    <TableRow key={perm.id}>
+                      <TableCell>{perm.label}</TableCell>
+                      {roleOrder.map((r) => (
+                        <TableCell key={r}>
+                          <Checkbox checked={perm.roles[r]} />
                         </TableCell>
                       ))}
                     </TableRow>
@@ -656,328 +396,28 @@
           </Card>
         </TabsContent>
 
-        <TabsContent value="emails" className="space-y-6">
+        <TabsContent value="audit">
           <Card>
             <CardHeader>
-              <CardTitle className="flex items-center gap-2">
-                <Mail className="h-5 w-5 text-primary" />
-                Automated email templates
-              </CardTitle>
-              <CardDescription>
-                Customize messaging for onboarding, verification, and payment confirmation workflows.
-              </CardDescription>
+              <CardTitle>Backup & Recovery</CardTitle>
+              <CardDescription>Manage automated and manual backups</CardDescription>
             </CardHeader>
             <CardContent>
-              <Accordion type="multiple" className="space-y-4">
-                {(Object.keys(emailTemplates) as EmailTemplateKey[]).map((key) => {
-                  const template = emailTemplates[key];
-                  return (
-                    <AccordionItem value={key} key={key} className="rounded-lg border">
-                      <AccordionTrigger className="px-4 py-2 text-left">
-                        <div className="flex flex-col gap-1 text-sm sm:flex-row sm:items-center sm:justify-between sm:text-base">
-                          <div>
-                            <p className="font-medium leading-tight">{template.name}</p>
-                            <p className="text-sm text-muted-foreground">{template.description}</p>
-                          </div>
-                          <Badge variant={template.sendAutomatically ? "secondary" : "outline"}>
-                            {template.sendAutomatically ? "Automated" : "Manual"}
-                          </Badge>
-                        </div>
-                      </AccordionTrigger>
-                      <AccordionContent className="space-y-4 px-4 pb-4 pt-0">
-                        <div className="flex items-center justify-between rounded-lg border bg-muted/30 p-3">
-                          <div>
-                            <p className="font-medium">Send automatically</p>
-                            <p className="text-sm text-muted-foreground">
-                              Deliver this message as soon as its trigger conditions are met.
-                            </p>
-                          </div>
-                          <Switch
-                            checked={template.sendAutomatically}
-                            onCheckedChange={(checked) =>
-                              handleEmailChange(key, "sendAutomatically", Boolean(checked))
-                            }
-                            aria-label={`Toggle automation for ${template.name}`}
-                          />
-                        </div>
-                        <div className="space-y-2">
-                          <Label htmlFor={`${key}-subject`}>Subject line</Label>
-                          <Input
-                            id={`${key}-subject`}
-                            value={template.subject}
-                            onChange={(event) => handleEmailChange(key, "subject", event.target.value)}
-                          />
-                        </div>
-                        <div className="space-y-2">
-                          <Label htmlFor={`${key}-body`}>Message body</Label>
-                          <Textarea
-                            id={`${key}-body`}
-                            rows={6}
-                            value={template.body}
-                            onChange={(event) => handleEmailChange(key, "body", event.target.value)}
-                          />
-                          <p className="text-sm text-muted-foreground">
-                            Tip: personalize with tokens like <code className="rounded bg-muted px-1">{`{{first_name}}`}</code> or
-                            <code className="ml-1 rounded bg-muted px-1">{`{{program_name}}`}</code>.
-                          </p>
-                        </div>
-                      </AccordionContent>
-                    </AccordionItem>
-                  );
-                })}
-              </Accordion>
-            </CardContent>
-          </Card>
-        </TabsContent>
-
-        <TabsContent value="integrations" className="space-y-6">
-          <Card>
-            <CardHeader>
-              <CardTitle className="flex items-center gap-2">
-                <KeyRound className="h-5 w-5 text-primary" />
-                API keys & integrations
-              </CardTitle>
-              <CardDescription>
-                Manage credentials for payments, data warehousing, and messaging platforms.
-              </CardDescription>
-            </CardHeader>
-            <CardContent className="space-y-4">
-              {integrations.map((integration) => (
-                <div
-                  key={integration.id}
-                  className="flex flex-col gap-4 rounded-lg border p-4 md:flex-row md:items-start md:justify-between"
-                >
-                  <div className="space-y-2">
-                    <div className="flex items-center gap-2">
-                      <p className="text-lg font-medium leading-tight">{integration.name}</p>
-                      <Badge variant={integration.status === "Connected" ? "default" : "destructive"}>
-                        {integration.status}
-                      </Badge>
-                    </div>
-                    <p className="text-sm text-muted-foreground">{integration.provider}</p>
-                    <div className="flex flex-wrap gap-2">
-                      {integration.scopes.map((scope) => (
-                        <Badge key={scope} variant="outline">
-                          {scope}
-                        </Badge>
-                      ))}
-                    </div>
-                    <p className="text-xs text-muted-foreground">Last rotated {integration.lastRotated}</p>
-                  </div>
-                  <div className="flex w-full flex-col gap-3 md:w-1/2">
-                    <Label htmlFor={`${integration.id}-key`}>Active API key ({integration.environment})</Label>
-                    <Input
-                      id={`${integration.id}-key`}
-                      type="password"
-                      value={integration.apiKey}
-                      onChange={(event) => handleIntegrationChange(integration.id, event.target.value)}
-                    />
-                    <div className="flex flex-wrap gap-2">
-                      <Button variant="outline" size="sm" onClick={() => handleIntegrationChange(integration.id, "")}>
-                        Clear key
-                      </Button>
-                      <Button
-                        variant="secondary"
-                        size="sm"
-                        onClick={() => rotateIntegration(integration)}
-                      >
-                        Rotate key
-                      </Button>
-                    </div>
-                  </div>
-                </div>
-              ))}
-            </CardContent>
-          </Card>
-        </TabsContent>
-
-        <TabsContent value="localization" className="space-y-6">
-          <Card>
-            <CardHeader>
-              <CardTitle className="flex items-center gap-2">
-                <Globe className="h-5 w-5 text-primary" />
-                Localization & currency
-              </CardTitle>
-              <CardDescription>
-                Configure supported languages and currency defaults for campuses and partners.
-              </CardDescription>
-            </CardHeader>
-            <CardContent className="space-y-6">
-              <div className="grid gap-6 md:grid-cols-2">
-                <div className="space-y-2">
-                  <Label htmlFor="primary-language">Default admin language</Label>
-                  <Select
-                    value={localization.primaryLanguage}
-                    onValueChange={(value) =>
-                      setLocalization((prev) => ({
-                        ...prev,
-                        primaryLanguage: value,
-                        supportedLanguages: prev.supportedLanguages.includes(value)
-                          ? prev.supportedLanguages
-                          : [...prev.supportedLanguages, value],
-                      }))
-                    }
-                  >
-                    <SelectTrigger id="primary-language">
-                      <SelectValue placeholder="Choose a language" />
-                    </SelectTrigger>
-                    <SelectContent>
-                      {availableLanguages.map((language) => (
-                        <SelectItem key={language.code} value={language.code}>
-                          {language.label}
-                        </SelectItem>
-                      ))}
-                    </SelectContent>
-                  </Select>
-                </div>
-                <div className="space-y-2">
-                  <Label htmlFor="currency">Default settlement currency</Label>
-                  <Select
-                    value={localization.currency}
-                    onValueChange={(value) =>
-                      setLocalization((prev) => ({
-                        ...prev,
-                        currency: value,
-                      }))
-                    }
-                  >
-                    <SelectTrigger id="currency">
-                      <SelectValue placeholder="Select currency" />
-                    </SelectTrigger>
-                    <SelectContent>
-                      {currencyOptions.map((currency) => (
-                        <SelectItem key={currency.code} value={currency.code}>
-                          {currency.label}
-                        </SelectItem>
-                      ))}
-                    </SelectContent>
-                  </Select>
-                </div>
+              <div className="flex items-center justify-between">
+                <Label>Automatic backups</Label>
+                <Switch checked={autoBackups} onCheckedChange={setAutoBackups} />
               </div>
-              <div className="space-y-3">
-                <div>
-                  <h3 className="text-sm font-semibold uppercase text-muted-foreground">
-                    Supported languages
-                  </h3>
-                  <p className="text-sm text-muted-foreground">
-                    Enable localized experiences for teams and recruiters in additional regions.
-                  </p>
-                </div>
-                <div className="grid gap-3 md:grid-cols-2">
-                  {availableLanguages.map((language) => {
-                    const enabled = localization.supportedLanguages.includes(language.code);
-                    const isDefault = localization.primaryLanguage === language.code;
-                    return (
-                      <div
-                        key={language.code}
-                        className="flex items-start justify-between gap-3 rounded-lg border p-3"
-                      >
-                        <div className="space-y-1">
-                          <div className="flex items-center gap-2">
-                            <p className="font-medium leading-tight">{language.label}</p>
-                            {isDefault ? <Badge variant="secondary">Default</Badge> : null}
-                          </div>
-                          <p className="text-sm text-muted-foreground">{language.description}</p>
-                        </div>
-                        <Switch
-                          checked={enabled}
-                          onCheckedChange={(checked) => toggleLanguage(language.code, Boolean(checked))}
-                          aria-label={`Toggle ${language.label}`}
-                        />
-                      </div>
-                    );
-                  })}
-                </div>
-              </div>
-            </CardContent>
-          </Card>
-        </TabsContent>
-
-        <TabsContent value="audit" className="space-y-6">
-          <Card>
-            <CardHeader>
-              <CardTitle className="flex items-center gap-2">
-                <Database className="h-5 w-5 text-primary" />
-                Audit logs & backups
-              </CardTitle>
-              <CardDescription>
-                Trigger manual backups, monitor retention policies, and review recent activity.
-              </CardDescription>
-            </CardHeader>
-            <CardContent className="space-y-6">
-              <div className="grid gap-4 md:grid-cols-2">
-                <div className="space-y-3 rounded-lg border p-4">
-                  <div className="flex items-start justify-between">
-                    <div>
-                      <p className="font-medium">Automatic nightly backups</p>
-                      <p className="text-sm text-muted-foreground">
-                        Store encrypted snapshots for disaster recovery and compliance reporting.
-                      </p>
-                    </div>
-                    <Switch
-                      checked={autoBackups}
-                      onCheckedChange={(checked) => setAutoBackups(Boolean(checked))}
-                      aria-label="Toggle automatic backups"
-                    />
-                  </div>
-                  <p className="text-xs text-muted-foreground">
-                    Backups retained for 90 days in regionally redundant storage.
-                  </p>
-                </div>
-                <div className="space-y-3 rounded-lg border p-4">
-                  <p className="font-medium">Manual backup</p>
-                  <p className="text-sm text-muted-foreground">
-                    Last completed {lastBackupRun}. Initiate a new snapshot when onboarding or before major changes.
-                  </p>
-                  <div className="flex flex-wrap gap-2">
-                    <Button onClick={handleBackup} disabled={backupStatus === "running"}>
-                      {backupStatus === "running" ? "Starting backup…" : "Trigger backup"}
-                    </Button>
-                    <Button
-                      variant="outline"
-                      onClick={() => openZoe("Summarize the latest audit log anomalies")}
-                    >
-                      Ask Zoe to review
-                    </Button>
-                  </div>
-                </div>
-              </div>
-              <div className="space-y-3">
-                <div>
-                  <h3 className="text-sm font-semibold uppercase text-muted-foreground">Recent audit entries</h3>
-                  <p className="text-sm text-muted-foreground">
-                    Track sensitive configuration edits with actor, timestamp, and source IP details.
-                  </p>
-                </div>
-                <ScrollArea className="h-64 rounded-lg border">
-                  <div className="divide-y">
-                    {auditEntries.map((entry) => (
-                      <div key={entry.id} className="flex flex-col gap-1 p-4 text-sm">
-                        <div className="flex items-center justify-between">
-                          <span className="font-medium">{entry.actor}</span>
-                          <span className="text-xs uppercase tracking-wide text-muted-foreground">
-                            {entry.timestamp}
-                          </span>
-                        </div>
-                        <p className="text-muted-foreground">{entry.action}</p>
-                        <p className="text-xs text-muted-foreground">Source: {entry.ipAddress}</p>
-                      </div>
-                    ))}
-                  </div>
-                </ScrollArea>
-              </div>
+              <Separator className="my-4" />
+              <Button onClick={handleBackup}>Trigger Manual Backup</Button>
             </CardContent>
           </Card>
         </TabsContent>
       </Tabs>
 
       <div className="flex justify-end gap-3">
-        <Button variant="outline" onClick={handleReset}>
-          Reset
-        </Button>
-        <Button onClick={handleSave}>Save changes</Button>
+        <Button variant="outline">{t("common.reset", { defaultValue: "Reset" })}</Button>
+        <Button onClick={handleSave}>{t("common.saveChanges", { defaultValue: "Save Changes" })}</Button>
       </div>
->>>>>>> 1b4a250f
     </div>
   );
 };
