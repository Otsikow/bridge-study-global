--- conflicted
+++ resolved
@@ -26,11 +26,6 @@
 import ProgramRecommendations from "@/components/ai/ProgramRecommendations";
 import SoPGenerator from "@/components/ai/SoPGenerator";
 import InterviewPractice from "@/components/ai/InterviewPractice";
-<<<<<<< HEAD
-import { Search, GraduationCap, DollarSign, Award, MapPin, Sparkles, FileText, MessageSquare } from "lucide-react";
-=======
-import { Tabs, TabsContent, TabsList, TabsTrigger } from "@/components/ui/tabs";
-import BackButton from "@/components/BackButton";
 import {
   Search,
   GraduationCap,
@@ -41,7 +36,6 @@
   FileText,
   MessageSquare,
 } from "lucide-react";
->>>>>>> c490f380
 
 // --- University Images ---
 import oxfordImg from "@/assets/university-oxford.jpg";
@@ -58,18 +52,6 @@
 import edinburghImg from "@/assets/university-edinburgh.jpg";
 import defaultUniversityImg from "@/assets/university-default.jpg";
 
-<<<<<<< HEAD
-// --- University Logos ---
-import mitLogo from "@/assets/mit-logo.svg";
-import harvardLogo from "@/assets/harvard-logo.svg";
-import stanfordLogo from "@/assets/stanford-logo.svg";
-import oxfordLogo from "@/assets/oxford-logo.png";
-import cambridgeLogo from "@/assets/cambridge-logo.svg";
-import berkeleyLogo from "@/assets/berkeley-logo.png";
-import yaleLogo from "@/assets/yale-logo.svg";
-
-=======
->>>>>>> c490f380
 interface University {
   id: string;
   name: string;
@@ -141,12 +123,7 @@
   const [disciplines, setDisciplines] = useState<string[]>([]);
   const [activeTab, setActiveTab] = useState("search");
 
-<<<<<<< HEAD
   // Load filter options
-=======
-  const { recommendations } = useAIRecommendations();
-
->>>>>>> c490f380
   useEffect(() => {
     loadFilterOptions();
   }, []);
@@ -162,24 +139,11 @@
         .select("level, discipline")
         .eq("active", true);
 
-<<<<<<< HEAD
-      if (universities) {
-        const uniqueCountries = [...new Set(universities.map((u: { country: string }) => u.country))].sort();
-        setCountries(uniqueCountries);
-      }
-
-      if (programs) {
-        const uniqueLevels = [...new Set(programs.map((p: { level: string }) => p.level))].sort();
-        const uniqueDisciplines = [...new Set(programs.map((p: { discipline: string }) => p.discipline))].sort();
-        setLevels(uniqueLevels);
-        setDisciplines(uniqueDisciplines);
-=======
       if (universities)
         setCountries([...new Set(universities.map((u) => u.country))].sort());
       if (programs) {
         setLevels([...new Set(programs.map((p) => p.level))].sort());
         setDisciplines([...new Set(programs.map((p) => p.discipline))].sort());
->>>>>>> c490f380
       }
     } catch (error) {
       console.error("Error loading filters:", error);
@@ -189,16 +153,9 @@
   const handleSearch = useCallback(async () => {
     setLoading(true);
     try {
-<<<<<<< HEAD
-      let universityQuery = supabase
-        .from("universities")
-        .select("*")
-        .eq("active", true);
-=======
       let uniQuery = supabase.from("universities").select("*").eq("active", true);
       if (searchTerm) uniQuery = uniQuery.ilike("name", `%${searchTerm}%`);
       if (selectedCountry !== "all") uniQuery = uniQuery.eq("country", selectedCountry);
->>>>>>> c490f380
 
       const { data: universities, error: uniError } = await uniQuery;
       if (uniError) throw uniError;
@@ -208,27 +165,11 @@
         return;
       }
 
-<<<<<<< HEAD
-      const universityIds = (universities as University[]).map((u) => u.id);
-
-      let programsQuery = supabase
-        .from("programs")
-        .select("*")
-        .in("university_id", universityIds)
-        .eq("active", true);
-      if (selectedLevel !== "all") programsQuery = programsQuery.eq("level", selectedLevel);
-      if (selectedDiscipline !== "all") programsQuery = programsQuery.eq("discipline", selectedDiscipline);
-      if (maxFee) programsQuery = programsQuery.lte("tuition_amount", parseFloat(maxFee));
-
-      const { data: programs, error: progError } = await programsQuery;
-      if (progError) throw progError;
-=======
       const ids = universities.map((u) => u.id);
       let progQuery = supabase.from("programs").select("*").in("university_id", ids).eq("active", true);
       if (selectedLevel !== "all") progQuery = progQuery.eq("level", selectedLevel);
       if (selectedDiscipline !== "all") progQuery = progQuery.eq("discipline", selectedDiscipline);
       if (maxFee) progQuery = progQuery.lte("tuition_amount", parseFloat(maxFee));
->>>>>>> c490f380
 
       const { data: programs } = await progQuery;
       const { data: scholarships } = await supabase
@@ -237,26 +178,6 @@
         .in("university_id", ids)
         .eq("active", true);
 
-<<<<<<< HEAD
-      const searchResults: SearchResult[] = (universities as University[])
-        .map((university) => {
-          const universityPrograms = (programs as Program[] | null)?.filter((p) => p.university_id === university.id) || [];
-          const universityScholarships = (scholarships as Scholarship[] | null)?.filter((s) => s.university_id === university.id) || [];
-
-          return {
-            university,
-            programs: universityPrograms,
-            scholarships: universityScholarships,
-          };
-        })
-        .filter((result) => {
-          if (result.programs.length === 0) return false;
-          if (onlyWithScholarships && result.scholarships.length === 0) return false;
-          return true;
-        });
-
-      setResults(searchResults);
-=======
       const merged: SearchResult[] = universities
         .map((uni) => ({
           university: uni,
@@ -270,7 +191,6 @@
         );
 
       setResults(merged);
->>>>>>> c490f380
     } catch (error) {
       console.error("Search error:", error);
     } finally {
@@ -288,13 +208,9 @@
         <BackButton variant="ghost" size="sm" fallback="/" className="mb-4" />
         <div className="space-y-2">
           <h1 className="text-4xl font-bold text-foreground">Find Your Perfect University</h1>
-<<<<<<< HEAD
-          <p className="text-muted-foreground">Search through universities, programs, and scholarships worldwide</p>
-=======
           <p className="text-muted-foreground">
             Search through universities, programs, and scholarships worldwide.
           </p>
->>>>>>> c490f380
         </div>
 
         <Tabs value={activeTab} onValueChange={setActiveTab} className="space-y-6">
@@ -305,8 +221,8 @@
             <TabsTrigger value="interview"><MessageSquare className="mr-2 h-4 w-4" />Interview Practice</TabsTrigger>
           </TabsList>
 
+          {/* SEARCH TAB */}
           <TabsContent value="search" className="space-y-6">
-            {/* Filters */}
             <Card>
               <CardHeader>
                 <CardTitle>Search Filters</CardTitle>
@@ -380,11 +296,7 @@
                     <Checkbox
                       id="scholarships"
                       checked={onlyWithScholarships}
-<<<<<<< HEAD
-                      onCheckedChange={(checked) => setOnlyWithScholarships(Boolean(checked))}
-=======
                       onCheckedChange={(checked) => setOnlyWithScholarships(!!checked)}
->>>>>>> c490f380
                     />
                     <Label htmlFor="scholarships" className="ml-2">
                       Only show universities with scholarships
@@ -400,29 +312,39 @@
             {/* Results */}
             <div className="space-y-4">
               <h2 className="text-2xl font-semibold">
-<<<<<<< HEAD
-                {loading ? "Searching..." : `Found ${results.length} ${results.length === 1 ? "result" : "results"}`}
-=======
                 {loading ? "Searching..." : `Found ${results.length} result${results.length !== 1 ? "s" : ""}`}
->>>>>>> c490f380
               </h2>
 
               {loading ? (
                 <div className="space-y-4">
                   {[1, 2, 3].map((i) => (
-                    <Card key={i}><CardHeader><Skeleton className="h-8 w-64" /><Skeleton className="h-4 w-32" /></CardHeader><CardContent><Skeleton className="h-20 w-full" /></CardContent></Card>
+                    <Card key={i}>
+                      <CardHeader>
+                        <Skeleton className="h-8 w-64" />
+                        <Skeleton className="h-4 w-32" />
+                      </CardHeader>
+                      <CardContent>
+                        <Skeleton className="h-20 w-full" />
+                      </CardContent>
+                    </Card>
                   ))}
                 </div>
               ) : results.length === 0 ? (
-                <Card><CardContent className="py-12 text-center text-muted-foreground">
-                  No universities found. Try adjusting your filters.
-                </CardContent></Card>
+                <Card>
+                  <CardContent className="py-12 text-center text-muted-foreground">
+                    No universities found. Try adjusting your filters.
+                  </CardContent>
+                </Card>
               ) : (
                 results.map((r) => (
                   <Card key={r.university.id} className="hover:shadow-lg transition overflow-hidden">
                     <div className="flex flex-col md:flex-row">
                       <div className="md:w-64 h-48 md:h-auto bg-muted flex-shrink-0">
-                        <img src={getUniversityVisual(r.university.name, r.university.logo_url)} alt={r.university.name} className="w-full h-full object-cover" />
+                        <img
+                          src={getUniversityVisual(r.university.name, r.university.logo_url)}
+                          alt={r.university.name}
+                          className="w-full h-full object-cover"
+                        />
                       </div>
                       <div className="flex-1">
                         <CardHeader>
@@ -468,15 +390,10 @@
                                 </div>
                               ))}
                             </div>
-<<<<<<< HEAD
-                            {result.programs.length > 4 && (
-                              <p className="text-xs text-muted-foreground">+{result.programs.length - 4} more programs</p>
-=======
                             {r.programs.length > 4 && (
                               <p className="text-xs text-muted-foreground">
                                 +{r.programs.length - 4} more programs
                               </p>
->>>>>>> c490f380
                             )}
                           </div>
 
@@ -486,65 +403,12 @@
                               <h4 className="font-semibold flex items-center gap-2">
                                 <Award className="h-4 w-4" /> Scholarships
                               </h4>
-<<<<<<< HEAD
-                              <div className="grid grid-cols-1 md:grid-cols-2 gap-2">
-                                {result.scholarships.slice(0, 4).map((scholarship) => (
-                                  <div key={scholarship.id} className="p-3 rounded-md bg-muted/50 space-y-2">
-                                    <p className="font-medium text-sm">{scholarship.name}</p>
-                                    <div className="flex items-center gap-2 text-xs text-muted-foreground">
-                                      <Badge variant="outline" className="text-xs">
-                                        {scholarship.amount_cents !== null
-                                          ? `${scholarship.currency} ${Math.round((scholarship.amount_cents as number) / 100).toLocaleString()}`
-                                          : "Amount varies"}
-                                      </Badge>
-                                      {scholarship.coverage_type && (
-                                        <span className="truncate">{scholarship.coverage_type}</span>
-                                      )}
-                                    </div>
-                                  </div>
-                                ))}
-                              </div>
-                              {result.scholarships.length > 4 && (
-                                <p className="text-xs text-muted-foreground">+{result.scholarships.length - 4} more scholarships</p>
-                              )}
-                            </div>
-                          )}
-                        </CardContent>
-                      </div>
-                    </div>
-                  </Card>
-                ))
-              )}
-            </div>
-          </TabsContent>
-
-          {/* AI Recommendations */}
-          <TabsContent value="recommendations" className="space-y-6">
-            <ProgramRecommendations
-              onProgramSelect={(programId: string) =>
-                navigate(`/student/applications/new?program=${programId}`)
-              }
-            />
-          </TabsContent>
-
-          {/* SOP Generator */}
-          <TabsContent value="sop" className="space-y-6">
-            <SoPGenerator onSave={() => { /* noop */ }} />
-          </TabsContent>
-
-          {/* Interview Practice */}
-          <TabsContent value="interview" className="space-y-6">
-            <InterviewPractice />
-          </TabsContent>
-        </Tabs>
-      </div>
-    </div>
-  );
-}
-=======
                               <div className="space-y-1">
                                 {r.scholarships.slice(0, 3).map((s) => (
-                                  <div key={s.id} className="text-sm flex items-center justify-between p-2 rounded-md bg-muted/30">
+                                  <div
+                                    key={s.id}
+                                    className="text-sm flex items-center justify-between p-2 rounded-md bg-muted/30"
+                                  >
                                     <span>{s.name}</span>
                                     {s.amount_cents ? (
                                       <Badge variant="secondary" className="text-xs">
@@ -566,11 +430,23 @@
                             </div>
                           )}
 
-                          {/* Actions */}
                           <div className="flex gap-2 pt-4">
                             <Button asChild className="flex-1">
                               <Link to={`/search/${r.university.id}`}>View Details</Link>
                             </Button>
-                            <Button variant="outline" asChild>
-                              <a href
->>>>>>> c490f380
+                            {r.university.website && (
+                              <Button variant="outline" asChild>
+                                <a href={r.university.website} target="_blank" rel="noopener noreferrer">
+                                  Visit Site
+                                </a>
+                              </Button>
+                            )}
+                          </div>
+                        </CardContent>
+                      </div>
+                    </div>
+                  </Card>
+                ))
+              )}
+            </div>
+          </TabsContent