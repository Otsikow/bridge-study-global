import { useState, useEffect, useCallback } from "react";
import { useNavigate } from "react-router-dom";
import { supabase } from "@/integrations/supabase/client";
import { Input } from "@/components/ui/input";
import { Button } from "@/components/ui/button";
import { Card, CardContent, CardDescription, CardHeader, CardTitle } from "@/components/ui/card";
import { Select, SelectContent, SelectItem, SelectTrigger, SelectValue } from "@/components/ui/select";
import { Checkbox } from "@/components/ui/checkbox";
import { Skeleton } from "@/components/ui/skeleton";
import { Badge } from "@/components/ui/badge";
<<<<<<< HEAD
import { Search, GraduationCap, DollarSign, Award, MapPin, Sparkles, FileText, MessageSquare, Building2 } from "lucide-react";
import BackButton from '@/components/BackButton';
=======
import { Search, GraduationCap, DollarSign, Award, MapPin, Sparkles, FileText, MessageSquare } from "lucide-react";
import BackButton from "@/components/BackButton";
>>>>>>> 0255e807
import { Label } from "@/components/ui/label";
import { useAIRecommendations } from "@/hooks/useAIRecommendations";
import AIChatbot from "@/components/ai/AIChatbot";
import ProgramRecommendations from "@/components/ai/ProgramRecommendations";
import SoPGenerator from "@/components/ai/SoPGenerator";
import InterviewPractice from "@/components/ai/InterviewPractice";
import { Tabs, TabsContent, TabsList, TabsTrigger } from "@/components/ui/tabs";

<<<<<<< HEAD
// Import university logos
import mitLogo from "@/assets/mit-logo.svg";
import harvardLogo from "@/assets/harvard-logo.svg";
import stanfordLogo from "@/assets/stanford-logo.svg";
=======
// --- University Images ---
import oxfordImg from "@/assets/university-oxford.jpg";
import harvardImg from "@/assets/university-harvard.jpg";
import mitImg from "@/assets/university-mit.jpg";
import cambridgeImg from "@/assets/university-cambridge.jpg";
import stanfordImg from "@/assets/university-stanford.jpg";
import torontoImg from "@/assets/university-toronto.jpg";
import melbourneImg from "@/assets/university-melbourne.jpg";
import yaleImg from "@/assets/university-yale.jpg";
import princetonImg from "@/assets/university-princeton.jpg";
import uclImg from "@/assets/university-ucl.jpg";
import imperialImg from "@/assets/university-imperial.jpg";
import edinburghImg from "@/assets/university-edinburgh.jpg";
import defaultUniversityImg from "@/assets/university-default.jpg";

// --- University Logos ---
import mitLogo from "@/assets/mit-logo.png";
import harvardLogo from "@/assets/harvard-logo.png";
import stanfordLogo from "@/assets/stanford-logo.png";
>>>>>>> 0255e807
import oxfordLogo from "@/assets/oxford-logo.png";
import cambridgeLogo from "@/assets/cambridge-logo.svg";
import berkeleyLogo from "@/assets/berkeley-logo.png";
import yaleLogo from "@/assets/yale-logo.svg";

interface University {
  id: string;
  name: string;
  country: string;
  city: string | null;
  logo_url: string | null;
  website: string | null;
  description: string | null;
}

interface Program {
  id: string;
  name: string;
  level: string;
  discipline: string;
  tuition_amount: number;
  tuition_currency: string;
  duration_months: number;
  university_id: string;
}

interface Scholarship {
  id: string;
  name: string;
  amount_cents: number | null;
  currency: string;
  coverage_type: string | null;
  university_id: string | null;
  program_id: string | null;
}

interface SearchResult {
  university: University;
  programs: Program[];
  scholarships: Scholarship[];
}

// Combined helper: prefers logo, falls back to image
const getUniversityVisual = (universityName: string, logoUrl: string | null): string => {
  const name = universityName.toLowerCase();

  if (logoUrl) return logoUrl;

  if (name.includes("oxford")) return oxfordImg;
  if (name.includes("harvard")) return harvardImg;
  if (name.includes("mit") || name.includes("massachusetts institute")) return mitImg;
  if (name.includes("cambridge")) return cambridgeImg;
  if (name.includes("stanford")) return stanfordImg;
  if (name.includes("toronto")) return torontoImg;
  if (name.includes("melbourne")) return melbourneImg;
  if (name.includes("yale")) return yaleImg;
  if (name.includes("princeton")) return princetonImg;
  if (name.includes("ucl") || name.includes("university college london")) return uclImg;
  if (name.includes("imperial")) return imperialImg;
  if (name.includes("edinburgh")) return edinburghImg;
  if (name.includes("berkeley") || name.includes("california")) return berkeleyLogo;

  return defaultUniversityImg;
};

export default function UniversitySearch() {
  const navigate = useNavigate();
  const [searchTerm, setSearchTerm] = useState("");
  const [selectedCountry, setSelectedCountry] = useState<string>("all");
  const [selectedLevel, setSelectedLevel] = useState<string>("all");
  const [selectedDiscipline, setSelectedDiscipline] = useState<string>("all");
  const [maxFee, setMaxFee] = useState<string>("");
  const [onlyWithScholarships, setOnlyWithScholarships] = useState(false);
  const [loading, setLoading] = useState(false);
  const [results, setResults] = useState<SearchResult[]>([]);
  const [countries, setCountries] = useState<string[]>([]);
  const [levels, setLevels] = useState<string[]>([]);
  const [disciplines, setDisciplines] = useState<string[]>([]);

  // AI Recommendations state
  const [activeTab, setActiveTab] = useState("search");
  const { recommendations } = useAIRecommendations();

  // Load filter options
  useEffect(() => {
    loadFilterOptions();
  }, []);

  const loadFilterOptions = async () => {
    try {
      const { data: universities } = await supabase.from("universities").select("country").eq("active", true);
      const { data: programs } = await supabase.from("programs").select("level, discipline").eq("active", true);

      if (universities) {
        const uniqueCountries = [...new Set(universities.map((u) => u.country))].sort();
        setCountries(uniqueCountries);
      }

      if (programs) {
        const uniqueLevels = [...new Set(programs.map((p) => p.level))].sort();
        const uniqueDisciplines = [...new Set(programs.map((p) => p.discipline))].sort();
        setLevels(uniqueLevels);
        setDisciplines(uniqueDisciplines);
      }
    } catch (error) {
      console.error("Error loading filter options:", error);
    }
  };

  const handleSearch = useCallback(async () => {
    setLoading(true);
    try {
      let universityQuery = supabase.from("universities").select("*").eq("active", true);

      if (searchTerm) universityQuery = universityQuery.ilike("name", `%${searchTerm}%`);
      if (selectedCountry !== "all") universityQuery = universityQuery.eq("country", selectedCountry);

      const { data: universities, error: uniError } = await universityQuery;
      if (uniError) throw uniError;

      if (!universities || universities.length === 0) {
        setResults([]);
        setLoading(false);
        return;
      }

      const universityIds = universities.map((u) => u.id);

      let programsQuery = supabase.from("programs").select("*").in("university_id", universityIds).eq("active", true);
      if (selectedLevel !== "all") programsQuery = programsQuery.eq("level", selectedLevel);
      if (selectedDiscipline !== "all") programsQuery = programsQuery.eq("discipline", selectedDiscipline);
      if (maxFee) programsQuery = programsQuery.lte("tuition_amount", parseFloat(maxFee));

      const { data: programs, error: progError } = await programsQuery;
      if (progError) throw progError;

      const { data: scholarships } = await supabase
        .from("scholarships")
        .select("*")
        .in("university_id", universityIds)
        .eq("active", true);

      const searchResults: SearchResult[] = universities
        .map((university) => {
          const universityPrograms = programs?.filter((p) => p.university_id === university.id) || [];
          const universityScholarships = scholarships?.filter((s) => s.university_id === university.id) || [];

          return {
            university,
            programs: universityPrograms,
            scholarships: universityScholarships,
          };
        })
        .filter((result) => {
          if (result.programs.length === 0) return false;
          if (onlyWithScholarships && result.scholarships.length === 0) return false;
          return true;
        });

      setResults(searchResults);
    } catch (error) {
      console.error("Search error:", error);
    } finally {
      setLoading(false);
    }
  }, [searchTerm, selectedCountry, selectedLevel, selectedDiscipline, maxFee, onlyWithScholarships]);

  useEffect(() => {
    handleSearch();
  }, [handleSearch]);

  return (
    <div className="min-h-screen bg-background p-4 md:p-8">
      <div className="max-w-7xl mx-auto space-y-6">
        <BackButton variant="ghost" size="sm" className="mb-4" fallback="/" />
        <div className="space-y-2">
          <h1 className="text-4xl font-bold text-foreground">Find Your Perfect University</h1>
          <p className="text-muted-foreground">Search through universities, programs, and scholarships worldwide</p>
        </div>

        <Tabs value={activeTab} onValueChange={setActiveTab} className="space-y-6">
          <TabsList className="w-full flex justify-start md:justify-center">
            <TabsTrigger value="search">
              <Search className="mr-2 h-4 w-4" /> Search
            </TabsTrigger>
            <TabsTrigger value="recommendations">
              <Sparkles className="mr-2 h-4 w-4" /> AI Recommendations
            </TabsTrigger>
            <TabsTrigger value="sop">
              <FileText className="mr-2 h-4 w-4" /> SOP Generator
            </TabsTrigger>
            <TabsTrigger value="interview">
              <MessageSquare className="mr-2 h-4 w-4" /> Interview Practice
            </TabsTrigger>
          </TabsList>

          <TabsContent value="search" className="space-y-6">
            {/* Filters */}
            <Card>
              <CardHeader>
                <CardTitle>Search Filters</CardTitle>
                <CardDescription>Refine your search by selecting criteria below</CardDescription>
              </CardHeader>
              <CardContent className="space-y-4">
                <div className="grid grid-cols-1 md:grid-cols-2 lg:grid-cols-3 gap-4">
                  <div>
                    <Label>University Name</Label>
                    <div className="relative">
                      <Search className="absolute left-3 top-3 h-4 w-4 text-muted-foreground" />
                      <Input
                        placeholder="Search universities..."
                        value={searchTerm}
                        onChange={(e) => setSearchTerm(e.target.value)}
                        className="pl-9"
                      />
                    </div>
                  </div>

                  <div>
                    <Label>Country</Label>
                    <Select value={selectedCountry} onValueChange={setSelectedCountry}>
                      <SelectTrigger>
                        <SelectValue placeholder="Select country" />
                      </SelectTrigger>
                      <SelectContent>
                        <SelectItem value="all">All Countries</SelectItem>
                        {countries.map((country) => (
                          <SelectItem key={country} value={country}>
                            {country}
                          </SelectItem>
                        ))}
                      </SelectContent>
                    </Select>
                  </div>

                  <div>
                    <Label>Program Level</Label>
                    <Select value={selectedLevel} onValueChange={setSelectedLevel}>
                      <SelectTrigger>
                        <SelectValue placeholder="Select level" />
                      </SelectTrigger>
                      <SelectContent>
                        <SelectItem value="all">All Levels</SelectItem>
                        {levels.map((level) => (
                          <SelectItem key={level} value={level}>
                            {level}
                          </SelectItem>
                        ))}
                      </SelectContent>
                    </Select>
                  </div>

                  <div>
                    <Label>Discipline</Label>
                    <Select value={selectedDiscipline} onValueChange={setSelectedDiscipline}>
                      <SelectTrigger>
                        <SelectValue placeholder="Select discipline" />
                      </SelectTrigger>
                      <SelectContent>
                        <SelectItem value="all">All Disciplines</SelectItem>
                        {disciplines.map((discipline) => (
                          <SelectItem key={discipline} value={discipline}>
                            {discipline}
                          </SelectItem>
                        ))}
                      </SelectContent>
                    </Select>
                  </div>

                  <div>
                    <Label>Maximum Fee (USD)</Label>
                    <Input
                      type="number"
                      placeholder="Enter max fee"
                      value={maxFee}
                      onChange={(e) => setMaxFee(e.target.value)}
                    />
                  </div>

                  <div className="flex items-end">
                    <Checkbox
                      id="scholarships"
                      checked={onlyWithScholarships}
                      onCheckedChange={(checked) => setOnlyWithScholarships(checked as boolean)}
                    />
                    <Label htmlFor="scholarships" className="ml-2">
                      Only show universities with scholarships
                    </Label>
                  </div>
                </div>

                <Button onClick={handleSearch} className="w-full md:w-auto">
                  <Search className="mr-2 h-4 w-4" /> Search
                </Button>
              </CardContent>
            </Card>

            {/* Results */}
            <div className="space-y-4">
              <h2 className="text-2xl font-semibold">
                {loading ? "Searching..." : `Found ${results.length} ${results.length === 1 ? "result" : "results"}`}
              </h2>

              {loading ? (
                <div className="space-y-4">
                  {[1, 2, 3].map((i) => (
                    <Card key={i}>
                      <CardHeader>
                        <Skeleton className="h-8 w-64" />
                        <Skeleton className="h-4 w-32" />
                      </CardHeader>
                      <CardContent>
                        <Skeleton className="h-20 w-full" />
                      </CardContent>
                    </Card>
                  ))}
                </div>
              ) : results.length === 0 ? (
                <Card>
                  <CardContent className="py-12 text-center">
                    <p className="text-muted-foreground">
                      No universities found matching your criteria. Try adjusting your filters.
                    </p>
                  </CardContent>
                </Card>
              ) : (
<<<<<<< HEAD
                results.map((result) => {
                  const universityLogo = getUniversityLogo(result.university.name);
                  
                  return (
                    <Card key={result.university.id} className="hover:shadow-lg transition-shadow">
                      <CardHeader>
                        <div className="flex items-start justify-between">
                          <div className="flex items-start gap-4">
                            <div className="flex-shrink-0">
                              {universityLogo ? (
                                <img 
                                  src={universityLogo} 
                                  alt={`${result.university.name} logo`}
                                  className="w-16 h-16 object-contain rounded-lg bg-white p-2 shadow-sm border"
                                  onError={(e) => {
                                    const target = e.target as HTMLImageElement;
                                    target.style.display = 'none';
                                    // Show fallback icon
                                    const fallback = target.nextElementSibling as HTMLElement;
                                    if (fallback) fallback.style.display = 'flex';
                                  }}
                                />
                              ) : null}
                              <div 
                                className={`w-16 h-16 rounded-lg bg-muted flex items-center justify-center ${universityLogo ? 'hidden' : 'flex'}`}
                                style={{ display: universityLogo ? 'none' : 'flex' }}
                              >
                                <Building2 className="w-8 h-8 text-muted-foreground" />
                              </div>
                            </div>
=======
                results.map((result) => (
                  <Card key={result.university.id} className="hover:shadow-lg transition-shadow overflow-hidden">
                    <div className="flex flex-col md:flex-row">
                      {/* University Image */}
                      <div className="md:w-64 h-48 md:h-auto bg-muted flex-shrink-0">
                        <img
                          src={getUniversityVisual(result.university.name, result.university.logo_url)}
                          alt={result.university.name}
                          className="w-full h-full object-cover"
                        />
                      </div>

                      {/* Content */}
                      <div className="flex-1">
                        <CardHeader>
                          <div className="flex items-start justify-between">
>>>>>>> 0255e807
                            <div className="space-y-1">
                              <CardTitle className="text-2xl">{result.university.name}</CardTitle>
                              <CardDescription className="flex items-center gap-2">
                                <MapPin className="h-4 w-4" />
                                {result.university.city && `${result.university.city}, `}
                                {result.university.country}
                              </CardDescription>
                            </div>
                            {result.scholarships.length > 0 && (
                              <Badge variant="secondary" className="flex items-center gap-1">
                                <Award className="h-3 w-3" />
                                {result.scholarships.length} Scholarship
                                {result.scholarships.length > 1 ? "s" : ""}
                              </Badge>
                            )}
                          </div>
                        </CardHeader>

                        <CardContent className="space-y-4">
                          {result.university.description && (
                            <p className="text-sm text-muted-foreground">{result.university.description}</p>
                          )}

                          {/* Programs */}
                          <div className="space-y-2">
                            <h4 className="font-semibold flex items-center gap-2">
                              <GraduationCap className="h-4 w-4" /> Available Programs (
                              {result.programs.length})
                            </h4>
                            <div className="grid grid-cols-1 md:grid-cols-2 gap-2">
                              {result.programs.slice(0, 4).map((program) => (
                                <div key={program.id} className="p-3 rounded-md bg-muted/50 space-y-2">
                                  <p className="font-medium text-sm">{program.name}</p>
                                  <div className="flex items-center gap-2 text-xs text-muted-foreground">
                                    <Badge variant="outline" className="text-xs">
                                      {program.level}
                                    </Badge>
                                    <span className="flex items-center gap-1">
                                      <DollarSign className="h-3 w-3" />
                                      {program.tuition_amount.toLocaleString()} {program.tuition_currency}
                                    </span>
                                  </div>
                                  <Button size="sm" variant="outline" className="w-full text-xs" asChild>
                                    <a href={`/student/applications/new?program=${program.id}`}>Apply Now</a>
                                  </Button>
                                </div>
                              ))}
                            </div>
                            {result.programs.length > 4 && (
                              <p className="text-xs text-muted-foreground">
                                +{result.programs.length - 4} more programs
                              </p>
                            )}
                          </div>

                          {/* Scholarships */}
                          {result.scholarships.length > 0 && (
                            <div className="space-y-2">
                              <h4 className="font-semibold flex items-center gap-2">
                                <Award className="h-4 w-4" /> Scholarships
                              </h4>
                              <div className="space-y-2">
                                {result.scholarships.map((scholarship) => (
                                  <div key={scholarship.id} className="p-2 rounded-md bg-primary/10 text-sm">
                                    <p className="font-medium">{scholarship.name}</p>
                                    {scholarship.amount_cents && (
                                      <p className="text-xs text-muted-foreground">
                                        {(scholarship.amount_cents / 100).toLocaleString()} {scholarship.currency}
                                      </p>
                                    )}
                                  </div>
                                ))}
                              </div>
                            </div>
                          )}
                        </CardContent>
                      </div>
                    </div>
                  </Card>
                ))
              )}
            </div>
          </TabsContent>

          <TabsContent value="recommendations" className="space-y-6">
            <ProgramRecommendations />
          </TabsContent>

          <TabsContent value="sop" className="space-y-6">
            <SoPGenerator />
          </TabsContent>

          <TabsContent value="interview" className="space-y-6">
            <InterviewPractice />
          </TabsContent>
        </Tabs>
      </div>
    </div>
  );
}<|MERGE_RESOLUTION|>--- conflicted
+++ resolved
@@ -8,27 +8,15 @@
 import { Checkbox } from "@/components/ui/checkbox";
 import { Skeleton } from "@/components/ui/skeleton";
 import { Badge } from "@/components/ui/badge";
-<<<<<<< HEAD
-import { Search, GraduationCap, DollarSign, Award, MapPin, Sparkles, FileText, MessageSquare, Building2 } from "lucide-react";
-import BackButton from '@/components/BackButton';
-=======
-import { Search, GraduationCap, DollarSign, Award, MapPin, Sparkles, FileText, MessageSquare } from "lucide-react";
-import BackButton from "@/components/BackButton";
->>>>>>> 0255e807
 import { Label } from "@/components/ui/label";
 import { useAIRecommendations } from "@/hooks/useAIRecommendations";
-import AIChatbot from "@/components/ai/AIChatbot";
 import ProgramRecommendations from "@/components/ai/ProgramRecommendations";
 import SoPGenerator from "@/components/ai/SoPGenerator";
 import InterviewPractice from "@/components/ai/InterviewPractice";
 import { Tabs, TabsContent, TabsList, TabsTrigger } from "@/components/ui/tabs";
-
-<<<<<<< HEAD
-// Import university logos
-import mitLogo from "@/assets/mit-logo.svg";
-import harvardLogo from "@/assets/harvard-logo.svg";
-import stanfordLogo from "@/assets/stanford-logo.svg";
-=======
+import BackButton from "@/components/BackButton";
+import { Search, GraduationCap, DollarSign, Award, MapPin, Sparkles, FileText, MessageSquare } from "lucide-react";
+
 // --- University Images ---
 import oxfordImg from "@/assets/university-oxford.jpg";
 import harvardImg from "@/assets/university-harvard.jpg";
@@ -48,7 +36,6 @@
 import mitLogo from "@/assets/mit-logo.png";
 import harvardLogo from "@/assets/harvard-logo.png";
 import stanfordLogo from "@/assets/stanford-logo.png";
->>>>>>> 0255e807
 import oxfordLogo from "@/assets/oxford-logo.png";
 import cambridgeLogo from "@/assets/cambridge-logo.svg";
 import berkeleyLogo from "@/assets/berkeley-logo.png";
@@ -91,10 +78,9 @@
   scholarships: Scholarship[];
 }
 
-// Combined helper: prefers logo, falls back to image
+// Helper: pick logo or image automatically
 const getUniversityVisual = (universityName: string, logoUrl: string | null): string => {
   const name = universityName.toLowerCase();
-
   if (logoUrl) return logoUrl;
 
   if (name.includes("oxford")) return oxfordImg;
@@ -127,9 +113,8 @@
   const [countries, setCountries] = useState<string[]>([]);
   const [levels, setLevels] = useState<string[]>([]);
   const [disciplines, setDisciplines] = useState<string[]>([]);
-
-  // AI Recommendations state
   const [activeTab, setActiveTab] = useState("search");
+
   const { recommendations } = useAIRecommendations();
 
   // Load filter options
@@ -226,7 +211,9 @@
         <BackButton variant="ghost" size="sm" className="mb-4" fallback="/" />
         <div className="space-y-2">
           <h1 className="text-4xl font-bold text-foreground">Find Your Perfect University</h1>
-          <p className="text-muted-foreground">Search through universities, programs, and scholarships worldwide</p>
+          <p className="text-muted-foreground">
+            Search through universities, programs, and scholarships worldwide
+          </p>
         </div>
 
         <Tabs value={activeTab} onValueChange={setActiveTab} className="space-y-6">
@@ -349,7 +336,9 @@
             {/* Results */}
             <div className="space-y-4">
               <h2 className="text-2xl font-semibold">
-                {loading ? "Searching..." : `Found ${results.length} ${results.length === 1 ? "result" : "results"}`}
+                {loading
+                  ? "Searching..."
+                  : `Found ${results.length} ${results.length === 1 ? "result" : "results"}`}
               </h2>
 
               {loading ? (
@@ -375,38 +364,6 @@
                   </CardContent>
                 </Card>
               ) : (
-<<<<<<< HEAD
-                results.map((result) => {
-                  const universityLogo = getUniversityLogo(result.university.name);
-                  
-                  return (
-                    <Card key={result.university.id} className="hover:shadow-lg transition-shadow">
-                      <CardHeader>
-                        <div className="flex items-start justify-between">
-                          <div className="flex items-start gap-4">
-                            <div className="flex-shrink-0">
-                              {universityLogo ? (
-                                <img 
-                                  src={universityLogo} 
-                                  alt={`${result.university.name} logo`}
-                                  className="w-16 h-16 object-contain rounded-lg bg-white p-2 shadow-sm border"
-                                  onError={(e) => {
-                                    const target = e.target as HTMLImageElement;
-                                    target.style.display = 'none';
-                                    // Show fallback icon
-                                    const fallback = target.nextElementSibling as HTMLElement;
-                                    if (fallback) fallback.style.display = 'flex';
-                                  }}
-                                />
-                              ) : null}
-                              <div 
-                                className={`w-16 h-16 rounded-lg bg-muted flex items-center justify-center ${universityLogo ? 'hidden' : 'flex'}`}
-                                style={{ display: universityLogo ? 'none' : 'flex' }}
-                              >
-                                <Building2 className="w-8 h-8 text-muted-foreground" />
-                              </div>
-                            </div>
-=======
                 results.map((result) => (
                   <Card key={result.university.id} className="hover:shadow-lg transition-shadow overflow-hidden">
                     <div className="flex flex-col md:flex-row">
@@ -423,7 +380,6 @@
                       <div className="flex-1">
                         <CardHeader>
                           <div className="flex items-start justify-between">
->>>>>>> 0255e807
                             <div className="space-y-1">
                               <CardTitle className="text-2xl">{result.university.name}</CardTitle>
                               <CardDescription className="flex items-center gap-2">
@@ -450,8 +406,7 @@
                           {/* Programs */}
                           <div className="space-y-2">
                             <h4 className="font-semibold flex items-center gap-2">
-                              <GraduationCap className="h-4 w-4" /> Available Programs (
-                              {result.programs.length})
+                              <GraduationCap className="h-4 w-4" /> Available Programs ({result.programs.length})
                             </h4>
                             <div className="grid grid-cols-1 md:grid-cols-2 gap-2">
                               {result.programs.slice(0, 4).map((program) => (
@@ -485,42 +440,4 @@
                               <h4 className="font-semibold flex items-center gap-2">
                                 <Award className="h-4 w-4" /> Scholarships
                               </h4>
-                              <div className="space-y-2">
-                                {result.scholarships.map((scholarship) => (
-                                  <div key={scholarship.id} className="p-2 rounded-md bg-primary/10 text-sm">
-                                    <p className="font-medium">{scholarship.name}</p>
-                                    {scholarship.amount_cents && (
-                                      <p className="text-xs text-muted-foreground">
-                                        {(scholarship.amount_cents / 100).toLocaleString()} {scholarship.currency}
-                                      </p>
-                                    )}
-                                  </div>
-                                ))}
-                              </div>
-                            </div>
-                          )}
-                        </CardContent>
-                      </div>
-                    </div>
-                  </Card>
-                ))
-              )}
-            </div>
-          </TabsContent>
-
-          <TabsContent value="recommendations" className="space-y-6">
-            <ProgramRecommendations />
-          </TabsContent>
-
-          <TabsContent value="sop" className="space-y-6">
-            <SoPGenerator />
-          </TabsContent>
-
-          <TabsContent value="interview" className="space-y-6">
-            <InterviewPractice />
-          </TabsContent>
-        </Tabs>
-      </div>
-    </div>
-  );
-}+                              <div className="space