--- conflicted
+++ resolved
@@ -1,17 +1,14 @@
 "use client";
 
-import { Suspense, useMemo } from "react";
+import { Suspense, useMemo, useState } from "react";
 import { Link } from "react-router-dom";
+import { useQuery } from "@tanstack/react-query";
 import {
   AlarmClock,
   Bot,
-<<<<<<< HEAD
   Building2,
-  ChevronRight,
+  CalendarRange,
   CheckCircle2,
-=======
-  CalendarRange,
->>>>>>> f5259aca
   CheckSquare,
   FileText,
   Filter,
@@ -20,11 +17,10 @@
   Settings,
   ShieldCheck,
   Sparkles,
-<<<<<<< HEAD
+  Target,
   TrendingUp,
   Users,
-  Settings,
-} from 'lucide-react';
+} from "lucide-react";
 
 import {
   Bar,
@@ -37,34 +33,15 @@
   Tooltip as RechartsTooltip,
   XAxis,
   YAxis,
-} from 'recharts';
-
-import BackButton from '@/components/BackButton';
-import { StatsCard } from '@/components/dashboard/StatsCard';
-import { DashboardLayout } from '@/components/layout/DashboardLayout';
-import { StatusBadge } from '@/components/StatusBadge';
-import { Avatar, AvatarFallback } from '@/components/ui/avatar';
-import { Badge } from '@/components/ui/badge';
-import { Button } from '@/components/ui/button';
-import { Card, CardContent, CardDescription, CardHeader, CardTitle } from '@/components/ui/card';
-import { Input } from '@/components/ui/input';
-=======
-  Target,
-  Users,
-} from "lucide-react";
-import { useQuery } from "@tanstack/react-query";
+} from "recharts";
 
 import BackButton from "@/components/BackButton";
-import StaffAgentsLeaderboard from "@/components/staff/StaffAgentsLeaderboard";
-import StaffMessagesTable from "@/components/staff/StaffMessagesTable";
-import StaffPaymentsTable from "@/components/staff/StaffPaymentsTable";
-import StaffStudentsTable from "@/components/staff/StaffStudentsTable";
-import StaffTasksBoard from "@/components/staff/StaffTasksBoard";
-import StaffZoeInsightsTab from "@/components/staff/StaffZoeInsightsTab";
+import { StatsCard } from "@/components/dashboard/StatsCard";
 import { DashboardLayout } from "@/components/layout/DashboardLayout";
+import { StatusBadge } from "@/components/StatusBadge";
+import { Avatar, AvatarFallback } from "@/components/ui/avatar";
 import { Badge } from "@/components/ui/badge";
 import { Button } from "@/components/ui/button";
->>>>>>> f5259aca
 import {
   Card,
   CardContent,
@@ -77,197 +54,111 @@
 import { Separator } from "@/components/ui/separator";
 import { Skeleton } from "@/components/ui/skeleton";
 import { Tabs, TabsContent, TabsList, TabsTrigger } from "@/components/ui/tabs";
-
-<<<<<<< HEAD
+import StaffStudentsTable from "@/components/staff/StaffStudentsTable";
+import StaffAgentsLeaderboard from "@/components/staff/StaffAgentsLeaderboard";
+import StaffMessagesTable from "@/components/staff/StaffMessagesTable";
+import StaffPaymentsTable from "@/components/staff/StaffPaymentsTable";
+import StaffTasksBoard from "@/components/staff/StaffTasksBoard";
+import StaffZoeInsightsTab from "@/components/staff/StaffZoeInsightsTab";
+
 const personalOverviewKpis = [
   {
-    title: 'Students Assigned',
-    value: '32',
-    description: 'vs. last week',
+    title: "Students Assigned",
+    value: "32",
+    description: "vs. last week",
     icon: Users,
     trend: { value: 12, isPositive: true },
-    to: '/dashboard/students',
-  },
-  {
-    title: 'Applications Processed',
-    value: '18',
-    description: 'Completed in the last 7 days',
+    to: "/dashboard/students",
+  },
+  {
+    title: "Applications Processed",
+    value: "18",
+    description: "Completed in the last 7 days",
     icon: FileText,
     trend: { value: 8, isPositive: true },
-    to: '/dashboard/applications',
-  },
-  {
-    title: 'Tasks Pending',
-    value: '7',
-    description: '2 flagged as urgent',
+    to: "/dashboard/applications",
+  },
+  {
+    title: "Tasks Pending",
+    value: "7",
+    description: "2 flagged as urgent",
     icon: CheckSquare,
     trend: { value: 5, isPositive: false },
-    to: '/dashboard/tasks',
-  },
-  {
-    title: 'Approvals Today',
-    value: '5',
-    description: 'Across student finances',
+    to: "/dashboard/tasks",
+  },
+  {
+    title: "Approvals Today",
+    value: "5",
+    description: "Across student finances",
     icon: AlarmClock,
     trend: { value: 3, isPositive: true },
-    to: '/dashboard/payments',
+    to: "/dashboard/payments",
   },
 ];
 
 const applicationProgressData = [
-  { status: 'Submitted', value: 12 },
-  { status: 'Screening', value: 9 },
-  { status: 'Documents', value: 7 },
-  { status: 'Offer', value: 6 },
-  { status: 'Visa', value: 4 },
-  { status: 'Enrolled', value: 3 },
+  { status: "Submitted", value: 12 },
+  { status: "Screening", value: 9 },
+  { status: "Documents", value: 7 },
+  { status: "Offer", value: 6 },
+  { status: "Visa", value: 4 },
+  { status: "Enrolled", value: 3 },
 ];
 
 const dailyActivityTrendData = [
-  { day: 'Mon', tasks: 9, approvals: 2 },
-  { day: 'Tue', tasks: 12, approvals: 3 },
-  { day: 'Wed', tasks: 10, approvals: 3 },
-  { day: 'Thu', tasks: 14, approvals: 4 },
-  { day: 'Fri', tasks: 11, approvals: 3 },
-  { day: 'Sat', tasks: 6, approvals: 1 },
-  { day: 'Sun', tasks: 5, approvals: 1 },
+  { day: "Mon", tasks: 9, approvals: 2 },
+  { day: "Tue", tasks: 12, approvals: 3 },
+  { day: "Wed", tasks: 10, approvals: 3 },
+  { day: "Thu", tasks: 14, approvals: 4 },
+  { day: "Fri", tasks: 11, approvals: 3 },
+  { day: "Sat", tasks: 6, approvals: 1 },
+  { day: "Sun", tasks: 5, approvals: 1 },
 ];
 
 const quickLinks = [
-  { label: 'My Students', description: 'Review assigned cases and next actions', to: '/dashboard/students', icon: Users },
-  { label: 'My Tasks', description: 'Update task progress and workflows', to: '/dashboard/tasks', icon: CheckSquare },
-  { label: 'My Agents', description: 'Coordinate with partner agents', to: '/dashboard/agents', icon: Building2 },
+  {
+    label: "My Students",
+    description: "Review assigned cases and next actions",
+    to: "/dashboard/students",
+    icon: Users,
+  },
+  {
+    label: "My Tasks",
+    description: "Update task progress and workflows",
+    to: "/dashboard/tasks",
+    icon: CheckSquare,
+  },
+  {
+    label: "My Agents",
+    description: "Coordinate with partner agents",
+    to: "/dashboard/agents",
+    icon: Building2,
+  },
 ];
 
 const zoeSuggestions = [
-  { id: 'tip-1', message: '3 students need document verification before Friday.' },
-  { id: 'tip-2', message: 'Follow up with Bridge Lagos about two new applicants waiting for screening.' },
-  { id: 'tip-3', message: 'Schedule a payment approval review for commissions logged today.' },
-];
-
-const studentRecords = [
-  {
-    id: 'STU-2024-001',
-    name: 'John Smith',
-    country: 'Nigeria',
-    status: 'screening',
-    intake: 'Fall 2025',
-    agent: 'Bridge Lagos',
-    updatedAt: '2h ago',
-  },
-=======
-const overviewStats = [
->>>>>>> f5259aca
-  {
-    title: "Active Students",
-    value: "128",
-    description: "Across all intakes",
-    icon: Users,
-    to: "/dashboard/students",
-  },
-  {
-    title: "Applications in Review",
-    value: "46",
-    description: "12 urgent actions",
-    icon: FileText,
-    to: "/dashboard/applications",
-  },
-  {
-    title: "Tasks Due Today",
-    value: "9",
-    description: "3 critical items",
-    icon: CheckSquare,
-    to: "/dashboard/tasks",
-  },
-  {
-    title: "Avg. SLA",
-    value: "2.8 days",
-    description: "Goal: 3 days",
-    icon: AlarmClock,
-    to: "/dashboard/reports",
-  },
-];
-
-const productivityMetrics = [
-  { label: "Daily Tasks Closed", value: 14, target: 18 },
-  { label: "Weekly Offers Secured", value: 6, target: 8 },
-  { label: "Pending Verifications", value: 5, target: 0 },
-];
-
-const notifications = [
-  {
-    id: "NT-001",
-    title: "Visa stage update",
-    detail: "Emily Davis visa approved.",
-    priority: "high",
-    time: "Just now",
-  },
-  {
-    id: "NT-002",
-    title: "New agent lead",
-    detail: "Bridge Lagos submitted 3 new candidates.",
-    priority: "medium",
-    time: "15m ago",
-  },
-  {
-    id: "NT-003",
-    title: "Document verification",
-    detail: "Upload proof of funds for John Smith.",
-    priority: "high",
-    time: "45m ago",
-  },
-  {
-    id: "NT-004",
-    title: "Finance reminder",
-    detail: "Review commissions pending for LatAm Partners.",
-    priority: "medium",
-    time: "1h ago",
-  },
-];
-
-const resourceLinks = [
-  {
-    name: "Admissions SOP",
-    description: "Step-by-step guide for screening and offer issuance.",
-    category: "Admissions",
-  },
-  {
-    name: "Visa Document Checklist",
-    description: "Country-specific requirements for visa submissions.",
-    category: "Student Support",
-  },
-  {
-    name: "Commission Policy 2025",
-    description: "Updated payout rules and approval workflow.",
-    category: "Finance",
-  },
-  {
-    name: "Zoe Prompt Library",
-    description: "Suggested prompts for faster AI-assisted actions.",
-    category: "Productivity",
+  {
+    id: "tip-1",
+    message: "3 students need document verification before Friday.",
+  },
+  {
+    id: "tip-2",
+    message:
+      "Follow up with Bridge Lagos about two new applicants waiting for screening.",
+  },
+  {
+    id: "tip-3",
+    message: "Schedule a payment approval review for commissions logged today.",
   },
 ];
 
 export default function StaffDashboard() {
-<<<<<<< HEAD
-  const [studentSearch, setStudentSearch] = useState('');
-  const [statusFilter, setStatusFilter] = useState('all');
-  const [countryFilter, setCountryFilter] = useState('all');
-  const [intakeFilter, setIntakeFilter] = useState('all');
-  const [agentFilter, setAgentFilter] = useState('assigned');
-  const [studentPage, setStudentPage] = useState(1);
-  const [paymentPage, setPaymentPage] = useState(1);
-  const [zoeQuestion, setZoeQuestion] = useState('');
-  const [zoeResponse, setZoeResponse] = useState('');
-  const [activeTab, setActiveTab] = useState('overview');
-=======
-  const productivity = useMemo(() => productivityMetrics, []);
->>>>>>> f5259aca
+  const [activeTab, setActiveTab] = useState("overview");
 
   const { data: overviewNotifications } = useQuery({
     queryKey: ["staff", "dashboard", "notifications"],
-    queryFn: async () => notifications,
-    initialData: notifications,
+    queryFn: async () => zoeSuggestions,
+    initialData: zoeSuggestions,
     staleTime: 60_000,
   });
 
@@ -292,93 +183,7 @@
           </Button>
         </div>
 
-<<<<<<< HEAD
         <Tabs value={activeTab} onValueChange={setActiveTab} className="space-y-6">
-=======
-        {/* Staff KPIs Section */}
-        <section
-          aria-label="Staff KPIs"
-          className="grid gap-4 md:grid-cols-2 xl:grid-cols-4"
-        >
-          {overviewStats.map((stat) => (
-            <Card
-              key={stat.title}
-              className="rounded-2xl border border-primary/20"
-            >
-              <CardHeader className="flex flex-row items-center justify-between space-y-0 pb-2">
-                <div className="flex items-center gap-2">
-                  <stat.icon className="h-5 w-5 text-primary" />
-                  <CardTitle className="text-sm font-medium">
-                    {stat.title}
-                  </CardTitle>
-                </div>
-                <Badge variant="outline" className="capitalize text-xs">
-                  {stat.description}
-                </Badge>
-              </CardHeader>
-              <CardContent>
-                <p className="text-2xl font-bold">{stat.value}</p>
-                <Button variant="link" className="px-0 text-sm" asChild>
-                  <Link to={stat.to}>Open view</Link>
-                </Button>
-              </CardContent>
-            </Card>
-          ))}
-        </section>
-
-        {/* Productivity Section */}
-        <Card className="rounded-2xl">
-          <CardHeader className="flex flex-col gap-2 sm:flex-row sm:items-center sm:justify-between">
-            <div>
-              <CardTitle className="flex items-center gap-2 text-lg">
-                <LineChart className="h-5 w-5 text-primary" /> Staff productivity
-                snapshot
-              </CardTitle>
-              <CardDescription>
-                Track throughput and SLA performance.
-              </CardDescription>
-            </div>
-            <Badge variant="outline" className="gap-1">
-              <Sparkles className="h-4 w-4 text-primary" /> Zoe enabled
-            </Badge>
-          </CardHeader>
-          <CardContent className="grid gap-6 md:grid-cols-3">
-            {productivity.map((metric) => {
-              const progress = Math.min(
-                100,
-                Math.round((metric.value / metric.target) * 100)
-              );
-              return (
-                <div key={metric.label} className="space-y-3">
-                  <div className="flex items-center justify-between">
-                    <div>
-                      <p className="text-sm font-medium">{metric.label}</p>
-                      <p className="text-xs text-muted-foreground">
-                        Target {metric.target}
-                      </p>
-                    </div>
-                    <Badge
-                      variant={progress >= 100 ? "secondary" : "outline"}
-                    >
-                      {progress}%
-                    </Badge>
-                  </div>
-                  <Progress
-                    value={progress}
-                    aria-label={`${metric.label} progress`}
-                  />
-                  <p className="text-xs text-muted-foreground">
-                    Completed {metric.value} of {metric.target} goal.
-                  </p>
-                </div>
-              );
-            })}
-          </CardContent>
-        </Card>
-
-        {/* Tabs Section */}
-        <Tabs defaultValue="overview" className="space-y-6">
->>>>>>> f5259aca
           <TabsList className="w-full justify-start overflow-x-auto rounded-lg border bg-background p-1">
             <TabsTrigger value="overview" className="px-4">
               🏠 Overview
@@ -410,7 +215,6 @@
           </TabsList>
 
           <TabsContent value="overview" className="space-y-6">
-<<<<<<< HEAD
             <div className="grid gap-6 lg:grid-cols-2 xl:grid-cols-3">
               <div className="grid gap-4 sm:grid-cols-2 xl:grid-cols-1">
                 {personalOverviewKpis.map((stat) => (
@@ -424,7 +228,9 @@
                     <CardTitle className="flex items-center gap-2 text-lg">
                       <LineChart className="h-5 w-5 text-primary" /> Application progress
                     </CardTitle>
-                    <CardDescription>Status mix across your assigned students.</CardDescription>
+                    <CardDescription>
+                      Status mix across your assigned students.
+                    </CardDescription>
                   </CardHeader>
                   <CardContent className="h-[280px]">
                     <ResponsiveContainer width="100%" height="100%">
@@ -432,7 +238,7 @@
                         <CartesianGrid strokeDasharray="3 3" vertical={false} className="stroke-muted" />
                         <XAxis dataKey="status" tickLine={false} axisLine={false} className="text-xs" />
                         <YAxis allowDecimals={false} tickLine={false} axisLine={false} className="text-xs" />
-                        <RechartsTooltip cursor={{ fill: 'hsl(var(--muted))' }} />
+                        <RechartsTooltip cursor={{ fill: "hsl(var(--muted))" }} />
                         <Bar dataKey="value" fill="hsl(var(--chart-3))" radius={[8, 8, 0, 0]} />
                       </BarChart>
                     </ResponsiveContainer>
@@ -442,7 +248,9 @@
                 <Card>
                   <CardHeader className="pb-2">
                     <CardTitle className="text-lg">Quick links</CardTitle>
-                    <CardDescription>Jump straight into your most-used views.</CardDescription>
+                    <CardDescription>
+                      Jump straight into your most-used views.
+                    </CardDescription>
                   </CardHeader>
                   <CardContent className="space-y-3">
                     {quickLinks.map((item) => {
@@ -474,92 +282,6 @@
                     <div>
                       <CardTitle className="text-lg">Daily activity trend</CardTitle>
                       <CardDescription>Track throughput and approvals over the last 7 days.</CardDescription>
-=======
-            <div className="grid gap-6 lg:grid-cols-5">
-              <Card className="rounded-2xl border border-muted lg:col-span-3">
-                <CardHeader>
-                  <CardTitle className="flex items-center gap-2">
-                    <Activity className="h-5 w-5 text-primary" /> Live
-                    notifications
-                  </CardTitle>
-                  <CardDescription>
-                    Realtime events sourced from Supabase.
-                  </CardDescription>
-                </CardHeader>
-                <CardContent className="space-y-4">
-                  {overviewNotifications?.map((item) => (
-                    <div
-                      key={item.id}
-                      className="rounded-2xl border border-border bg-background/60 p-4"
-                    >
-                      <div className="flex items-center justify-between">
-                        <div>
-                          <p className="text-sm font-medium">{item.title}</p>
-                          <p className="text-xs text-muted-foreground">
-                            {item.detail}
-                          </p>
-                        </div>
-                        <Badge
-                          variant={
-                            item.priority === "high"
-                              ? "destructive"
-                              : "outline"
-                          }
-                          className="capitalize"
-                        >
-                          {item.priority}
-                        </Badge>
-                      </div>
-                      <p className="mt-2 text-xs text-muted-foreground">
-                        {item.time}
-                      </p>
-                    </div>
-                  ))}
-                </CardContent>
-              </Card>
-
-              <Card className="rounded-2xl border border-muted lg:col-span-2">
-                <CardHeader>
-                  <CardTitle className="flex items-center gap-2">
-                    <Target className="h-5 w-5 text-primary" /> Action queue
-                  </CardTitle>
-                  <CardDescription>
-                    Next best actions suggested by Zoe.
-                  </CardDescription>
-                </CardHeader>
-                <CardContent className="space-y-4">
-                  <div className="flex items-start gap-3 rounded-xl border bg-muted/40 p-3">
-                    <Sparkles className="mt-1 h-5 w-5 text-primary" />
-                    <div>
-                      <p className="text-sm font-medium">
-                        Prioritize pending document verifications.
-                      </p>
-                      <p className="text-xs text-muted-foreground">
-                        3 students waiting — due by tomorrow.
-                      </p>
-                    </div>
-                  </div>
-                  <div className="flex items-start gap-3 rounded-xl border bg-muted/40 p-3">
-                    <MessageCircle className="mt-1 h-5 w-5 text-primary" />
-                    <div>
-                      <p className="text-sm font-medium">
-                        Follow up with Bridge Lagos about new leads.
-                      </p>
-                      <p className="text-xs text-muted-foreground">
-                        Schedule call or send message from the agent tab.
-                      </p>
-                    </div>
-                  </div>
-                  <div className="flex items-start gap-3 rounded-xl border bg-muted/40 p-3">
-                    <CalendarRange className="mt-1 h-5 w-5 text-primary" />
-                    <div>
-                      <p className="text-sm font-medium">
-                        Check payments due in the next 7 days.
-                      </p>
-                      <p className="text-xs text-muted-foreground">
-                        3 commission items still require approval.
-                      </p>
->>>>>>> f5259aca
                     </div>
                     <Badge variant="outline" className="text-[10px] uppercase tracking-wide">
                       Last 7 days
@@ -571,7 +293,7 @@
                         <CartesianGrid strokeDasharray="3 3" vertical={false} className="stroke-muted" />
                         <XAxis dataKey="day" axisLine={false} tickLine={false} className="text-xs" />
                         <YAxis allowDecimals={false} axisLine={false} tickLine={false} className="text-xs" />
-                        <RechartsTooltip cursor={{ strokeDasharray: '3 3' }} />
+                        <RechartsTooltip cursor={{ strokeDasharray: "3 3" }} />
                         <Legend verticalAlign="top" align="left" iconType="circle" wrapperStyle={{ paddingTop: 12 }} />
                         <Line
                           type="monotone"
@@ -601,11 +323,16 @@
                     <CardTitle className="flex items-center gap-2 text-lg">
                       <Sparkles className="h-5 w-5 text-primary" /> Zoe’s AI tips
                     </CardTitle>
-                    <CardDescription>Smart nudges tailored to today’s workload.</CardDescription>
+                    <CardDescription>
+                      Smart nudges tailored to today’s workload.
+                    </CardDescription>
                   </CardHeader>
                   <CardContent className="space-y-3">
                     {zoeSuggestions.map((tip) => (
-                      <div key={tip.id} className="rounded-lg border p-3 text-sm leading-relaxed text-muted-foreground">
+                      <div
+                        key={tip.id}
+                        className="rounded-lg border p-3 text-sm leading-relaxed text-muted-foreground"
+                      >
                         {tip.message}
                       </div>
                     ))}
@@ -614,7 +341,7 @@
                       size="sm"
                       variant="outline"
                       className="gap-2"
-                      onClick={() => setActiveTab('ai')}
+                      onClick={() => setActiveTab("ai")}
                     >
                       <Bot className="h-4 w-4" /> Ask Zoe for more
                     </Button>
@@ -624,11 +351,41 @@
             </div>
           </TabsContent>
 
-          <TabsContent value="students" className="space-y-6">
+          <TabsContent value="students">
             <Suspense fallback={<Skeleton className="h-64 w-full rounded-2xl" />}>
               <StaffStudentsTable />
             </Suspense>
           </TabsContent>
 
-          <TabsContent value="agents" className="space-y-6">
-            <Suspense fallback={<Skeleton className="h-64 w-fu+          <TabsContent value="agents">
+            <Suspense fallback={<Skeleton className="h-64 w-full rounded-2xl" />}>
+              <StaffAgentsLeaderboard />
+            </Suspense>
+          </TabsContent>
+
+          <TabsContent value="tasks">
+            <Suspense fallback={<Skeleton className="h-64 w-full rounded-2xl" />}>
+              <StaffTasksBoard />
+            </Suspense>
+          </TabsContent>
+
+          <TabsContent value="messages">
+            <Suspense fallback={<Skeleton className="h-64 w-full rounded-2xl" />}>
+              <StaffMessagesTable />
+            </Suspense>
+          </TabsContent>
+
+          <TabsContent value="payments">
+            <Suspense fallback={<Skeleton className="h-64 w-full rounded-2xl" />}>
+              <StaffPaymentsTable />
+            </Suspense>
+          </TabsContent>
+
+          <TabsContent value="ai">
+            <StaffZoeInsightsTab />
+          </TabsContent>
+        </Tabs>
+      </div>
+    </DashboardLayout>
+  );
+}