import { Suspense, useMemo } from "react";
import { Link } from "react-router-dom";
import {
  Activity,
  AlarmClock,
  Bot,
  CalendarRange,
  CheckSquare,
  FileText,
<<<<<<< HEAD
=======
  Filter,
>>>>>>> 48051ed5
  LineChart,
  MessageCircle,
  Settings,
<<<<<<< HEAD
=======
  ShieldCheck,
>>>>>>> 48051ed5
  Sparkles,
  Target,
  Users,
<<<<<<< HEAD
} from "lucide-react";
import { useQuery } from "@tanstack/react-query";

import BackButton from "@/components/BackButton";
import StaffAgentsLeaderboard from "@/components/staff/StaffAgentsLeaderboard";
import StaffMessagesTable from "@/components/staff/StaffMessagesTable";
import StaffPaymentsTable from "@/components/staff/StaffPaymentsTable";
import StaffStudentsTable from "@/components/staff/StaffStudentsTable";
import StaffTasksBoard from "@/components/staff/StaffTasksBoard";
import StaffZoeInsightsTab from "@/components/staff/StaffZoeInsightsTab";
import { DashboardLayout } from "@/components/layout/DashboardLayout";
import { Badge } from "@/components/ui/badge";
import { Button } from "@/components/ui/button";
import { Card, CardContent, CardDescription, CardHeader, CardTitle } from "@/components/ui/card";
import { Progress } from "@/components/ui/progress";
import { ScrollArea } from "@/components/ui/scroll-area";
import { Separator } from "@/components/ui/separator";
import { Skeleton } from "@/components/ui/skeleton";
import { Tabs, TabsContent, TabsList, TabsTrigger } from "@/components/ui/tabs";
=======
} from 'lucide-react';

import BackButton from '@/components/BackButton';
import { StatsCard } from '@/components/dashboard/StatsCard';
import { DashboardLayout } from '@/components/layout/DashboardLayout';
import { StatusBadge } from '@/components/StatusBadge';
import { Avatar, AvatarFallback } from '@/components/ui/avatar';
import { Badge } from '@/components/ui/badge';
import { Button } from '@/components/ui/button';
import { Card, CardContent, CardDescription, CardHeader, CardTitle } from '@/components/ui/card';
import {
  Dialog,
  DialogContent,
  DialogDescription,
  DialogHeader,
  DialogTitle,
} from '@/components/ui/dialog';
import { Input } from '@/components/ui/input';
import {
  Pagination,
  PaginationContent,
  PaginationItem,
  PaginationLink,
  PaginationNext,
  PaginationPrevious,
} from '@/components/ui/pagination';
import { Progress } from '@/components/ui/progress';
import { ScrollArea } from '@/components/ui/scroll-area';
import {
  Select,
  SelectContent,
  SelectItem,
  SelectTrigger,
  SelectValue,
} from '@/components/ui/select';
import { Separator } from '@/components/ui/separator';
import { Skeleton } from '@/components/ui/skeleton';
import { Switch } from '@/components/ui/switch';
import {
  Table,
  TableBody,
  TableCell,
  TableHead,
  TableHeader,
  TableRow,
} from '@/components/ui/table';
import { Tabs, TabsContent, TabsList, TabsTrigger } from '@/components/ui/tabs';
import { Textarea } from '@/components/ui/textarea';
>>>>>>> 48051ed5

type AssignedAgent = {
  id: string;
  company: string;
  country: string;
  leadsSubmitted: number;
  activeStudents: number;
  commissionRate: string;
  verificationStatus: 'approved' | 'pending';
  conversionRate: number;
  latestSubmission: {
    description: string;
    time: string;
  };
};

const overviewStats = [
  { title: "Active Students", value: "128", description: "Across all intakes", icon: Users, to: "/dashboard/students" },
  { title: "Applications in Review", value: "46", description: "12 urgent actions", icon: FileText, to: "/dashboard/applications" },
  { title: "Tasks Due Today", value: "9", description: "3 critical items", icon: CheckSquare, to: "/dashboard/tasks" },
  { title: "Avg. SLA", value: "2.8 days", description: "Goal: 3 days", icon: AlarmClock, to: "/dashboard/reports" },
];

const productivityMetrics = [
<<<<<<< HEAD
  { label: "Daily Tasks Closed", value: 14, target: 18 },
  { label: "Weekly Offers Secured", value: 6, target: 8 },
  { label: "Pending Verifications", value: 5, target: 0 },
=======
  { label: 'Daily Tasks Closed', value: 14, target: 18 },
  { label: 'Weekly Offers Secured', value: 6, target: 8 },
  { label: 'Pending Verifications', value: 5, target: 0 },
];

const studentRecords = [
  {
    id: 'STU-2024-001',
    name: 'John Smith',
    country: 'Nigeria',
    status: 'screening',
    intake: 'Fall 2025',
    agent: 'Bridge Lagos',
    updatedAt: '2h ago',
  },
  {
    id: 'STU-2024-002',
    name: 'Sarah Johnson',
    country: 'Kenya',
    status: 'offer',
    intake: 'Fall 2025',
    agent: 'Bridge Nairobi',
    updatedAt: '1d ago',
  },
  {
    id: 'STU-2024-003',
    name: 'Michael Chen',
    country: 'China',
    status: 'visa',
    intake: 'Spring 2025',
    agent: 'Global Pathways',
    updatedAt: '3h ago',
  },
  {
    id: 'STU-2024-004',
    name: 'Emily Davis',
    country: 'Ghana',
    status: 'submitted',
    intake: 'Fall 2024',
    agent: 'Bridge Accra',
    updatedAt: '30m ago',
  },
  {
    id: 'STU-2024-005',
    name: 'David Wilson',
    country: 'India',
    status: 'enrolled',
    intake: 'Fall 2024',
    agent: 'You',
    updatedAt: '1w ago',
  },
  {
    id: 'STU-2024-006',
    name: 'Amina Hassan',
    country: 'Nigeria',
    status: 'documents_pending',
    intake: 'Fall 2025',
    agent: 'Bridge Lagos',
    updatedAt: '10m ago',
  },
  {
    id: 'STU-2024-007',
    name: 'Luis Martinez',
    country: 'Mexico',
    status: 'offer',
    intake: 'Spring 2025',
    agent: 'LatAm Partners',
    updatedAt: '5h ago',
  },
  {
    id: 'STU-2024-008',
    name: 'Fatima Al Zahra',
    country: 'UAE',
    status: 'visa',
    intake: 'Fall 2025',
    agent: 'Bridge Dubai',
    updatedAt: '4h ago',
  },
];

const assignedAgents: AssignedAgent[] = [
  {
    id: 'AG-001',
    company: 'Bridge Lagos',
    country: 'Nigeria',
    leadsSubmitted: 34,
    activeStudents: 12,
    commissionRate: '18%',
    verificationStatus: 'approved',
    conversionRate: 42,
    latestSubmission: {
      description: 'Submitted 3 new undergraduate leads',
      time: '2h ago',
    },
  },
  {
    id: 'AG-003',
    company: 'LatAm Partners',
    country: 'Mexico',
    leadsSubmitted: 21,
    activeStudents: 9,
    commissionRate: '16%',
    verificationStatus: 'approved',
    conversionRate: 37,
    latestSubmission: {
      description: 'Uploaded visa documents for 2 students',
      time: '1d ago',
    },
  },
  {
    id: 'AG-004',
    company: 'Bridge Dubai',
    country: 'UAE',
    leadsSubmitted: 18,
    activeStudents: 7,
    commissionRate: '17%',
    verificationStatus: 'pending',
    conversionRate: 33,
    latestSubmission: {
      description: 'Shared financial proof updates',
      time: '3d ago',
    },
  },
];

const workflowTasks = [
  { id: 'WF-001', title: 'Verify transcripts - John Smith', due: 'Today', owner: 'You', status: 'in_progress' },
  { id: 'WF-002', title: 'Schedule visa interview - Michael Chen', due: 'Tomorrow', owner: 'You', status: 'pending' },
  { id: 'WF-003', title: 'Send conditional offer package - Sarah Johnson', due: 'In 2 days', owner: 'Jane Doe', status: 'blocked' },
];

const channelMessages = [
  {
    id: 'MSG-001',
    sender: 'Zoe',
    preview: 'John Smith is missing bank statement verification. Recommend sending reminder.',
    timestamp: '2m ago',
    type: 'ai',
  },
  {
    id: 'MSG-002',
    sender: 'Bridge Lagos',
    preview: 'Shared updated IELTS score for Amina Hassan.',
    timestamp: '20m ago',
    type: 'agent',
  },
  {
    id: 'MSG-003',
    sender: 'Finance Bot',
    preview: 'Commission payout for LatAm Partners scheduled for Jan 28.',
    timestamp: '1h ago',
    type: 'system',
  },
  {
    id: 'MSG-004',
    sender: 'Support',
    preview: 'Reminder: Visa document training tomorrow at 10:00 AM.',
    timestamp: '3h ago',
    type: 'internal',
  },
>>>>>>> 48051ed5
];

const notifications = [
  { id: "NT-001", title: "Visa stage update", detail: "Emily Davis visa approved.", priority: "high", time: "Just now" },
  { id: "NT-002", title: "New agent lead", detail: "Bridge Lagos submitted 3 new candidates.", priority: "medium", time: "15m ago" },
  { id: "NT-003", title: "Document verification", detail: "Upload proof of funds for John Smith.", priority: "high", time: "45m ago" },
  { id: "NT-004", title: "Finance reminder", detail: "Review commissions pending for LatAm Partners.", priority: "medium", time: "1h ago" },
];

const resourceLinks = [
  {
    name: "Admissions SOP",
    description: "Step-by-step guide for screening and offer issuance.",
    category: "Admissions",
  },
  {
    name: "Visa Document Checklist",
    description: "Country-specific requirements for visa submissions.",
    category: "Student Support",
  },
  {
    name: "Commission Policy 2025",
    description: "Updated payout rules and approval workflow.",
    category: "Finance",
  },
  {
    name: "Zoe Prompt Library",
    description: "Suggested prompts for faster AI-assisted actions.",
    category: "Productivity",
  },
];

export default function StaffDashboard() {
<<<<<<< HEAD
  const productivity = useMemo(() => productivityMetrics, []);
=======
  const [studentSearch, setStudentSearch] = useState('');
  const [statusFilter, setStatusFilter] = useState('all');
  const [countryFilter, setCountryFilter] = useState('all');
  const [intakeFilter, setIntakeFilter] = useState('all');
  const [agentFilter, setAgentFilter] = useState('assigned');
  const [studentPage, setStudentPage] = useState(1);
  const [paymentPage, setPaymentPage] = useState(1);
  const [zoeQuestion, setZoeQuestion] = useState('');
  const [zoeResponse, setZoeResponse] = useState('');
  const [isChatOpen, setIsChatOpen] = useState(false);
  const [selectedAgent, setSelectedAgent] = useState<AssignedAgent | null>(null);
  const [messageDraft, setMessageDraft] = useState('');

  const studentsQuery = useQuery({
    queryKey: ['staff-dashboard', 'students'],
    queryFn: async () => {
      return studentRecords;
    },
    initialData: studentRecords,
    staleTime: 1000 * 60 * 5,
  });
>>>>>>> 48051ed5

  const { data: overviewNotifications } = useQuery({
    queryKey: ["staff", "dashboard", "notifications"],
    queryFn: async () => notifications,
    initialData: notifications,
    staleTime: 60_000,
  });

<<<<<<< HEAD
=======
  const filteredStudents = useMemo(() => {
    const normalizedSearch = studentSearch.trim().toLowerCase();

    return (studentsQuery.data ?? []).filter((student) => {
      const matchesSearch =
        !normalizedSearch ||
        student.name.toLowerCase().includes(normalizedSearch) ||
        student.id.toLowerCase().includes(normalizedSearch) ||
        student.agent.toLowerCase().includes(normalizedSearch);

      const matchesStatus = statusFilter === 'all' || student.status === statusFilter;
      const matchesCountry = countryFilter === 'all' || student.country === countryFilter;
      const matchesIntake = intakeFilter === 'all' || student.intake === intakeFilter;
      const matchesAgent = agentFilter === 'assigned' ? student.agent === 'You' : agentFilter === 'all' || student.agent === agentFilter;

      return matchesSearch && matchesStatus && matchesCountry && matchesIntake && matchesAgent;
    });
  }, [agentFilter, countryFilter, intakeFilter, statusFilter, studentSearch, studentsQuery.data]);

  const studentPageSize = 4;
  const studentTotalPages = Math.max(1, Math.ceil(filteredStudents.length / studentPageSize));
  const studentOffset = (studentPage - 1) * studentPageSize;
  const paginatedStudents = filteredStudents.slice(studentOffset, studentOffset + studentPageSize);

  const paymentPageSize = 4;
  const paymentTotalPages = Math.max(1, Math.ceil((paymentsQuery.data ?? []).length / paymentPageSize));
  const paymentOffset = (paymentPage - 1) * paymentPageSize;
  const paginatedPayments = (paymentsQuery.data ?? []).slice(paymentOffset, paymentOffset + paymentPageSize);

  const handleStudentPageChange = (nextPage: number) => {
    setStudentPage(Math.min(Math.max(1, nextPage), studentTotalPages));
  };

  const handlePaymentPageChange = (nextPage: number) => {
    setPaymentPage(Math.min(Math.max(1, nextPage), paymentTotalPages));
  };

  const handleResetFilters = () => {
    setStudentSearch('');
    setStatusFilter('all');
    setCountryFilter('all');
    setIntakeFilter('all');
    setAgentFilter('assigned');
    setStudentPage(1);
  };

  const handleAskZoe = () => {
    if (!zoeQuestion.trim()) return;

    setZoeResponse(
      'Here is what I recommend next: 1) Confirm pending document verification for John Smith before Friday. 2) Send visa preparation checklist to Michael Chen. 3) Follow up with LatAm Partners about commission invoice support.',
    );
    setZoeQuestion('');
  };

  const totalAgentLeads = assignedAgents.reduce((sum, agent) => sum + agent.leadsSubmitted, 0);
  const totalAgentStudents = assignedAgents.reduce((sum, agent) => sum + agent.activeStudents, 0);
  const averageAgentConversion = assignedAgents.length
    ? Math.round(assignedAgents.reduce((sum, agent) => sum + agent.conversionRate, 0) / assignedAgents.length)
    : 0;

  const handleOpenAgentChat = (agent: AssignedAgent) => {
    setSelectedAgent(agent);
    setIsChatOpen(true);
  };

  const handleChatOpenChange = (open: boolean) => {
    setIsChatOpen(open);

    if (!open) {
      setMessageDraft('');
      setSelectedAgent(null);
    }
  };

  const handleSendAgentMessage = () => {
    if (!messageDraft.trim()) return;

    setIsChatOpen(false);
    setMessageDraft('');
    setSelectedAgent(null);
  };

  const renderPagination = (
    page: number,
    totalPages: number,
    onPageChange: (value: number) => void,
    queryKey: string,
  ) => (
    <Pagination className="mt-4">
      <PaginationContent>
        <PaginationItem>
          <PaginationPrevious
            href="#"
            onClick={(event) => {
              event.preventDefault();
              onPageChange(page - 1);
            }}
          />
        </PaginationItem>
        {Array.from({ length: totalPages }).map((_, index) => {
          const nextPage = index + 1;
          const isActive = page === nextPage;

          return (
            <PaginationItem key={`${queryKey}-${nextPage}`}>
              <PaginationLink
                href="#"
                isActive={isActive}
                onClick={(event) => {
                  event.preventDefault();
                  onPageChange(nextPage);
                }}
              >
                {nextPage}
              </PaginationLink>
            </PaginationItem>
          );
        })}
        <PaginationItem>
          <PaginationNext
            href="#"
            onClick={(event) => {
              event.preventDefault();
              onPageChange(page + 1);
            }}
          />
        </PaginationItem>
      </PaginationContent>
    </Pagination>
  );

>>>>>>> 48051ed5
  return (
    <DashboardLayout>
      <div className="space-y-8 p-4 sm:p-6 lg:p-8">
        <div className="flex flex-col gap-4 lg:flex-row lg:items-center lg:justify-between">
          <div className="space-y-2">
            <BackButton to="/dashboard" label="Back to dashboard selector" />
            <h1 className="text-3xl font-bold tracking-tight">Staff Command Center</h1>
            <p className="text-sm text-muted-foreground">
              Operate admissions, tasks, and partner workflows with Zoe’s live insights layered on top of Supabase data.
            </p>
          </div>
          <Button asChild size="lg" className="gap-2">
            <Link to="/dashboard/ai-insights">
              <Sparkles className="h-5 w-5" /> Open AI Insights
            </Link>
          </Button>
        </div>

        <section aria-label="Staff KPIs" className="grid gap-4 md:grid-cols-2 xl:grid-cols-4">
          {overviewStats.map((stat) => (
            <Card key={stat.title} className="rounded-2xl border border-primary/20">
              <CardHeader className="flex flex-row items-center justify-between space-y-0 pb-2">
                <div className="flex items-center gap-2">
                  <stat.icon className="h-5 w-5 text-primary" />
                  <CardTitle className="text-sm font-medium">{stat.title}</CardTitle>
                </div>
                <Badge variant="outline" className="capitalize text-xs">
                  {stat.description}
                </Badge>
              </CardHeader>
              <CardContent>
                <p className="text-2xl font-bold">{stat.value}</p>
                <Button variant="link" className="px-0 text-sm" asChild>
                  <Link to={stat.to}>Open view</Link>
                </Button>
              </CardContent>
            </Card>
          ))}
        </section>

        <Card className="rounded-2xl">
          <CardHeader className="flex flex-col gap-2 sm:flex-row sm:items-center sm:justify-between">
            <div>
              <CardTitle className="flex items-center gap-2 text-lg">
                <LineChart className="h-5 w-5 text-primary" /> Staff productivity snapshot
              </CardTitle>
              <CardDescription>Track throughput and SLA performance.</CardDescription>
            </div>
            <Badge variant="outline" className="gap-1">
              <Sparkles className="h-4 w-4 text-primary" /> Zoe enabled
            </Badge>
          </CardHeader>
          <CardContent className="grid gap-6 md:grid-cols-3">
            {productivity.map((metric) => {
              const progress = Math.min(100, Math.round((metric.value / metric.target) * 100));
              return (
                <div key={metric.label} className="space-y-3">
                  <div className="flex items-center justify-between">
                    <div>
                      <p className="text-sm font-medium">{metric.label}</p>
                      <p className="text-xs text-muted-foreground">Target {metric.target}</p>
                    </div>
                    <Badge variant={progress >= 100 ? "secondary" : "outline"}>{progress}%</Badge>
                  </div>
                  <Progress value={progress} aria-label={`${metric.label} progress`} />
                  <p className="text-xs text-muted-foreground">Completed {metric.value} of {metric.target} goal.</p>
                </div>
              );
            })}
          </CardContent>
        </Card>

        <Tabs defaultValue="overview" className="space-y-6">
          <TabsList className="w-full justify-start overflow-x-auto rounded-lg border bg-background p-1">
            <TabsTrigger value="overview" className="px-4">🏠 Overview</TabsTrigger>
            <TabsTrigger value="students" className="px-4">🎓 Students</TabsTrigger>
            <TabsTrigger value="agents" className="px-4">🤝 Agents</TabsTrigger>
            <TabsTrigger value="tasks" className="px-4">📁 Tasks & Workflows</TabsTrigger>
            <TabsTrigger value="messages" className="px-4">💬 Messages</TabsTrigger>
            <TabsTrigger value="payments" className="px-4">💸 Payments</TabsTrigger>
            <TabsTrigger value="resources" className="px-4">📑 Resources</TabsTrigger>
            <TabsTrigger value="ai" className="px-4">🧠 Zoe</TabsTrigger>
            <TabsTrigger value="settings" className="px-4">⚙️ Settings</TabsTrigger>
          </TabsList>

          <TabsContent value="overview" className="space-y-6">
            <div className="grid gap-6 lg:grid-cols-5">
              <Card className="rounded-2xl border border-muted lg:col-span-3">
                <CardHeader>
                  <CardTitle className="flex items-center gap-2">
                    <Activity className="h-5 w-5 text-primary" /> Live notifications
                  </CardTitle>
                  <CardDescription>Realtime events sourced from Supabase.</CardDescription>
                </CardHeader>
                <CardContent className="space-y-4">
                  {overviewNotifications?.map((item) => (
                    <div key={item.id} className="rounded-2xl border border-border bg-background/60 p-4">
                      <div className="flex items-center justify-between">
                        <div>
                          <p className="text-sm font-medium">{item.title}</p>
                          <p className="text-xs text-muted-foreground">{item.detail}</p>
                        </div>
                        <Badge variant={item.priority === "high" ? "destructive" : "outline"} className="capitalize">
                          {item.priority}
                        </Badge>
                      </div>
                      <p className="mt-2 text-xs text-muted-foreground">{item.time}</p>
                    </div>
                  ))}
                </CardContent>
              </Card>

              <Card className="rounded-2xl border border-muted lg:col-span-2">
                <CardHeader>
                  <CardTitle className="flex items-center gap-2">
                    <Target className="h-5 w-5 text-primary" /> Action queue
                  </CardTitle>
                  <CardDescription>Next best actions suggested by Zoe.</CardDescription>
                </CardHeader>
                <CardContent className="space-y-4">
                  <div className="flex items-start gap-3 rounded-xl border bg-muted/40 p-3">
                    <Sparkles className="mt-1 h-5 w-5 text-primary" />
                    <div>
                      <p className="text-sm font-medium">Prioritize pending document verifications.</p>
                      <p className="text-xs text-muted-foreground">3 students waiting &mdash; due by tomorrow.</p>
                    </div>
                  </div>
                  <div className="flex items-start gap-3 rounded-xl border bg-muted/40 p-3">
                    <MessageCircle className="mt-1 h-5 w-5 text-primary" />
                    <div>
                      <p className="text-sm font-medium">Follow up with Bridge Lagos about new leads.</p>
                      <p className="text-xs text-muted-foreground">Schedule call or send message from the agent tab.</p>
                    </div>
                  </div>
                  <div className="flex items-start gap-3 rounded-xl border bg-muted/40 p-3">
                    <CalendarRange className="mt-1 h-5 w-5 text-primary" />
                    <div>
                      <p className="text-sm font-medium">Check payments due in the next 7 days.</p>
                      <p className="text-xs text-muted-foreground">3 commission items still require approval.</p>
                    </div>
                  </div>
                </CardContent>
              </Card>
            </div>
          </TabsContent>

          <TabsContent value="students" className="space-y-6">
            <Suspense fallback={<Skeleton className="h-64 w-full rounded-2xl" />}>
              <StaffStudentsTable />
            </Suspense>
          </TabsContent>

<<<<<<< HEAD
          <TabsContent value="agents" className="space-y-6">
            <Suspense fallback={<Skeleton className="h-64 w-full rounded-2xl" />}>
              <StaffAgentsLeaderboard />
            </Suspense>
          </TabsContent>
=======
        <TabsContent value="agents" className="space-y-6">
          <div className="grid gap-6 xl:grid-cols-[3fr,2fr]">
            <Card className="overflow-hidden">
              <CardHeader className="flex flex-col gap-2 sm:flex-row sm:items-center sm:justify-between">
                <div>
                  <CardTitle className="flex items-center gap-2">
                    <Building2 className="h-5 w-5 text-primary" /> Assigned agents
                  </CardTitle>
                  <CardDescription>Track the partners directly assigned to your portfolio.</CardDescription>
                </div>
                <Badge variant="outline" className="px-3 text-xs">
                  {assignedAgents.length} active partnerships
                </Badge>
              </CardHeader>
              <CardContent>
                <div className="rounded-lg border">
                  <Table>
                    <TableHeader>
                      <TableRow>
                        <TableHead className="min-w-[200px]">Company Name</TableHead>
                        <TableHead>Country</TableHead>
                        <TableHead>Leads Submitted</TableHead>
                        <TableHead>Active Students</TableHead>
                        <TableHead>Commission Rate</TableHead>
                        <TableHead>Verification Status</TableHead>
                      </TableRow>
                    </TableHeader>
                    <TableBody>
                      {assignedAgents.map((agent) => (
                        <TableRow key={agent.id} className="align-top hover:bg-muted/50">
                          <TableCell className="space-y-3">
                            <div>
                              <p className="text-sm font-semibold">{agent.company}</p>
                              <p className="text-xs text-muted-foreground">ID {agent.id}</p>
                            </div>
                            <Button
                              size="sm"
                              variant="outline"
                              className="h-8 w-fit px-3 text-xs"
                              onClick={() => handleOpenAgentChat(agent)}
                            >
                              Message Agent
                            </Button>
                          </TableCell>
                          <TableCell className="text-sm">{agent.country}</TableCell>
                          <TableCell className="text-sm">{agent.leadsSubmitted}</TableCell>
                          <TableCell className="text-sm">{agent.activeStudents}</TableCell>
                          <TableCell className="text-sm">{agent.commissionRate}</TableCell>
                          <TableCell>
                            <Badge
                              variant="outline"
                              className={
                                agent.verificationStatus === 'approved'
                                  ? 'border-emerald-200 bg-emerald-50 text-emerald-700'
                                  : 'border-amber-200 bg-amber-50 text-amber-700'
                              }
                            >
                              {agent.verificationStatus === 'approved' ? 'Approved' : 'Pending'}
                            </Badge>
                          </TableCell>
                        </TableRow>
                      ))}
                    </TableBody>
                  </Table>
                </div>
              </CardContent>
            </Card>

            <Card>
              <CardHeader>
                <CardTitle className="flex items-center gap-2">
                  <TrendingUp className="h-5 w-5 text-primary" /> Agent performance
                </CardTitle>
                <CardDescription>Conversion trends and recent partner activity.</CardDescription>
              </CardHeader>
              <CardContent className="space-y-5">
                <div className="grid gap-3 sm:grid-cols-3">
                  <div className="rounded-lg border p-3">
                    <p className="text-xs text-muted-foreground">Avg. conversion rate</p>
                    <p className="text-xl font-semibold">{averageAgentConversion}%</p>
                  </div>
                  <div className="rounded-lg border p-3">
                    <p className="text-xs text-muted-foreground">Leads this quarter</p>
                    <p className="text-xl font-semibold">{totalAgentLeads}</p>
                  </div>
                  <div className="rounded-lg border p-3">
                    <p className="text-xs text-muted-foreground">Active students</p>
                    <p className="text-xl font-semibold">{totalAgentStudents}</p>
                  </div>
                </div>
                <div className="space-y-3">
                  <p className="text-sm font-medium">Latest submissions</p>
                  <div className="space-y-2">
                    {assignedAgents.map((agent) => (
                      <div key={`${agent.id}-submission`} className="rounded-lg border p-3">
                        <div className="flex items-start justify-between gap-3">
                          <div>
                            <p className="text-sm font-semibold">{agent.company}</p>
                            <p className="text-xs text-muted-foreground">{agent.latestSubmission.description}</p>
                          </div>
                          <Badge variant="outline" className="text-xs">
                            {agent.latestSubmission.time}
                          </Badge>
                        </div>
                      </div>
                    ))}
                  </div>
                </div>
              </CardContent>
            </Card>
          </div>
        </TabsContent>
>>>>>>> 48051ed5

          <TabsContent value="tasks" className="space-y-6">
            <Suspense fallback={<Skeleton className="h-64 w-full rounded-2xl" />}>
              <StaffTasksBoard />
            </Suspense>
          </TabsContent>

          <TabsContent value="messages" className="space-y-6">
            <Suspense fallback={<Skeleton className="h-64 w-full rounded-2xl" />}>
              <StaffMessagesTable />
            </Suspense>
          </TabsContent>

          <TabsContent value="payments" className="space-y-6">
            <Suspense fallback={<Skeleton className="h-64 w-full rounded-2xl" />}>
              <StaffPaymentsTable />
            </Suspense>
          </TabsContent>

          <TabsContent value="resources" className="space-y-6">
            <Card className="rounded-2xl border border-muted">
              <CardHeader>
                <CardTitle className="flex items-center gap-2">
                  <FileText className="h-5 w-5 text-primary" /> Resources center
                </CardTitle>
                <CardDescription>Access the latest SOPs, forms, and policies.</CardDescription>
              </CardHeader>
              <CardContent>
                <ScrollArea className="h-[360px] pr-2">
                  <div className="grid gap-4 md:grid-cols-2">
                    {resourceLinks.map((resource) => (
                      <div key={resource.name} className="rounded-xl border bg-muted/30 p-4">
                        <div className="flex items-start justify-between gap-3">
                          <div>
                            <p className="text-sm font-semibold">{resource.name}</p>
                            <p className="text-xs text-muted-foreground">{resource.description}</p>
                          </div>
                          <Badge variant="outline">{resource.category}</Badge>
                        </div>
                        <Button variant="ghost" size="sm" className="mt-3" asChild>
                          <Link to="/resources">Open</Link>
                        </Button>
                      </div>
                    ))}
                  </div>
                </ScrollArea>
              </CardContent>
            </Card>
          </TabsContent>

          <TabsContent value="ai" className="space-y-6">
            <Suspense fallback={<Skeleton className="h-64 w-full rounded-2xl" />}>
              <StaffZoeInsightsTab />
            </Suspense>
          </TabsContent>

          <TabsContent value="settings" className="space-y-6">
            <Card className="rounded-2xl border border-muted">
              <CardHeader>
                <CardTitle className="flex items-center gap-2">
                  <Settings className="h-5 w-5 text-primary" /> Preferences
                </CardTitle>
                <CardDescription>Adjust personal preferences, localization, and access controls.</CardDescription>
              </CardHeader>
              <CardContent className="space-y-6">
                <div className="flex items-center justify-between gap-4">
                  <div>
                    <p className="text-sm font-medium">Full settings</p>
                    <p className="text-xs text-muted-foreground">Manage notifications, theme, and role visibility.</p>
                  </div>
                  <Button variant="outline" asChild>
                    <Link to="/dashboard/settings">Open settings</Link>
                  </Button>
                </div>
                <Separator />
                <div>
                  <p className="text-sm font-medium">Staff Handbook</p>
                  <p className="text-xs text-muted-foreground">Download the latest guidelines for admissions and compliance.</p>
                  <Button variant="link" className="px-0" asChild>
                    <a href="/resources/staff-handbook.pdf" target="_blank" rel="noreferrer">
                      View Staff Handbook
                    </a>
                  </Button>
                </div>
              </CardContent>
            </Card>
          </TabsContent>
        </Tabs>
        <Dialog open={isChatOpen} onOpenChange={handleChatOpenChange}>
          <DialogContent className="sm:max-w-lg">
            <DialogHeader>
              <DialogTitle>Message {selectedAgent?.company ?? 'agent'}</DialogTitle>
              <DialogDescription>Send a quick update without leaving the staff workspace.</DialogDescription>
            </DialogHeader>
            <div className="space-y-4">
              {selectedAgent ? (
                <div className="flex items-center gap-3 rounded-lg border bg-muted/30 p-3">
                  <Avatar className="h-10 w-10">
                    <AvatarFallback>
                      {selectedAgent.company
                        .split(' ')
                        .map((word) => word[0])
                        .join('')
                        .slice(0, 2)
                        .toUpperCase()}
                    </AvatarFallback>
                  </Avatar>
                  <div>
                    <p className="text-sm font-semibold">{selectedAgent.company}</p>
                    <p className="text-xs text-muted-foreground">
                      {selectedAgent.country} • {selectedAgent.activeStudents} active students
                    </p>
                  </div>
                </div>
              ) : null}
              <Textarea
                value={messageDraft}
                onChange={(event) => setMessageDraft(event.target.value)}
                placeholder="Share an update, request documents, or schedule a call."
                rows={4}
              />
            </div>
            <div className="flex justify-end gap-2">
              <Button variant="outline" onClick={() => handleChatOpenChange(false)}>
                Cancel
              </Button>
              <Button onClick={handleSendAgentMessage} disabled={!messageDraft.trim()}>
                Send message
              </Button>
            </div>
          </DialogContent>
        </Dialog>
      </div>
    </DashboardLayout>
  );
}<|MERGE_RESOLUTION|>--- conflicted
+++ resolved
@@ -1,3 +1,5 @@
+"use client";
+
 import { Suspense, useMemo } from "react";
 import { Link } from "react-router-dom";
 import {
@@ -7,21 +9,14 @@
   CalendarRange,
   CheckSquare,
   FileText,
-<<<<<<< HEAD
-=======
   Filter,
->>>>>>> 48051ed5
   LineChart,
   MessageCircle,
   Settings,
-<<<<<<< HEAD
-=======
   ShieldCheck,
->>>>>>> 48051ed5
   Sparkles,
   Target,
   Users,
-<<<<<<< HEAD
 } from "lucide-react";
 import { useQuery } from "@tanstack/react-query";
 
@@ -35,259 +30,85 @@
 import { DashboardLayout } from "@/components/layout/DashboardLayout";
 import { Badge } from "@/components/ui/badge";
 import { Button } from "@/components/ui/button";
-import { Card, CardContent, CardDescription, CardHeader, CardTitle } from "@/components/ui/card";
+import {
+  Card,
+  CardContent,
+  CardDescription,
+  CardHeader,
+  CardTitle,
+} from "@/components/ui/card";
 import { Progress } from "@/components/ui/progress";
 import { ScrollArea } from "@/components/ui/scroll-area";
 import { Separator } from "@/components/ui/separator";
 import { Skeleton } from "@/components/ui/skeleton";
 import { Tabs, TabsContent, TabsList, TabsTrigger } from "@/components/ui/tabs";
-=======
-} from 'lucide-react';
-
-import BackButton from '@/components/BackButton';
-import { StatsCard } from '@/components/dashboard/StatsCard';
-import { DashboardLayout } from '@/components/layout/DashboardLayout';
-import { StatusBadge } from '@/components/StatusBadge';
-import { Avatar, AvatarFallback } from '@/components/ui/avatar';
-import { Badge } from '@/components/ui/badge';
-import { Button } from '@/components/ui/button';
-import { Card, CardContent, CardDescription, CardHeader, CardTitle } from '@/components/ui/card';
-import {
-  Dialog,
-  DialogContent,
-  DialogDescription,
-  DialogHeader,
-  DialogTitle,
-} from '@/components/ui/dialog';
-import { Input } from '@/components/ui/input';
-import {
-  Pagination,
-  PaginationContent,
-  PaginationItem,
-  PaginationLink,
-  PaginationNext,
-  PaginationPrevious,
-} from '@/components/ui/pagination';
-import { Progress } from '@/components/ui/progress';
-import { ScrollArea } from '@/components/ui/scroll-area';
-import {
-  Select,
-  SelectContent,
-  SelectItem,
-  SelectTrigger,
-  SelectValue,
-} from '@/components/ui/select';
-import { Separator } from '@/components/ui/separator';
-import { Skeleton } from '@/components/ui/skeleton';
-import { Switch } from '@/components/ui/switch';
-import {
-  Table,
-  TableBody,
-  TableCell,
-  TableHead,
-  TableHeader,
-  TableRow,
-} from '@/components/ui/table';
-import { Tabs, TabsContent, TabsList, TabsTrigger } from '@/components/ui/tabs';
-import { Textarea } from '@/components/ui/textarea';
->>>>>>> 48051ed5
-
-type AssignedAgent = {
-  id: string;
-  company: string;
-  country: string;
-  leadsSubmitted: number;
-  activeStudents: number;
-  commissionRate: string;
-  verificationStatus: 'approved' | 'pending';
-  conversionRate: number;
-  latestSubmission: {
-    description: string;
-    time: string;
-  };
-};
 
 const overviewStats = [
-  { title: "Active Students", value: "128", description: "Across all intakes", icon: Users, to: "/dashboard/students" },
-  { title: "Applications in Review", value: "46", description: "12 urgent actions", icon: FileText, to: "/dashboard/applications" },
-  { title: "Tasks Due Today", value: "9", description: "3 critical items", icon: CheckSquare, to: "/dashboard/tasks" },
-  { title: "Avg. SLA", value: "2.8 days", description: "Goal: 3 days", icon: AlarmClock, to: "/dashboard/reports" },
+  {
+    title: "Active Students",
+    value: "128",
+    description: "Across all intakes",
+    icon: Users,
+    to: "/dashboard/students",
+  },
+  {
+    title: "Applications in Review",
+    value: "46",
+    description: "12 urgent actions",
+    icon: FileText,
+    to: "/dashboard/applications",
+  },
+  {
+    title: "Tasks Due Today",
+    value: "9",
+    description: "3 critical items",
+    icon: CheckSquare,
+    to: "/dashboard/tasks",
+  },
+  {
+    title: "Avg. SLA",
+    value: "2.8 days",
+    description: "Goal: 3 days",
+    icon: AlarmClock,
+    to: "/dashboard/reports",
+  },
 ];
 
 const productivityMetrics = [
-<<<<<<< HEAD
   { label: "Daily Tasks Closed", value: 14, target: 18 },
   { label: "Weekly Offers Secured", value: 6, target: 8 },
   { label: "Pending Verifications", value: 5, target: 0 },
-=======
-  { label: 'Daily Tasks Closed', value: 14, target: 18 },
-  { label: 'Weekly Offers Secured', value: 6, target: 8 },
-  { label: 'Pending Verifications', value: 5, target: 0 },
 ];
 
-const studentRecords = [
-  {
-    id: 'STU-2024-001',
-    name: 'John Smith',
-    country: 'Nigeria',
-    status: 'screening',
-    intake: 'Fall 2025',
-    agent: 'Bridge Lagos',
-    updatedAt: '2h ago',
-  },
-  {
-    id: 'STU-2024-002',
-    name: 'Sarah Johnson',
-    country: 'Kenya',
-    status: 'offer',
-    intake: 'Fall 2025',
-    agent: 'Bridge Nairobi',
-    updatedAt: '1d ago',
-  },
-  {
-    id: 'STU-2024-003',
-    name: 'Michael Chen',
-    country: 'China',
-    status: 'visa',
-    intake: 'Spring 2025',
-    agent: 'Global Pathways',
-    updatedAt: '3h ago',
-  },
-  {
-    id: 'STU-2024-004',
-    name: 'Emily Davis',
-    country: 'Ghana',
-    status: 'submitted',
-    intake: 'Fall 2024',
-    agent: 'Bridge Accra',
-    updatedAt: '30m ago',
-  },
-  {
-    id: 'STU-2024-005',
-    name: 'David Wilson',
-    country: 'India',
-    status: 'enrolled',
-    intake: 'Fall 2024',
-    agent: 'You',
-    updatedAt: '1w ago',
-  },
-  {
-    id: 'STU-2024-006',
-    name: 'Amina Hassan',
-    country: 'Nigeria',
-    status: 'documents_pending',
-    intake: 'Fall 2025',
-    agent: 'Bridge Lagos',
-    updatedAt: '10m ago',
-  },
-  {
-    id: 'STU-2024-007',
-    name: 'Luis Martinez',
-    country: 'Mexico',
-    status: 'offer',
-    intake: 'Spring 2025',
-    agent: 'LatAm Partners',
-    updatedAt: '5h ago',
-  },
-  {
-    id: 'STU-2024-008',
-    name: 'Fatima Al Zahra',
-    country: 'UAE',
-    status: 'visa',
-    intake: 'Fall 2025',
-    agent: 'Bridge Dubai',
-    updatedAt: '4h ago',
-  },
-];
-
-const assignedAgents: AssignedAgent[] = [
-  {
-    id: 'AG-001',
-    company: 'Bridge Lagos',
-    country: 'Nigeria',
-    leadsSubmitted: 34,
-    activeStudents: 12,
-    commissionRate: '18%',
-    verificationStatus: 'approved',
-    conversionRate: 42,
-    latestSubmission: {
-      description: 'Submitted 3 new undergraduate leads',
-      time: '2h ago',
-    },
-  },
-  {
-    id: 'AG-003',
-    company: 'LatAm Partners',
-    country: 'Mexico',
-    leadsSubmitted: 21,
-    activeStudents: 9,
-    commissionRate: '16%',
-    verificationStatus: 'approved',
-    conversionRate: 37,
-    latestSubmission: {
-      description: 'Uploaded visa documents for 2 students',
-      time: '1d ago',
-    },
-  },
-  {
-    id: 'AG-004',
-    company: 'Bridge Dubai',
-    country: 'UAE',
-    leadsSubmitted: 18,
-    activeStudents: 7,
-    commissionRate: '17%',
-    verificationStatus: 'pending',
-    conversionRate: 33,
-    latestSubmission: {
-      description: 'Shared financial proof updates',
-      time: '3d ago',
-    },
-  },
-];
-
-const workflowTasks = [
-  { id: 'WF-001', title: 'Verify transcripts - John Smith', due: 'Today', owner: 'You', status: 'in_progress' },
-  { id: 'WF-002', title: 'Schedule visa interview - Michael Chen', due: 'Tomorrow', owner: 'You', status: 'pending' },
-  { id: 'WF-003', title: 'Send conditional offer package - Sarah Johnson', due: 'In 2 days', owner: 'Jane Doe', status: 'blocked' },
-];
-
-const channelMessages = [
-  {
-    id: 'MSG-001',
-    sender: 'Zoe',
-    preview: 'John Smith is missing bank statement verification. Recommend sending reminder.',
-    timestamp: '2m ago',
-    type: 'ai',
-  },
-  {
-    id: 'MSG-002',
-    sender: 'Bridge Lagos',
-    preview: 'Shared updated IELTS score for Amina Hassan.',
-    timestamp: '20m ago',
-    type: 'agent',
-  },
-  {
-    id: 'MSG-003',
-    sender: 'Finance Bot',
-    preview: 'Commission payout for LatAm Partners scheduled for Jan 28.',
-    timestamp: '1h ago',
-    type: 'system',
-  },
-  {
-    id: 'MSG-004',
-    sender: 'Support',
-    preview: 'Reminder: Visa document training tomorrow at 10:00 AM.',
-    timestamp: '3h ago',
-    type: 'internal',
-  },
->>>>>>> 48051ed5
-];
-
 const notifications = [
-  { id: "NT-001", title: "Visa stage update", detail: "Emily Davis visa approved.", priority: "high", time: "Just now" },
-  { id: "NT-002", title: "New agent lead", detail: "Bridge Lagos submitted 3 new candidates.", priority: "medium", time: "15m ago" },
-  { id: "NT-003", title: "Document verification", detail: "Upload proof of funds for John Smith.", priority: "high", time: "45m ago" },
-  { id: "NT-004", title: "Finance reminder", detail: "Review commissions pending for LatAm Partners.", priority: "medium", time: "1h ago" },
+  {
+    id: "NT-001",
+    title: "Visa stage update",
+    detail: "Emily Davis visa approved.",
+    priority: "high",
+    time: "Just now",
+  },
+  {
+    id: "NT-002",
+    title: "New agent lead",
+    detail: "Bridge Lagos submitted 3 new candidates.",
+    priority: "medium",
+    time: "15m ago",
+  },
+  {
+    id: "NT-003",
+    title: "Document verification",
+    detail: "Upload proof of funds for John Smith.",
+    priority: "high",
+    time: "45m ago",
+  },
+  {
+    id: "NT-004",
+    title: "Finance reminder",
+    detail: "Review commissions pending for LatAm Partners.",
+    priority: "medium",
+    time: "1h ago",
+  },
 ];
 
 const resourceLinks = [
@@ -314,31 +135,7 @@
 ];
 
 export default function StaffDashboard() {
-<<<<<<< HEAD
   const productivity = useMemo(() => productivityMetrics, []);
-=======
-  const [studentSearch, setStudentSearch] = useState('');
-  const [statusFilter, setStatusFilter] = useState('all');
-  const [countryFilter, setCountryFilter] = useState('all');
-  const [intakeFilter, setIntakeFilter] = useState('all');
-  const [agentFilter, setAgentFilter] = useState('assigned');
-  const [studentPage, setStudentPage] = useState(1);
-  const [paymentPage, setPaymentPage] = useState(1);
-  const [zoeQuestion, setZoeQuestion] = useState('');
-  const [zoeResponse, setZoeResponse] = useState('');
-  const [isChatOpen, setIsChatOpen] = useState(false);
-  const [selectedAgent, setSelectedAgent] = useState<AssignedAgent | null>(null);
-  const [messageDraft, setMessageDraft] = useState('');
-
-  const studentsQuery = useQuery({
-    queryKey: ['staff-dashboard', 'students'],
-    queryFn: async () => {
-      return studentRecords;
-    },
-    initialData: studentRecords,
-    staleTime: 1000 * 60 * 5,
-  });
->>>>>>> 48051ed5
 
   const { data: overviewNotifications } = useQuery({
     queryKey: ["staff", "dashboard", "notifications"],
@@ -347,150 +144,18 @@
     staleTime: 60_000,
   });
 
-<<<<<<< HEAD
-=======
-  const filteredStudents = useMemo(() => {
-    const normalizedSearch = studentSearch.trim().toLowerCase();
-
-    return (studentsQuery.data ?? []).filter((student) => {
-      const matchesSearch =
-        !normalizedSearch ||
-        student.name.toLowerCase().includes(normalizedSearch) ||
-        student.id.toLowerCase().includes(normalizedSearch) ||
-        student.agent.toLowerCase().includes(normalizedSearch);
-
-      const matchesStatus = statusFilter === 'all' || student.status === statusFilter;
-      const matchesCountry = countryFilter === 'all' || student.country === countryFilter;
-      const matchesIntake = intakeFilter === 'all' || student.intake === intakeFilter;
-      const matchesAgent = agentFilter === 'assigned' ? student.agent === 'You' : agentFilter === 'all' || student.agent === agentFilter;
-
-      return matchesSearch && matchesStatus && matchesCountry && matchesIntake && matchesAgent;
-    });
-  }, [agentFilter, countryFilter, intakeFilter, statusFilter, studentSearch, studentsQuery.data]);
-
-  const studentPageSize = 4;
-  const studentTotalPages = Math.max(1, Math.ceil(filteredStudents.length / studentPageSize));
-  const studentOffset = (studentPage - 1) * studentPageSize;
-  const paginatedStudents = filteredStudents.slice(studentOffset, studentOffset + studentPageSize);
-
-  const paymentPageSize = 4;
-  const paymentTotalPages = Math.max(1, Math.ceil((paymentsQuery.data ?? []).length / paymentPageSize));
-  const paymentOffset = (paymentPage - 1) * paymentPageSize;
-  const paginatedPayments = (paymentsQuery.data ?? []).slice(paymentOffset, paymentOffset + paymentPageSize);
-
-  const handleStudentPageChange = (nextPage: number) => {
-    setStudentPage(Math.min(Math.max(1, nextPage), studentTotalPages));
-  };
-
-  const handlePaymentPageChange = (nextPage: number) => {
-    setPaymentPage(Math.min(Math.max(1, nextPage), paymentTotalPages));
-  };
-
-  const handleResetFilters = () => {
-    setStudentSearch('');
-    setStatusFilter('all');
-    setCountryFilter('all');
-    setIntakeFilter('all');
-    setAgentFilter('assigned');
-    setStudentPage(1);
-  };
-
-  const handleAskZoe = () => {
-    if (!zoeQuestion.trim()) return;
-
-    setZoeResponse(
-      'Here is what I recommend next: 1) Confirm pending document verification for John Smith before Friday. 2) Send visa preparation checklist to Michael Chen. 3) Follow up with LatAm Partners about commission invoice support.',
-    );
-    setZoeQuestion('');
-  };
-
-  const totalAgentLeads = assignedAgents.reduce((sum, agent) => sum + agent.leadsSubmitted, 0);
-  const totalAgentStudents = assignedAgents.reduce((sum, agent) => sum + agent.activeStudents, 0);
-  const averageAgentConversion = assignedAgents.length
-    ? Math.round(assignedAgents.reduce((sum, agent) => sum + agent.conversionRate, 0) / assignedAgents.length)
-    : 0;
-
-  const handleOpenAgentChat = (agent: AssignedAgent) => {
-    setSelectedAgent(agent);
-    setIsChatOpen(true);
-  };
-
-  const handleChatOpenChange = (open: boolean) => {
-    setIsChatOpen(open);
-
-    if (!open) {
-      setMessageDraft('');
-      setSelectedAgent(null);
-    }
-  };
-
-  const handleSendAgentMessage = () => {
-    if (!messageDraft.trim()) return;
-
-    setIsChatOpen(false);
-    setMessageDraft('');
-    setSelectedAgent(null);
-  };
-
-  const renderPagination = (
-    page: number,
-    totalPages: number,
-    onPageChange: (value: number) => void,
-    queryKey: string,
-  ) => (
-    <Pagination className="mt-4">
-      <PaginationContent>
-        <PaginationItem>
-          <PaginationPrevious
-            href="#"
-            onClick={(event) => {
-              event.preventDefault();
-              onPageChange(page - 1);
-            }}
-          />
-        </PaginationItem>
-        {Array.from({ length: totalPages }).map((_, index) => {
-          const nextPage = index + 1;
-          const isActive = page === nextPage;
-
-          return (
-            <PaginationItem key={`${queryKey}-${nextPage}`}>
-              <PaginationLink
-                href="#"
-                isActive={isActive}
-                onClick={(event) => {
-                  event.preventDefault();
-                  onPageChange(nextPage);
-                }}
-              >
-                {nextPage}
-              </PaginationLink>
-            </PaginationItem>
-          );
-        })}
-        <PaginationItem>
-          <PaginationNext
-            href="#"
-            onClick={(event) => {
-              event.preventDefault();
-              onPageChange(page + 1);
-            }}
-          />
-        </PaginationItem>
-      </PaginationContent>
-    </Pagination>
-  );
-
->>>>>>> 48051ed5
   return (
     <DashboardLayout>
       <div className="space-y-8 p-4 sm:p-6 lg:p-8">
         <div className="flex flex-col gap-4 lg:flex-row lg:items-center lg:justify-between">
           <div className="space-y-2">
             <BackButton to="/dashboard" label="Back to dashboard selector" />
-            <h1 className="text-3xl font-bold tracking-tight">Staff Command Center</h1>
+            <h1 className="text-3xl font-bold tracking-tight">
+              Staff Command Center
+            </h1>
             <p className="text-sm text-muted-foreground">
-              Operate admissions, tasks, and partner workflows with Zoe’s live insights layered on top of Supabase data.
+              Operate admissions, tasks, and partner workflows with Zoe’s live
+              insights layered on top of Supabase data.
             </p>
           </div>
           <Button asChild size="lg" className="gap-2">
@@ -500,13 +165,22 @@
           </Button>
         </div>
 
-        <section aria-label="Staff KPIs" className="grid gap-4 md:grid-cols-2 xl:grid-cols-4">
+        {/* Staff KPIs Section */}
+        <section
+          aria-label="Staff KPIs"
+          className="grid gap-4 md:grid-cols-2 xl:grid-cols-4"
+        >
           {overviewStats.map((stat) => (
-            <Card key={stat.title} className="rounded-2xl border border-primary/20">
+            <Card
+              key={stat.title}
+              className="rounded-2xl border border-primary/20"
+            >
               <CardHeader className="flex flex-row items-center justify-between space-y-0 pb-2">
                 <div className="flex items-center gap-2">
                   <stat.icon className="h-5 w-5 text-primary" />
-                  <CardTitle className="text-sm font-medium">{stat.title}</CardTitle>
+                  <CardTitle className="text-sm font-medium">
+                    {stat.title}
+                  </CardTitle>
                 </div>
                 <Badge variant="outline" className="capitalize text-xs">
                   {stat.description}
@@ -522,13 +196,17 @@
           ))}
         </section>
 
+        {/* Productivity Section */}
         <Card className="rounded-2xl">
           <CardHeader className="flex flex-col gap-2 sm:flex-row sm:items-center sm:justify-between">
             <div>
               <CardTitle className="flex items-center gap-2 text-lg">
-                <LineChart className="h-5 w-5 text-primary" /> Staff productivity snapshot
+                <LineChart className="h-5 w-5 text-primary" /> Staff productivity
+                snapshot
               </CardTitle>
-              <CardDescription>Track throughput and SLA performance.</CardDescription>
+              <CardDescription>
+                Track throughput and SLA performance.
+              </CardDescription>
             </div>
             <Badge variant="outline" className="gap-1">
               <Sparkles className="h-4 w-4 text-primary" /> Zoe enabled
@@ -536,35 +214,68 @@
           </CardHeader>
           <CardContent className="grid gap-6 md:grid-cols-3">
             {productivity.map((metric) => {
-              const progress = Math.min(100, Math.round((metric.value / metric.target) * 100));
+              const progress = Math.min(
+                100,
+                Math.round((metric.value / metric.target) * 100)
+              );
               return (
                 <div key={metric.label} className="space-y-3">
                   <div className="flex items-center justify-between">
                     <div>
                       <p className="text-sm font-medium">{metric.label}</p>
-                      <p className="text-xs text-muted-foreground">Target {metric.target}</p>
-                    </div>
-                    <Badge variant={progress >= 100 ? "secondary" : "outline"}>{progress}%</Badge>
+                      <p className="text-xs text-muted-foreground">
+                        Target {metric.target}
+                      </p>
+                    </div>
+                    <Badge
+                      variant={progress >= 100 ? "secondary" : "outline"}
+                    >
+                      {progress}%
+                    </Badge>
                   </div>
-                  <Progress value={progress} aria-label={`${metric.label} progress`} />
-                  <p className="text-xs text-muted-foreground">Completed {metric.value} of {metric.target} goal.</p>
+                  <Progress
+                    value={progress}
+                    aria-label={`${metric.label} progress`}
+                  />
+                  <p className="text-xs text-muted-foreground">
+                    Completed {metric.value} of {metric.target} goal.
+                  </p>
                 </div>
               );
             })}
           </CardContent>
         </Card>
 
+        {/* Tabs Section */}
         <Tabs defaultValue="overview" className="space-y-6">
           <TabsList className="w-full justify-start overflow-x-auto rounded-lg border bg-background p-1">
-            <TabsTrigger value="overview" className="px-4">🏠 Overview</TabsTrigger>
-            <TabsTrigger value="students" className="px-4">🎓 Students</TabsTrigger>
-            <TabsTrigger value="agents" className="px-4">🤝 Agents</TabsTrigger>
-            <TabsTrigger value="tasks" className="px-4">📁 Tasks & Workflows</TabsTrigger>
-            <TabsTrigger value="messages" className="px-4">💬 Messages</TabsTrigger>
-            <TabsTrigger value="payments" className="px-4">💸 Payments</TabsTrigger>
-            <TabsTrigger value="resources" className="px-4">📑 Resources</TabsTrigger>
-            <TabsTrigger value="ai" className="px-4">🧠 Zoe</TabsTrigger>
-            <TabsTrigger value="settings" className="px-4">⚙️ Settings</TabsTrigger>
+            <TabsTrigger value="overview" className="px-4">
+              🏠 Overview
+            </TabsTrigger>
+            <TabsTrigger value="students" className="px-4">
+              🎓 Students
+            </TabsTrigger>
+            <TabsTrigger value="agents" className="px-4">
+              🤝 Agents
+            </TabsTrigger>
+            <TabsTrigger value="tasks" className="px-4">
+              📁 Tasks & Workflows
+            </TabsTrigger>
+            <TabsTrigger value="messages" className="px-4">
+              💬 Messages
+            </TabsTrigger>
+            <TabsTrigger value="payments" className="px-4">
+              💸 Payments
+            </TabsTrigger>
+            <TabsTrigger value="resources" className="px-4">
+              📑 Resources
+            </TabsTrigger>
+            <TabsTrigger value="ai" className="px-4">
+              🧠 Zoe
+            </TabsTrigger>
+            <TabsTrigger value="settings" className="px-4">
+              ⚙️ Settings
+            </TabsTrigger>
           </TabsList>
 
           <TabsContent value="overview" className="space-y-6">
@@ -572,23 +283,40 @@
               <Card className="rounded-2xl border border-muted lg:col-span-3">
                 <CardHeader>
                   <CardTitle className="flex items-center gap-2">
-                    <Activity className="h-5 w-5 text-primary" /> Live notifications
+                    <Activity className="h-5 w-5 text-primary" /> Live
+                    notifications
                   </CardTitle>
-                  <CardDescription>Realtime events sourced from Supabase.</CardDescription>
+                  <CardDescription>
+                    Realtime events sourced from Supabase.
+                  </CardDescription>
                 </CardHeader>
                 <CardContent className="space-y-4">
                   {overviewNotifications?.map((item) => (
-                    <div key={item.id} className="rounded-2xl border border-border bg-background/60 p-4">
+                    <div
+                      key={item.id}
+                      className="rounded-2xl border border-border bg-background/60 p-4"
+                    >
                       <div className="flex items-center justify-between">
                         <div>
                           <p className="text-sm font-medium">{item.title}</p>
-                          <p className="text-xs text-muted-foreground">{item.detail}</p>
+                          <p className="text-xs text-muted-foreground">
+                            {item.detail}
+                          </p>
                         </div>
-                        <Badge variant={item.priority === "high" ? "destructive" : "outline"} className="capitalize">
+                        <Badge
+                          variant={
+                            item.priority === "high"
+                              ? "destructive"
+                              : "outline"
+                          }
+                          className="capitalize"
+                        >
                           {item.priority}
                         </Badge>
                       </div>
-                      <p className="mt-2 text-xs text-muted-foreground">{item.time}</p>
+                      <p className="mt-2 text-xs text-muted-foreground">
+                        {item.time}
+                      </p>
                     </div>
                   ))}
                 </CardContent>
@@ -599,28 +327,42 @@
                   <CardTitle className="flex items-center gap-2">
                     <Target className="h-5 w-5 text-primary" /> Action queue
                   </CardTitle>
-                  <CardDescription>Next best actions suggested by Zoe.</CardDescription>
+                  <CardDescription>
+                    Next best actions suggested by Zoe.
+                  </CardDescription>
                 </CardHeader>
                 <CardContent className="space-y-4">
                   <div className="flex items-start gap-3 rounded-xl border bg-muted/40 p-3">
                     <Sparkles className="mt-1 h-5 w-5 text-primary" />
                     <div>
-                      <p className="text-sm font-medium">Prioritize pending document verifications.</p>
-                      <p className="text-xs text-muted-foreground">3 students waiting &mdash; due by tomorrow.</p>
+                      <p className="text-sm font-medium">
+                        Prioritize pending document verifications.
+                      </p>
+                      <p className="text-xs text-muted-foreground">
+                        3 students waiting — due by tomorrow.
+                      </p>
                     </div>
                   </div>
                   <div className="flex items-start gap-3 rounded-xl border bg-muted/40 p-3">
                     <MessageCircle className="mt-1 h-5 w-5 text-primary" />
                     <div>
-                      <p className="text-sm font-medium">Follow up with Bridge Lagos about new leads.</p>
-                      <p className="text-xs text-muted-foreground">Schedule call or send message from the agent tab.</p>
+                      <p className="text-sm font-medium">
+                        Follow up with Bridge Lagos about new leads.
+                      </p>
+                      <p className="text-xs text-muted-foreground">
+                        Schedule call or send message from the agent tab.
+                      </p>
                     </div>
                   </div>
                   <div className="flex items-start gap-3 rounded-xl border bg-muted/40 p-3">
                     <CalendarRange className="mt-1 h-5 w-5 text-primary" />
                     <div>
-                      <p className="text-sm font-medium">Check payments due in the next 7 days.</p>
-                      <p className="text-xs text-muted-foreground">3 commission items still require approval.</p>
+                      <p className="text-sm font-medium">
+                        Check payments due in the next 7 days.
+                      </p>
+                      <p className="text-xs text-muted-foreground">
+                        3 commission items still require approval.
+                      </p>
                     </div>
                   </div>
                 </CardContent>
@@ -634,259 +376,5 @@
             </Suspense>
           </TabsContent>
 
-<<<<<<< HEAD
           <TabsContent value="agents" className="space-y-6">
-            <Suspense fallback={<Skeleton className="h-64 w-full rounded-2xl" />}>
-              <StaffAgentsLeaderboard />
-            </Suspense>
-          </TabsContent>
-=======
-        <TabsContent value="agents" className="space-y-6">
-          <div className="grid gap-6 xl:grid-cols-[3fr,2fr]">
-            <Card className="overflow-hidden">
-              <CardHeader className="flex flex-col gap-2 sm:flex-row sm:items-center sm:justify-between">
-                <div>
-                  <CardTitle className="flex items-center gap-2">
-                    <Building2 className="h-5 w-5 text-primary" /> Assigned agents
-                  </CardTitle>
-                  <CardDescription>Track the partners directly assigned to your portfolio.</CardDescription>
-                </div>
-                <Badge variant="outline" className="px-3 text-xs">
-                  {assignedAgents.length} active partnerships
-                </Badge>
-              </CardHeader>
-              <CardContent>
-                <div className="rounded-lg border">
-                  <Table>
-                    <TableHeader>
-                      <TableRow>
-                        <TableHead className="min-w-[200px]">Company Name</TableHead>
-                        <TableHead>Country</TableHead>
-                        <TableHead>Leads Submitted</TableHead>
-                        <TableHead>Active Students</TableHead>
-                        <TableHead>Commission Rate</TableHead>
-                        <TableHead>Verification Status</TableHead>
-                      </TableRow>
-                    </TableHeader>
-                    <TableBody>
-                      {assignedAgents.map((agent) => (
-                        <TableRow key={agent.id} className="align-top hover:bg-muted/50">
-                          <TableCell className="space-y-3">
-                            <div>
-                              <p className="text-sm font-semibold">{agent.company}</p>
-                              <p className="text-xs text-muted-foreground">ID {agent.id}</p>
-                            </div>
-                            <Button
-                              size="sm"
-                              variant="outline"
-                              className="h-8 w-fit px-3 text-xs"
-                              onClick={() => handleOpenAgentChat(agent)}
-                            >
-                              Message Agent
-                            </Button>
-                          </TableCell>
-                          <TableCell className="text-sm">{agent.country}</TableCell>
-                          <TableCell className="text-sm">{agent.leadsSubmitted}</TableCell>
-                          <TableCell className="text-sm">{agent.activeStudents}</TableCell>
-                          <TableCell className="text-sm">{agent.commissionRate}</TableCell>
-                          <TableCell>
-                            <Badge
-                              variant="outline"
-                              className={
-                                agent.verificationStatus === 'approved'
-                                  ? 'border-emerald-200 bg-emerald-50 text-emerald-700'
-                                  : 'border-amber-200 bg-amber-50 text-amber-700'
-                              }
-                            >
-                              {agent.verificationStatus === 'approved' ? 'Approved' : 'Pending'}
-                            </Badge>
-                          </TableCell>
-                        </TableRow>
-                      ))}
-                    </TableBody>
-                  </Table>
-                </div>
-              </CardContent>
-            </Card>
-
-            <Card>
-              <CardHeader>
-                <CardTitle className="flex items-center gap-2">
-                  <TrendingUp className="h-5 w-5 text-primary" /> Agent performance
-                </CardTitle>
-                <CardDescription>Conversion trends and recent partner activity.</CardDescription>
-              </CardHeader>
-              <CardContent className="space-y-5">
-                <div className="grid gap-3 sm:grid-cols-3">
-                  <div className="rounded-lg border p-3">
-                    <p className="text-xs text-muted-foreground">Avg. conversion rate</p>
-                    <p className="text-xl font-semibold">{averageAgentConversion}%</p>
-                  </div>
-                  <div className="rounded-lg border p-3">
-                    <p className="text-xs text-muted-foreground">Leads this quarter</p>
-                    <p className="text-xl font-semibold">{totalAgentLeads}</p>
-                  </div>
-                  <div className="rounded-lg border p-3">
-                    <p className="text-xs text-muted-foreground">Active students</p>
-                    <p className="text-xl font-semibold">{totalAgentStudents}</p>
-                  </div>
-                </div>
-                <div className="space-y-3">
-                  <p className="text-sm font-medium">Latest submissions</p>
-                  <div className="space-y-2">
-                    {assignedAgents.map((agent) => (
-                      <div key={`${agent.id}-submission`} className="rounded-lg border p-3">
-                        <div className="flex items-start justify-between gap-3">
-                          <div>
-                            <p className="text-sm font-semibold">{agent.company}</p>
-                            <p className="text-xs text-muted-foreground">{agent.latestSubmission.description}</p>
-                          </div>
-                          <Badge variant="outline" className="text-xs">
-                            {agent.latestSubmission.time}
-                          </Badge>
-                        </div>
-                      </div>
-                    ))}
-                  </div>
-                </div>
-              </CardContent>
-            </Card>
-          </div>
-        </TabsContent>
->>>>>>> 48051ed5
-
-          <TabsContent value="tasks" className="space-y-6">
-            <Suspense fallback={<Skeleton className="h-64 w-full rounded-2xl" />}>
-              <StaffTasksBoard />
-            </Suspense>
-          </TabsContent>
-
-          <TabsContent value="messages" className="space-y-6">
-            <Suspense fallback={<Skeleton className="h-64 w-full rounded-2xl" />}>
-              <StaffMessagesTable />
-            </Suspense>
-          </TabsContent>
-
-          <TabsContent value="payments" className="space-y-6">
-            <Suspense fallback={<Skeleton className="h-64 w-full rounded-2xl" />}>
-              <StaffPaymentsTable />
-            </Suspense>
-          </TabsContent>
-
-          <TabsContent value="resources" className="space-y-6">
-            <Card className="rounded-2xl border border-muted">
-              <CardHeader>
-                <CardTitle className="flex items-center gap-2">
-                  <FileText className="h-5 w-5 text-primary" /> Resources center
-                </CardTitle>
-                <CardDescription>Access the latest SOPs, forms, and policies.</CardDescription>
-              </CardHeader>
-              <CardContent>
-                <ScrollArea className="h-[360px] pr-2">
-                  <div className="grid gap-4 md:grid-cols-2">
-                    {resourceLinks.map((resource) => (
-                      <div key={resource.name} className="rounded-xl border bg-muted/30 p-4">
-                        <div className="flex items-start justify-between gap-3">
-                          <div>
-                            <p className="text-sm font-semibold">{resource.name}</p>
-                            <p className="text-xs text-muted-foreground">{resource.description}</p>
-                          </div>
-                          <Badge variant="outline">{resource.category}</Badge>
-                        </div>
-                        <Button variant="ghost" size="sm" className="mt-3" asChild>
-                          <Link to="/resources">Open</Link>
-                        </Button>
-                      </div>
-                    ))}
-                  </div>
-                </ScrollArea>
-              </CardContent>
-            </Card>
-          </TabsContent>
-
-          <TabsContent value="ai" className="space-y-6">
-            <Suspense fallback={<Skeleton className="h-64 w-full rounded-2xl" />}>
-              <StaffZoeInsightsTab />
-            </Suspense>
-          </TabsContent>
-
-          <TabsContent value="settings" className="space-y-6">
-            <Card className="rounded-2xl border border-muted">
-              <CardHeader>
-                <CardTitle className="flex items-center gap-2">
-                  <Settings className="h-5 w-5 text-primary" /> Preferences
-                </CardTitle>
-                <CardDescription>Adjust personal preferences, localization, and access controls.</CardDescription>
-              </CardHeader>
-              <CardContent className="space-y-6">
-                <div className="flex items-center justify-between gap-4">
-                  <div>
-                    <p className="text-sm font-medium">Full settings</p>
-                    <p className="text-xs text-muted-foreground">Manage notifications, theme, and role visibility.</p>
-                  </div>
-                  <Button variant="outline" asChild>
-                    <Link to="/dashboard/settings">Open settings</Link>
-                  </Button>
-                </div>
-                <Separator />
-                <div>
-                  <p className="text-sm font-medium">Staff Handbook</p>
-                  <p className="text-xs text-muted-foreground">Download the latest guidelines for admissions and compliance.</p>
-                  <Button variant="link" className="px-0" asChild>
-                    <a href="/resources/staff-handbook.pdf" target="_blank" rel="noreferrer">
-                      View Staff Handbook
-                    </a>
-                  </Button>
-                </div>
-              </CardContent>
-            </Card>
-          </TabsContent>
-        </Tabs>
-        <Dialog open={isChatOpen} onOpenChange={handleChatOpenChange}>
-          <DialogContent className="sm:max-w-lg">
-            <DialogHeader>
-              <DialogTitle>Message {selectedAgent?.company ?? 'agent'}</DialogTitle>
-              <DialogDescription>Send a quick update without leaving the staff workspace.</DialogDescription>
-            </DialogHeader>
-            <div className="space-y-4">
-              {selectedAgent ? (
-                <div className="flex items-center gap-3 rounded-lg border bg-muted/30 p-3">
-                  <Avatar className="h-10 w-10">
-                    <AvatarFallback>
-                      {selectedAgent.company
-                        .split(' ')
-                        .map((word) => word[0])
-                        .join('')
-                        .slice(0, 2)
-                        .toUpperCase()}
-                    </AvatarFallback>
-                  </Avatar>
-                  <div>
-                    <p className="text-sm font-semibold">{selectedAgent.company}</p>
-                    <p className="text-xs text-muted-foreground">
-                      {selectedAgent.country} • {selectedAgent.activeStudents} active students
-                    </p>
-                  </div>
-                </div>
-              ) : null}
-              <Textarea
-                value={messageDraft}
-                onChange={(event) => setMessageDraft(event.target.value)}
-                placeholder="Share an update, request documents, or schedule a call."
-                rows={4}
-              />
-            </div>
-            <div className="flex justify-end gap-2">
-              <Button variant="outline" onClick={() => handleChatOpenChange(false)}>
-                Cancel
-              </Button>
-              <Button onClick={handleSendAgentMessage} disabled={!messageDraft.trim()}>
-                Send message
-              </Button>
-            </div>
-          </DialogContent>
-        </Dialog>
-      </div>
-    </DashboardLayout>
-  );
-}+            <Suspense fallback={<Skeleton className="h-64 w-fu