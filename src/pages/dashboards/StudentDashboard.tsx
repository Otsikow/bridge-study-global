import { useAuth } from '@/hooks/useAuth';
import { DashboardLayout } from '@/components/layout/DashboardLayout';
import { Card, CardContent, CardHeader, CardTitle } from '@/components/ui/card';
import { Button } from '@/components/ui/button';
import { Badge } from '@/components/ui/badge';
import { Progress } from '@/components/ui/progress';
import { Tabs, TabsContent, TabsList, TabsTrigger } from '@/components/ui/tabs';
import {
  FileText,
  CheckCircle,
  GraduationCap,
  User,
  Bell,
  Clock,
  TrendingUp,
  Globe,
  Filter,
  Search,
  BarChart3,
  ClipboardList,
  Star,
  MessageSquare,
} from 'lucide-react';
import { Link } from 'react-router-dom';
import { useState, useEffect } from 'react';
import { supabase } from '@/integrations/supabase/client';
import { useToast } from '@/hooks/use-toast';
import ProactiveAssistant from '@/components/ai/ProactiveAssistant';
import ApplicationTrackingSystem from '@/components/ats/ApplicationTrackingSystem';
import TaskManagement from '@/components/tasks/TaskManagement';
import PreferenceRanking from '@/components/ranking/PreferenceRanking';
import MessagesWidget from '@/components/student/MessagesWidget';
import MessagesDashboard from '@/components/messages/MessagesDashboard';

interface Application {
  id: string;
  status: string;
  intake_year: number;
  intake_month: number;
  created_at: string;
  submitted_at: string | null;
  program: {
    name: string;
    level: string;
    discipline: string;
    university: {
      name: string;
      city: string;
      country: string;
    };
  };
}

interface Task {
  id: string;
  title: string;
  description: string;
  due_at: string;
  status: string;
  priority: string;
}

export default function StudentDashboard() {
  const { profile, user } = useAuth();
  const { toast } = useToast();
  const [applications, setApplications] = useState<Application[]>([]);
  const [tasks, setTasks] = useState<Task[]>([]);
  const [unreadMessages, setUnreadMessages] = useState(0);
  const [loading, setLoading] = useState(true);

  useEffect(() => {
    if (user) fetchDashboardData();
  }, [user]);

  const fetchDashboardData = async () => {
    try {
      const { data: studentData, error: studentError } = await supabase
        .from('students')
        .select('id')
        .eq('profile_id', user?.id)
        .maybeSingle();

      if (studentError) throw studentError;
      if (!studentData) return;

      const { data: appsData, error: appsError } = await supabase
        .from('applications')
        .select(`
          id,
          status,
          intake_year,
          intake_month,
          created_at,
          submitted_at,
          program:programs (
            name,
            level,
            discipline,
            university:universities (
              name,
              city,
              country
            )
          )
        `)
        .eq('student_id', studentData.id)
        .order('created_at', { ascending: false });

      if (appsError) throw appsError;
      setApplications(appsData || []);

      const { data: tasksData, error: tasksError } = await supabase
        .from('tasks')
        .select('*')
        .eq('assignee_id', user.id)
        .in('status', ['open', 'in_progress'])
        .order('due_at', { ascending: true });

      if (tasksError) throw tasksError;
      setTasks(tasksData || []);

      const { data: messagesData, error: messagesError } = await supabase
        .from('messages')
        .select('id, created_at, sender_id')
        .in('application_id', appsData?.map(app => app.id) || [])
        .order('created_at', { ascending: false });

      if (!messagesError && messagesData) {
        const sevenDaysAgo = new Date();
        sevenDaysAgo.setDate(sevenDaysAgo.getDate() - 7);

        const recentMessages = messagesData.filter(
          msg =>
            new Date(msg.created_at || 0) > sevenDaysAgo &&
            msg.sender_id !== user.id
        );
        setUnreadMessages(recentMessages.length);
      }
    } catch (error) {
      console.error('Error fetching dashboard data:', error);
      toast({
        title: 'Error',
        description: 'Failed to load dashboard data',
        variant: 'destructive',
      });
    } finally {
      setLoading(false);
    }
  };

  const getStatusColor = (status: string) => {
    switch (status) {
      case 'draft': return 'status-draft';
      case 'submitted': return 'bg-info-light text-info dark:bg-info/20 dark:text-info';
      case 'screening': return 'bg-info-light text-info dark:bg-info/20 dark:text-info';
      case 'conditional_offer':
      case 'unconditional_offer': return 'bg-success-light text-success dark:bg-success/20 dark:text-success';
      case 'visa': return 'bg-accent text-accent-foreground dark:bg-accent/30';
      case 'enrolled': return 'bg-success-light text-success dark:bg-success/20 dark:text-success';
      default: return 'status-draft';
    }
  };

  const getPriorityColor = (priority: string) => {
    switch (priority) {
      case 'high': return 'text-destructive';
      case 'medium': return 'text-warning';
      case 'low': return 'text-success';
      default: return 'text-muted-foreground';
    }
  };

  const stats = [
    {
      title: 'Profile Completeness',
      value: '75%',
      icon: CheckCircle,
      description: '4 of 5 steps complete',
      iconColor: 'text-success',
      valueColor: 'text-success',
    },
    {
      title: 'Active Applications',
      value: applications.length.toString(),
      icon: FileText,
      description: applications.length > 0 ? 'Applications in progress' : 'Start browsing programs',
      iconColor: applications.length > 0 ? 'text-info' : 'text-muted-foreground',
      valueColor: applications.length > 0 ? 'text-info' : '',
    },
    {
      title: 'Pending Tasks',
      value: tasks.length.toString(),
      icon: Clock,
      description: tasks.length > 0 ? 'Tasks need attention' : 'All caught up!',
      iconColor: tasks.length > 0 ? 'text-warning' : 'text-success',
      valueColor: tasks.length > 0 ? 'text-warning' : 'text-success',
    },
    {
      title: 'Offers Received',
      value: applications.filter(
        (a) => a.status === 'conditional_offer' || a.status === 'unconditional_offer'
      ).length.toString(),
      icon: TrendingUp,
      description: 'Congratulations!',
      iconColor: 'text-success',
      valueColor: 'text-success',
    },
    {
      title: 'Unread Messages',
      value: unreadMessages.toString(),
      icon: MessageSquare,
      description: unreadMessages > 0 ? 'New messages waiting' : 'All caught up!',
      iconColor: unreadMessages > 0 ? 'text-info' : 'text-success',
      valueColor: unreadMessages > 0 ? 'text-info' : 'text-success',
    },
  ];

  if (loading) {
    return (
      <DashboardLayout>
        <div className="p-4 md:p-8 text-center">Loading dashboard...</div>
      </DashboardLayout>
    );
  }

  return (
    <DashboardLayout>
      <div className="p-4 md:p-8 space-y-6 md:space-y-8">
        {/* Header */}
        <div className="flex flex-col gap-4 sm:gap-5 lg:flex-row lg:items-center lg:justify-between animate-fade-in">
          <div className="space-y-1.5 min-w-0">
            <h1 className="text-2xl sm:text-3xl lg:text-4xl font-bold tracking-tight break-words">
              Welcome back, {profile?.full_name || 'Student'}!
            </h1>
            <p className="text-sm sm:text-base text-muted-foreground leading-relaxed">
              Track your applications and stay on top of your journey
            </p>
          </div>
          <div className="flex items-center gap-2 sm:gap-3 flex-shrink-0">
            <Button asChild variant="outline" size="sm" className="hover-scale whitespace-nowrap">
              <Link to="/student/notifications" className="flex items-center gap-2">
                <Bell className="h-4 w-4" />
                <span className="hidden sm:inline">Notifications</span>
              </Link>
            </Button>
            <Button asChild variant="outline" size="sm" className="hover-scale whitespace-nowrap">
              <Link to="/student/messages" className="flex items-center gap-2">
                <MessageSquare className="h-4 w-4" />
                <span className="hidden sm:inline">Messages</span>
                {unreadMessages > 0 && (
                  <Badge variant="destructive" className="ml-1 h-5 w-5 rounded-full p-0 text-xs flex items-center justify-center">
                    {unreadMessages > 9 ? '9+' : unreadMessages}
                  </Badge>
                )}
              </Link>
            </Button>
            <Button asChild size="sm" className="hover-scale whitespace-nowrap">
              <Link to="/search" className="flex items-center gap-2">
                <Search className="h-4 w-4" />
                <span>Find Programs</span>
              </Link>
            </Button>
          </div>
        </div>

        {/* Stats */}
        <div className="grid grid-cols-1 sm:grid-cols-2 lg:grid-cols-5 gap-4 sm:gap-6">
          {stats.map((stat) => {
            const Icon = stat.icon;
            return (
              <Card
                key={stat.title}
                className="rounded-xl border shadow-card hover:shadow-lg hover:-translate-y-0.5 transition-all"
              >
                <CardHeader className="flex flex-row items-center justify-between pb-2">
                  <CardTitle className="text-sm font-medium text-muted-foreground">
                    {stat.title}
                  </CardTitle>
                  <Icon className={`h-5 w-5 ${stat.iconColor}`} />
                </CardHeader>
                <CardContent>
                  <div className={`text-3xl font-bold ${stat.valueColor}`}>{stat.value}</div>
                  <p className="text-sm text-muted-foreground mt-1">{stat.description}</p>
                  {stat.title === 'Profile Completeness' && (
                    <Progress value={75} className="mt-2" />
                  )}
                </CardContent>
              </Card>
            );
          })}
        </div>

        {/* Main Tabs */}
        <Tabs defaultValue="overview" className="space-y-6">
          <TabsList className="grid w-full grid-cols-2 md:grid-cols-5 gap-2">
            <TabsTrigger value="overview" className="flex items-center gap-2">
              <BarChart3 className="h-4 w-4" /> Overview
            </TabsTrigger>
            <TabsTrigger value="applications" className="flex items-center gap-2">
              <FileText className="h-4 w-4" /> Applications
            </TabsTrigger>
            <TabsTrigger value="messages" className="flex items-center gap-2">
              <MessageSquare className="h-4 w-4" /> Messages
            </TabsTrigger>
            <TabsTrigger value="tasks" className="flex items-center gap-2">
              <ClipboardList className="h-4 w-4" /> Tasks
            </TabsTrigger>
            <TabsTrigger value="ranking" className="flex items-center gap-2">
              <Star className="h-4 w-4" /> Ranking
            </TabsTrigger>
          </TabsList>

          {/* Overview */}
          <TabsContent value="overview" className="space-y-6">
<<<<<<< HEAD
            <div className="grid grid-cols-1 lg:grid-cols-2 gap-4 sm:gap-6">
              <div className="w-full">
=======
            <div className="grid gap-6 lg:grid-cols-3">
              <div className="lg:col-span-1 space-y-6">
>>>>>>> f6fa5a60
                <ProactiveAssistant />
                <MessagesWidget />
              </div>
<<<<<<< HEAD
              <div className="w-full">
=======
              <div className="w-full min-h-[500px] lg:col-span-2">
>>>>>>> f6fa5a60
                <ApplicationTrackingSystem />
              </div>
            </div>
          </TabsContent>

          {/* Applications */}
          <TabsContent value="applications">
            <ApplicationTrackingSystem />
          </TabsContent>

          {/* Messages */}
          <TabsContent value="messages">
            <MessagesDashboard />
          </TabsContent>

          {/* Tasks */}
          <TabsContent value="tasks">
            <TaskManagement />
          </TabsContent>

          {/* Ranking */}
          <TabsContent value="ranking">
            <PreferenceRanking />
          </TabsContent>
        </Tabs>
      </div>
    </DashboardLayout>
  );
}<|MERGE_RESOLUTION|>--- conflicted
+++ resolved
@@ -8,13 +8,9 @@
 import {
   FileText,
   CheckCircle,
-  GraduationCap,
-  User,
   Bell,
   Clock,
   TrendingUp,
-  Globe,
-  Filter,
   Search,
   BarChart3,
   ClipboardList,
@@ -148,28 +144,6 @@
     }
   };
 
-  const getStatusColor = (status: string) => {
-    switch (status) {
-      case 'draft': return 'status-draft';
-      case 'submitted': return 'bg-info-light text-info dark:bg-info/20 dark:text-info';
-      case 'screening': return 'bg-info-light text-info dark:bg-info/20 dark:text-info';
-      case 'conditional_offer':
-      case 'unconditional_offer': return 'bg-success-light text-success dark:bg-success/20 dark:text-success';
-      case 'visa': return 'bg-accent text-accent-foreground dark:bg-accent/30';
-      case 'enrolled': return 'bg-success-light text-success dark:bg-success/20 dark:text-success';
-      default: return 'status-draft';
-    }
-  };
-
-  const getPriorityColor = (priority: string) => {
-    switch (priority) {
-      case 'high': return 'text-destructive';
-      case 'medium': return 'text-warning';
-      case 'low': return 'text-success';
-      default: return 'text-muted-foreground';
-    }
-  };
-
   const stats = [
     {
       title: 'Profile Completeness',
@@ -183,23 +157,32 @@
       title: 'Active Applications',
       value: applications.length.toString(),
       icon: FileText,
-      description: applications.length > 0 ? 'Applications in progress' : 'Start browsing programs',
-      iconColor: applications.length > 0 ? 'text-info' : 'text-muted-foreground',
+      description:
+        applications.length > 0
+          ? 'Applications in progress'
+          : 'Start browsing programs',
+      iconColor:
+        applications.length > 0 ? 'text-info' : 'text-muted-foreground',
       valueColor: applications.length > 0 ? 'text-info' : '',
     },
     {
       title: 'Pending Tasks',
       value: tasks.length.toString(),
       icon: Clock,
-      description: tasks.length > 0 ? 'Tasks need attention' : 'All caught up!',
+      description:
+        tasks.length > 0 ? 'Tasks need attention' : 'All caught up!',
       iconColor: tasks.length > 0 ? 'text-warning' : 'text-success',
       valueColor: tasks.length > 0 ? 'text-warning' : 'text-success',
     },
     {
       title: 'Offers Received',
-      value: applications.filter(
-        (a) => a.status === 'conditional_offer' || a.status === 'unconditional_offer'
-      ).length.toString(),
+      value: applications
+        .filter(
+          a =>
+            a.status === 'conditional_offer' ||
+            a.status === 'unconditional_offer'
+        )
+        .length.toString(),
       icon: TrendingUp,
       description: 'Congratulations!',
       iconColor: 'text-success',
@@ -209,7 +192,8 @@
       title: 'Unread Messages',
       value: unreadMessages.toString(),
       icon: MessageSquare,
-      description: unreadMessages > 0 ? 'New messages waiting' : 'All caught up!',
+      description:
+        unreadMessages > 0 ? 'New messages waiting' : 'All caught up!',
       iconColor: unreadMessages > 0 ? 'text-info' : 'text-success',
       valueColor: unreadMessages > 0 ? 'text-info' : 'text-success',
     },
@@ -237,18 +221,31 @@
             </p>
           </div>
           <div className="flex items-center gap-2 sm:gap-3 flex-shrink-0">
-            <Button asChild variant="outline" size="sm" className="hover-scale whitespace-nowrap">
+            <Button
+              asChild
+              variant="outline"
+              size="sm"
+              className="hover-scale whitespace-nowrap"
+            >
               <Link to="/student/notifications" className="flex items-center gap-2">
                 <Bell className="h-4 w-4" />
                 <span className="hidden sm:inline">Notifications</span>
               </Link>
             </Button>
-            <Button asChild variant="outline" size="sm" className="hover-scale whitespace-nowrap">
+            <Button
+              asChild
+              variant="outline"
+              size="sm"
+              className="hover-scale whitespace-nowrap"
+            >
               <Link to="/student/messages" className="flex items-center gap-2">
                 <MessageSquare className="h-4 w-4" />
                 <span className="hidden sm:inline">Messages</span>
                 {unreadMessages > 0 && (
-                  <Badge variant="destructive" className="ml-1 h-5 w-5 rounded-full p-0 text-xs flex items-center justify-center">
+                  <Badge
+                    variant="destructive"
+                    className="ml-1 h-5 w-5 rounded-full p-0 text-xs flex items-center justify-center"
+                  >
                     {unreadMessages > 9 ? '9+' : unreadMessages}
                   </Badge>
                 )}
@@ -265,7 +262,7 @@
 
         {/* Stats */}
         <div className="grid grid-cols-1 sm:grid-cols-2 lg:grid-cols-5 gap-4 sm:gap-6">
-          {stats.map((stat) => {
+          {stats.map(stat => {
             const Icon = stat.icon;
             return (
               <Card
@@ -279,8 +276,12 @@
                   <Icon className={`h-5 w-5 ${stat.iconColor}`} />
                 </CardHeader>
                 <CardContent>
-                  <div className={`text-3xl font-bold ${stat.valueColor}`}>{stat.value}</div>
-                  <p className="text-sm text-muted-foreground mt-1">{stat.description}</p>
+                  <div className={`text-3xl font-bold ${stat.valueColor}`}>
+                    {stat.value}
+                  </div>
+                  <p className="text-sm text-muted-foreground mt-1">
+                    {stat.description}
+                  </p>
                   {stat.title === 'Profile Completeness' && (
                     <Progress value={75} className="mt-2" />
                   )}
@@ -312,21 +313,12 @@
 
           {/* Overview */}
           <TabsContent value="overview" className="space-y-6">
-<<<<<<< HEAD
-            <div className="grid grid-cols-1 lg:grid-cols-2 gap-4 sm:gap-6">
-              <div className="w-full">
-=======
             <div className="grid gap-6 lg:grid-cols-3">
               <div className="lg:col-span-1 space-y-6">
->>>>>>> f6fa5a60
                 <ProactiveAssistant />
                 <MessagesWidget />
               </div>
-<<<<<<< HEAD
-              <div className="w-full">
-=======
               <div className="w-full min-h-[500px] lg:col-span-2">
->>>>>>> f6fa5a60
                 <ApplicationTrackingSystem />
               </div>
             </div>
