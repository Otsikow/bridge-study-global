--- conflicted
+++ resolved
@@ -29,11 +29,8 @@
 import ApplicationTrackingSystem from '@/components/ats/ApplicationTrackingSystem';
 import TaskManagement from '@/components/tasks/TaskManagement';
 import PreferenceRanking from '@/components/ranking/PreferenceRanking';
-<<<<<<< HEAD
 import MessagesWidget from '@/components/student/MessagesWidget';
-=======
 import MessagesDashboard from '@/components/messages/MessagesDashboard';
->>>>>>> a35bcf74
 
 interface Application {
   id: string;
@@ -122,7 +119,7 @@
       if (tasksError) throw tasksError;
       setTasks(tasksData || []);
 
-      // Fetch unread messages count
+      // Fetch unread messages
       const { data: messagesData, error: messagesError } = await supabase
         .from('messages')
         .select('id, created_at, sender_id')
@@ -130,13 +127,13 @@
         .order('created_at', { ascending: false });
 
       if (!messagesError && messagesData) {
-        // Count messages not sent by current user in last 7 days
         const sevenDaysAgo = new Date();
         sevenDaysAgo.setDate(sevenDaysAgo.getDate() - 7);
-        
-        const recentMessages = messagesData.filter(msg => 
-          new Date(msg.created_at || 0) > sevenDaysAgo && 
-          msg.sender_id !== user.id
+
+        const recentMessages = messagesData.filter(
+          msg =>
+            new Date(msg.created_at || 0) > sevenDaysAgo &&
+            msg.sender_id !== user.id
         );
         setUnreadMessages(recentMessages.length);
       }
@@ -249,10 +246,10 @@
             </p>
           </div>
           <div className="flex items-center gap-2 sm:gap-3 flex-shrink-0">
-            <Button 
-              asChild 
-              variant="outline" 
-              size="sm" 
+            <Button
+              asChild
+              variant="outline"
+              size="sm"
               className="flex-1 sm:flex-initial hover-scale whitespace-nowrap"
             >
               <Link to="/student/notifications" className="flex items-center justify-center gap-2">
@@ -260,10 +257,10 @@
                 <span className="hidden sm:inline">Notifications</span>
               </Link>
             </Button>
-            <Button 
-              asChild 
-              variant="outline" 
-              size="sm" 
+            <Button
+              asChild
+              variant="outline"
+              size="sm"
               className="flex-1 sm:flex-initial hover-scale whitespace-nowrap"
             >
               <Link to="/student/messages" className="flex items-center justify-center gap-2">
@@ -276,8 +273,8 @@
                 )}
               </Link>
             </Button>
-            <Button 
-              asChild 
+            <Button
+              asChild
               size="sm"
               className="flex-1 sm:flex-initial hover-scale whitespace-nowrap"
             >
