--- conflicted
+++ resolved
@@ -119,7 +119,6 @@
       if (tasksError) throw tasksError;
       setTasks(tasksData || []);
 
-      // Fetch unread messages
       const { data: messagesData, error: messagesError } = await supabase
         .from('messages')
         .select('id, created_at, sender_id')
@@ -149,14 +148,6 @@
     }
   };
 
-  const getIntakeLabel = (month: number, year: number) => {
-    const monthNames = [
-      'Jan', 'Feb', 'Mar', 'Apr', 'May', 'Jun',
-      'Jul', 'Aug', 'Sep', 'Oct', 'Nov', 'Dec',
-    ];
-    return `${monthNames[month - 1]} ${year}`;
-  };
-
   const getStatusColor = (status: string) => {
     switch (status) {
       case 'draft': return 'status-draft';
@@ -246,24 +237,14 @@
             </p>
           </div>
           <div className="flex items-center gap-2 sm:gap-3 flex-shrink-0">
-            <Button
-              asChild
-              variant="outline"
-              size="sm"
-              className="flex-1 sm:flex-initial hover-scale whitespace-nowrap"
-            >
-              <Link to="/student/notifications" className="flex items-center justify-center gap-2">
+            <Button asChild variant="outline" size="sm" className="hover-scale whitespace-nowrap">
+              <Link to="/student/notifications" className="flex items-center gap-2">
                 <Bell className="h-4 w-4" />
                 <span className="hidden sm:inline">Notifications</span>
               </Link>
             </Button>
-            <Button
-              asChild
-              variant="outline"
-              size="sm"
-              className="flex-1 sm:flex-initial hover-scale whitespace-nowrap"
-            >
-              <Link to="/student/messages" className="flex items-center justify-center gap-2">
+            <Button asChild variant="outline" size="sm" className="hover-scale whitespace-nowrap">
+              <Link to="/student/messages" className="flex items-center gap-2">
                 <MessageSquare className="h-4 w-4" />
                 <span className="hidden sm:inline">Messages</span>
                 {unreadMessages > 0 && (
@@ -273,12 +254,8 @@
                 )}
               </Link>
             </Button>
-            <Button
-              asChild
-              size="sm"
-              className="flex-1 sm:flex-initial hover-scale whitespace-nowrap"
-            >
-              <Link to="/search" className="flex items-center justify-center gap-2">
+            <Button asChild size="sm" className="hover-scale whitespace-nowrap">
+              <Link to="/search" className="flex items-center gap-2">
                 <Search className="h-4 w-4" />
                 <span>Find Programs</span>
               </Link>
@@ -335,17 +312,12 @@
 
           {/* Overview */}
           <TabsContent value="overview" className="space-y-6">
-<<<<<<< HEAD
-            <div className="grid gap-4 sm:gap-6 grid-cols-1 lg:grid-cols-2 xl:grid-cols-2">
-              <div className="w-full min-h-[500px]">
-=======
             <div className="grid gap-6 lg:grid-cols-3">
               <div className="lg:col-span-1 space-y-6">
->>>>>>> 4237b7c8
                 <ProactiveAssistant />
                 <MessagesWidget />
               </div>
-              <div className="w-full min-h-[500px]">
+              <div className="w-full min-h-[500px] lg:col-span-2">
                 <ApplicationTrackingSystem />
               </div>
             </div>
