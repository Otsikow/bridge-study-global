--- conflicted
+++ resolved
@@ -313,21 +313,12 @@
 
           {/* Overview */}
           <TabsContent value="overview" className="space-y-6">
-<<<<<<< HEAD
             <div className="grid gap-6 lg:grid-cols-3 items-stretch">
-              <div className="lg:col-span-1 min-w-0">
-=======
-            <div className="grid gap-6 lg:grid-cols-3">
-              <div className="lg:col-span-1 space-y-6">
->>>>>>> 5fbfb997
+              <div className="lg:col-span-1 space-y-6 min-w-0">
                 <ProactiveAssistant />
                 <MessagesWidget />
               </div>
-<<<<<<< HEAD
               <div className="lg:col-span-2 min-w-0">
-=======
-              <div className="w-full min-h-[500px] lg:col-span-2">
->>>>>>> 5fbfb997
                 <ApplicationTrackingSystem />
               </div>
             </div>
