import { useAuth } from '@/hooks/useAuth';
import { DashboardLayout } from '@/components/layout/DashboardLayout';
import { Card, CardContent, CardHeader, CardTitle } from '@/components/ui/card';
import { Button } from '@/components/ui/button';
import { Badge } from '@/components/ui/badge';
import { Progress } from '@/components/ui/progress';
import { Tabs, TabsContent, TabsList, TabsTrigger } from '@/components/ui/tabs';
import {
  FileText,
  CheckCircle,
  Bell,
  Clock,
  TrendingUp,
  Search,
  BarChart3,
  ClipboardList,
  Star,
  MessageSquare,
} from 'lucide-react';
import { Link } from 'react-router-dom';
import { useState, useEffect } from 'react';
import { supabase } from '@/integrations/supabase/client';
import { useToast } from '@/hooks/use-toast';
import { getErrorMessage, logError, formatErrorForToast } from '@/lib/errorUtils';
import ProactiveAssistant from '@/components/ai/ProactiveAssistant';
import ApplicationTrackingSystem from '@/components/ats/ApplicationTrackingSystem';
import TaskManagement from '@/components/tasks/TaskManagement';
import PreferenceRanking from '@/components/ranking/PreferenceRanking';
import MessagesWidget from '@/components/student/MessagesWidget';
import MessagesDashboard from '@/components/messages/MessagesDashboard';
import { useErrorHandler, ErrorDisplay } from '@/hooks/useErrorHandler';
import { handleDbError } from '@/lib/errorHandling';

interface Application {
  id: string;
  status: string;
  intake_year: number;
  intake_month: number;
  created_at: string;
  submitted_at: string | null;
  program: {
    name: string;
    level: string;
    discipline: string;
    university: {
      name: string;
      city: string;
      country: string;
    };
  };
}

interface Task {
  id: string;
  title: string;
  description: string;
  due_at: string;
  status: string;
  priority: string;
}

export default function StudentDashboard() {
  const { profile, user } = useAuth();
  const { toast } = useToast();
  const errorHandler = useErrorHandler({ context: 'Dashboard' });
  const [applications, setApplications] = useState<Application[]>([]);
  const [tasks, setTasks] = useState<Task[]>([]);
  const [unreadMessages, setUnreadMessages] = useState(0);
  const [loading, setLoading] = useState(true);

  useEffect(() => {
    if (user) fetchDashboardData();
  }, [user]);

  const fetchDashboardData = async () => {
    try {
      setLoading(true);
      errorHandler.clearError();

      const { data: studentData, error: studentError } = await supabase
        .from('students')
        .select('id')
        .eq('profile_id', user?.id)
        .maybeSingle();

      if (studentError) throw studentError;
      if (!studentData) return;

      const { data: appsData, error: appsError } = await supabase
        .from('applications')
        .select(`
          id,
          status,
          intake_year,
          intake_month,
          created_at,
          submitted_at,
          program:programs (
            name,
            level,
            discipline,
            university:universities (
              name,
              city,
              country
            )
          )
        `)
        .eq('student_id', studentData.id)
        .order('created_at', { ascending: false });

      if (appsError) throw appsError;
      setApplications(appsData || []);

      const { data: tasksData, error: tasksError } = await supabase
        .from('tasks')
        .select('*')
        .eq('assignee_id', user.id)
        .in('status', ['open', 'in_progress'])
        .order('due_at', { ascending: true });

      if (tasksError) throw tasksError;
      setTasks(tasksData || []);

      const { data: messagesData, error: messagesError } = await supabase
        .from('messages')
        .select('id, created_at, sender_id')
        .in('application_id', appsData?.map(app => app.id) || [])
        .order('created_at', { ascending: false });

      if (!messagesError && messagesData) {
        const sevenDaysAgo = new Date();
        sevenDaysAgo.setDate(sevenDaysAgo.getDate() - 7);

        const recentMessages = messagesData.filter(
          msg =>
            new Date(msg.created_at || 0) > sevenDaysAgo &&
            msg.sender_id !== user.id
        );
        setUnreadMessages(recentMessages.length);
      }
    } catch (error) {
<<<<<<< HEAD
      logError(error, 'StudentDashboard.fetchDashboardData');
      toast(formatErrorForToast(error, 'Failed to load dashboard data'));
=======
      errorHandler.handleError(error, 'Failed to load dashboard data');
>>>>>>> 5dcad19b
    } finally {
      setLoading(false);
    }
  };

  const stats = [
    {
      title: 'Profile Completeness',
      value: '75%',
      icon: CheckCircle,
      description: '4 of 5 steps complete',
      iconColor: 'text-success',
      valueColor: 'text-success',
    },
    {
      title: 'Active Applications',
      value: applications.length.toString(),
      icon: FileText,
      description:
        applications.length > 0
          ? 'Applications in progress'
          : 'Start browsing programs',
      iconColor:
        applications.length > 0 ? 'text-info' : 'text-muted-foreground',
      valueColor: applications.length > 0 ? 'text-info' : '',
    },
    {
      title: 'Pending Tasks',
      value: tasks.length.toString(),
      icon: Clock,
      description:
        tasks.length > 0 ? 'Tasks need attention' : 'All caught up!',
      iconColor: tasks.length > 0 ? 'text-warning' : 'text-success',
      valueColor: tasks.length > 0 ? 'text-warning' : 'text-success',
    },
    {
      title: 'Offers Received',
      value: applications
        .filter(
          a =>
            a.status === 'conditional_offer' ||
            a.status === 'unconditional_offer'
        )
        .length.toString(),
      icon: TrendingUp,
      description: 'Congratulations!',
      iconColor: 'text-success',
      valueColor: 'text-success',
    },
    {
      title: 'Unread Messages',
      value: unreadMessages.toString(),
      icon: MessageSquare,
      description:
        unreadMessages > 0 ? 'New messages waiting' : 'All caught up!',
      iconColor: unreadMessages > 0 ? 'text-info' : 'text-success',
      valueColor: unreadMessages > 0 ? 'text-info' : 'text-success',
    },
  ];

  if (loading) {
    return (
      <DashboardLayout>
        <div className="p-4 md:p-8 text-center">Loading dashboard...</div>
      </DashboardLayout>
    );
  }

  if (errorHandler.hasError) {
    return (
      <DashboardLayout>
        <div className="p-4 md:p-8">
          <ErrorDisplay 
            error={errorHandler.error} 
            onRetry={() => errorHandler.retry(fetchDashboardData)}
            onClear={errorHandler.clearError}
          />
        </div>
      </DashboardLayout>
    );
  }

  return (
    <DashboardLayout>
      <div className="p-4 md:p-8 space-y-6 md:space-y-8">
        {/* Header */}
        <div className="flex flex-col gap-4 sm:gap-5 lg:flex-row lg:items-center lg:justify-between animate-fade-in">
          <div className="space-y-1.5 min-w-0">
            <h1 className="text-2xl sm:text-3xl lg:text-4xl font-bold tracking-tight break-words">
              Welcome back, {profile?.full_name || 'Student'}!
            </h1>
            <p className="text-sm sm:text-base text-muted-foreground leading-relaxed">
              Track your applications and stay on top of your journey
            </p>
          </div>
          <div className="flex items-center gap-2 sm:gap-3 flex-shrink-0">
            <Button
              asChild
              variant="outline"
              size="sm"
              className="hover-scale whitespace-nowrap"
            >
              <Link to="/student/notifications" className="flex items-center gap-2">
                <Bell className="h-4 w-4" />
                <span className="hidden sm:inline">Notifications</span>
              </Link>
            </Button>
            <Button
              asChild
              variant="outline"
              size="sm"
              className="hover-scale whitespace-nowrap"
            >
              <Link to="/student/messages" className="flex items-center gap-2">
                <MessageSquare className="h-4 w-4" />
                <span className="hidden sm:inline">Messages</span>
                {unreadMessages > 0 && (
                  <Badge
                    variant="destructive"
                    className="ml-1 h-5 w-5 rounded-full p-0 text-xs flex items-center justify-center"
                  >
                    {unreadMessages > 9 ? '9+' : unreadMessages}
                  </Badge>
                )}
              </Link>
            </Button>
            <Button asChild size="sm" className="hover-scale whitespace-nowrap">
              <Link to="/search" className="flex items-center gap-2">
                <Search className="h-4 w-4" />
                <span>Find Programs</span>
              </Link>
            </Button>
          </div>
        </div>

        {/* Stats */}
        <div className="grid grid-cols-1 sm:grid-cols-2 lg:grid-cols-5 gap-4 sm:gap-6">
          {stats.map(stat => {
            const Icon = stat.icon;
            return (
              <Card
                key={stat.title}
                className="rounded-xl border shadow-card hover:shadow-lg hover:-translate-y-0.5 transition-all"
              >
                <CardHeader className="flex flex-row items-center justify-between pb-2">
                  <CardTitle className="text-sm font-medium text-muted-foreground">
                    {stat.title}
                  </CardTitle>
                  <Icon className={`h-5 w-5 ${stat.iconColor}`} />
                </CardHeader>
                <CardContent>
                  <div className={`text-3xl font-bold ${stat.valueColor}`}>
                    {stat.value}
                  </div>
                  <p className="text-sm text-muted-foreground mt-1">
                    {stat.description}
                  </p>
                  {stat.title === 'Profile Completeness' && (
                    <Progress value={75} className="mt-2" />
                  )}
                </CardContent>
              </Card>
            );
          })}
        </div>

        {/* Main Tabs */}
        <Tabs defaultValue="overview" className="space-y-6">
          <TabsList className="grid w-full grid-cols-2 md:grid-cols-5 gap-2">
            <TabsTrigger value="overview" className="flex items-center gap-2">
              <BarChart3 className="h-4 w-4" /> Overview
            </TabsTrigger>
            <TabsTrigger value="applications" className="flex items-center gap-2">
              <FileText className="h-4 w-4" /> Applications
            </TabsTrigger>
            <TabsTrigger value="messages" className="flex items-center gap-2">
              <MessageSquare className="h-4 w-4" /> Messages
            </TabsTrigger>
            <TabsTrigger value="tasks" className="flex items-center gap-2">
              <ClipboardList className="h-4 w-4" /> Tasks
            </TabsTrigger>
            <TabsTrigger value="ranking" className="flex items-center gap-2">
              <Star className="h-4 w-4" /> Ranking
            </TabsTrigger>
          </TabsList>

          {/* Overview */}
          <TabsContent value="overview" className="space-y-6">
            <div className="grid gap-6 lg:grid-cols-3 items-stretch">
              <div className="lg:col-span-1 space-y-6 min-w-0">
                <ProactiveAssistant />
                <MessagesWidget />
              </div>
              <div className="lg:col-span-2 min-w-0">
                <ApplicationTrackingSystem />
              </div>
            </div>
          </TabsContent>

          {/* Applications */}
          <TabsContent value="applications">
            <ApplicationTrackingSystem />
          </TabsContent>

          {/* Messages */}
          <TabsContent value="messages">
            <MessagesDashboard />
          </TabsContent>

          {/* Tasks */}
          <TabsContent value="tasks">
            <TaskManagement />
          </TabsContent>

          {/* Ranking */}
          <TabsContent value="ranking">
            <PreferenceRanking />
          </TabsContent>
        </Tabs>
      </div>
    </DashboardLayout>
  );
}<|MERGE_RESOLUTION|>--- conflicted
+++ resolved
@@ -140,12 +140,10 @@
         setUnreadMessages(recentMessages.length);
       }
     } catch (error) {
-<<<<<<< HEAD
+      // ✅ Combine best of both branches: log + handle + toast
       logError(error, 'StudentDashboard.fetchDashboardData');
+      errorHandler.handleError(error, 'Failed to load dashboard data');
       toast(formatErrorForToast(error, 'Failed to load dashboard data'));
-=======
-      errorHandler.handleError(error, 'Failed to load dashboard data');
->>>>>>> 5dcad19b
     } finally {
       setLoading(false);
     }
@@ -218,8 +216,8 @@
     return (
       <DashboardLayout>
         <div className="p-4 md:p-8">
-          <ErrorDisplay 
-            error={errorHandler.error} 
+          <ErrorDisplay
+            error={errorHandler.error}
             onRetry={() => errorHandler.retry(fetchDashboardData)}
             onClear={errorHandler.clearError}
           />
