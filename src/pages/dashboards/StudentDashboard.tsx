import { useAuth } from '@/hooks/useAuth';
import { DashboardLayout } from '@/components/layout/DashboardLayout';
import { Card, CardContent, CardDescription, CardHeader, CardTitle } from '@/components/ui/card';
import { Button } from '@/components/ui/button';
import { Badge } from '@/components/ui/badge';
import { Progress } from '@/components/ui/progress';
import {
  Table,
  TableBody,
  TableCell,
  TableHead,
  TableHeader,
  TableRow,
} from '@/components/ui/table';
import { Avatar, AvatarFallback, AvatarImage } from '@/components/ui/avatar';
import { StatusBadge } from '@/components/StatusBadge';
import {
  Search,
  FileText,
  Upload,
  MessageCircle,
  Bell,
  TrendingUp,
<<<<<<< HEAD
  Calendar,
  DollarSign,
  BookOpen,
  MapPin,
  Clock,
  AlertCircle,
  CheckCircle2,
  ArrowRight,
=======
  Search,
  BarChart3,
  ClipboardList,
  Star,
  MessageSquare,
  Activity,
>>>>>>> bca4a251
} from 'lucide-react';
import { Link } from 'react-router-dom';
import { useState, useEffect } from 'react';
import { supabase } from '@/integrations/supabase/client';
import { useToast } from '@/hooks/use-toast';
import { formatErrorForToast } from '@/lib/errorUtils';
import { ScrollArea } from '@/components/ui/scroll-area';
import { Skeleton } from '@/components/ui/skeleton';

interface ApplicationWithDetails {
  id: string;
  status: string;
  intake_year: number;
  intake_month: number;
  created_at: string;
  updated_at: string | null;
  program: {
    id: string;
    name: string;
    level: string;
    discipline: string;
    tuition_amount: number;
    tuition_currency: string;
    university: {
      name: string;
      city: string;
      country: string;
      logo_url: string | null;
    };
  };
  intake?: {
    app_deadline: string;
  };
}

interface RecommendedProgram {
  id: string;
  name: string;
  level: string;
  discipline: string;
  tuition_amount: number;
  tuition_currency: string;
  duration_months: number;
  university: {
    name: string;
    city: string;
    country: string;
    logo_url: string | null;
  };
}

interface Notification {
  id: string;
  subject: string;
  body: string;
  created_at: string;
  read_at: string | null;
  status: string;
}

interface StudentProfile {
  id: string;
  profile_completeness: number | null;
  education_history: any;
  test_scores: any;
  nationality: string | null;
  date_of_birth: string | null;
  passport_number: string | null;
}

export default function StudentDashboard() {
  const { profile, user } = useAuth();
  const { toast } = useToast();
  const [applications, setApplications] = useState<ApplicationWithDetails[]>([]);
  const [recommendedPrograms, setRecommendedPrograms] = useState<RecommendedProgram[]>([]);
  const [notifications, setNotifications] = useState<Notification[]>([]);
  const [studentProfile, setStudentProfile] = useState<StudentProfile | null>(null);
  const [loading, setLoading] = useState(true);

  useEffect(() => {
    if (user) fetchDashboardData();
  }, [user]);

  const fetchDashboardData = async () => {
    try {
      setLoading(true);

      // Get student record
      const { data: studentData, error: studentError } = await supabase
        .from('students')
        .select('*')
        .eq('profile_id', user?.id)
        .maybeSingle();

      if (studentError) throw studentError;
      if (!studentData) {
        setLoading(false);
        return;
      }

      setStudentProfile(studentData);

      // Fetch applications with program and university details
      const { data: appsData, error: appsError } = await supabase
        .from('applications')
        .select(`
          id,
          status,
          intake_year,
          intake_month,
          created_at,
          updated_at,
          intake_id,
          program:programs (
            id,
            name,
            level,
            discipline,
            tuition_amount,
            tuition_currency,
            university:universities (
              name,
              city,
              country,
              logo_url
            )
          )
        `)
        .eq('student_id', studentData.id)
        .order('created_at', { ascending: false })
        .limit(10);

      if (appsError) throw appsError;

      // Fetch intake deadlines for applications
      const applicationsWithIntakes = await Promise.all(
        (appsData || []).map(async (app) => {
          if (app.intake_id) {
            const { data: intakeData } = await supabase
              .from('intakes')
              .select('app_deadline')
              .eq('id', app.intake_id)
              .single();
            
            return { ...app, intake: intakeData };
          }
          return app;
        })
      );

      setApplications(applicationsWithIntakes as ApplicationWithDetails[]);

      // Fetch recommended programs based on student's interests
      const educationHistory = studentData.education_history as any;
      const preferredLevel = educationHistory?.highest_level || 'bachelors';
      
      const { data: programsData, error: programsError } = await supabase
        .from('programs')
        .select(`
          id,
          name,
          level,
          discipline,
          tuition_amount,
          tuition_currency,
          duration_months,
          university:universities (
            name,
            city,
            country,
            logo_url
          )
        `)
        .eq('active', true)
        .eq('level', preferredLevel)
        .order('created_at', { ascending: false })
        .limit(5);

      if (!programsError && programsData) {
        setRecommendedPrograms(programsData as RecommendedProgram[]);
      }

      // Fetch recent notifications
      const { data: notificationsData, error: notificationsError } = await supabase
        .from('notifications')
        .select('*')
        .eq('user_id', user.id)
        .order('created_at', { ascending: false })
        .limit(5);

      if (!notificationsError && notificationsData) {
        setNotifications(notificationsData);
      }
    } catch (error) {
      console.error('Error fetching dashboard data:', error);
      toast(formatErrorForToast(error, 'Failed to load dashboard data'));
    } finally {
      setLoading(false);
    }
  };

  const calculateProfileCompleteness = () => {
    if (!studentProfile) return 0;
    
    let completeness = 0;
    const fields = [
      studentProfile.nationality,
      studentProfile.date_of_birth,
      studentProfile.passport_number,
      studentProfile.education_history,
      studentProfile.test_scores,
    ];
    
    fields.forEach(field => {
      if (field) completeness += 20;
    });
    
    return studentProfile.profile_completeness || completeness;
  };

  const getInitials = (name: string) => {
    return name
      .split(' ')
      .map(n => n[0])
      .join('')
      .toUpperCase()
      .slice(0, 2);
  };

  const formatCurrency = (amount: number, currency: string = 'USD') => {
    return new Intl.NumberFormat('en-US', {
      style: 'currency',
      currency: currency,
      minimumFractionDigits: 0,
    }).format(amount);
  };

  const formatDate = (dateString: string) => {
    return new Date(dateString).toLocaleDateString('en-US', {
      year: 'numeric',
      month: 'short',
      day: 'numeric',
    });
  };

  const formatDeadline = (year: number, month: number) => {
    const monthNames = ['Jan', 'Feb', 'Mar', 'Apr', 'May', 'Jun', 'Jul', 'Aug', 'Sep', 'Oct', 'Nov', 'Dec'];
    return `${monthNames[month - 1]} ${year}`;
  };

  const getRelativeTime = (dateString: string) => {
    const date = new Date(dateString);
    const now = new Date();
    const diffInMs = now.getTime() - date.getTime();
    const diffInDays = Math.floor(diffInMs / (1000 * 60 * 60 * 24));
    
    if (diffInDays === 0) return 'Today';
    if (diffInDays === 1) return 'Yesterday';
    if (diffInDays < 7) return `${diffInDays} days ago`;
    if (diffInDays < 30) return `${Math.floor(diffInDays / 7)} weeks ago`;
    return formatDate(dateString);
  };

  const profileCompleteness = calculateProfileCompleteness();
  const unreadNotifications = notifications.filter(n => !n.read_at).length;

  if (loading) {
    return (
      <DashboardLayout>
        <div className="p-4 md:p-8 space-y-6">
          <div className="space-y-4">
            <Skeleton className="h-16 w-full" />
            <Skeleton className="h-24 w-full" />
            <div className="grid grid-cols-1 md:grid-cols-4 gap-4">
              {[1, 2, 3, 4].map(i => (
                <Skeleton key={i} className="h-24" />
              ))}
            </div>
            <Skeleton className="h-96 w-full" />
          </div>
        </div>
      </DashboardLayout>
    );
  }

  return (
    <DashboardLayout>
      <div className="p-4 md:p-8 space-y-6 md:space-y-8 max-w-[1600px] mx-auto">
        {/* Personalized Greeting with Profile Image */}
        <div className="flex items-center justify-between flex-wrap gap-4">
          <div className="flex items-center gap-4">
            <Avatar className="h-16 w-16 border-2 border-primary shadow-lg">
              <AvatarImage src={profile?.avatar_url || undefined} alt={profile?.full_name} />
              <AvatarFallback className="text-lg font-semibold bg-gradient-to-br from-primary to-primary/70 text-primary-foreground">
                {profile?.full_name ? getInitials(profile.full_name) : 'ST'}
              </AvatarFallback>
            </Avatar>
            <div>
              <h1 className="text-3xl md:text-4xl font-bold tracking-tight">
                Welcome back, {profile?.full_name?.split(' ')[0] || 'Student'}! 👋
              </h1>
              <p className="text-muted-foreground mt-1">
                Track your journey and explore new opportunities
              </p>
            </div>
          </div>
          <div className="flex items-center gap-2">
            <Button variant="outline" size="icon" asChild className="relative">
              <Link to="/student/notifications">
                <Bell className="h-5 w-5" />
                {unreadNotifications > 0 && (
                  <span className="absolute -top-1 -right-1 h-5 w-5 rounded-full bg-destructive text-destructive-foreground text-xs flex items-center justify-center font-semibold">
                    {unreadNotifications > 9 ? '9+' : unreadNotifications}
                  </span>
                )}
              </Link>
            </Button>
<<<<<<< HEAD
=======
            <Button
              asChild
              variant="outline"
              size="sm"
              className="hover-scale whitespace-nowrap"
            >
              <Link to="/student/application-tracking" className="flex items-center gap-2">
                <Activity className="h-4 w-4" />
                <span className="hidden sm:inline">Track Apps</span>
              </Link>
            </Button>
            <Button asChild size="sm" className="hover-scale whitespace-nowrap">
              <Link to="/search" className="flex items-center gap-2">
                <Search className="h-4 w-4" />
                <span>Find Programs</span>
              </Link>
            </Button>
>>>>>>> bca4a251
          </div>
        </div>

        {/* Profile Progress Widget */}
        <Card className="border-l-4 border-l-primary shadow-md">
          <CardContent className="pt-6">
            <div className="flex items-center justify-between mb-4">
              <div className="flex items-center gap-3">
                <div className="p-2 rounded-full bg-primary/10">
                  <CheckCircle2 className="h-5 w-5 text-primary" />
                </div>
                <div>
                  <h3 className="font-semibold text-lg">Profile Completion</h3>
                  <p className="text-sm text-muted-foreground">
                    Your profile is {profileCompleteness}% complete
                  </p>
                </div>
              </div>
              <Button asChild variant="outline" size="sm">
                <Link to="/student/profile">
                  Complete Profile <ArrowRight className="ml-2 h-4 w-4" />
                </Link>
              </Button>
            </div>
            <Progress value={profileCompleteness} className="h-3" />
            {profileCompleteness < 100 && (
              <p className="text-xs text-muted-foreground mt-2">
                Complete your profile to improve your application success rate
              </p>
            )}
          </CardContent>
        </Card>

        {/* Quick Actions Row */}
        <div className="grid grid-cols-2 md:grid-cols-4 gap-4">
          <Button
            asChild
            size="lg"
            className="h-auto py-6 flex-col gap-3 hover:scale-105 transition-transform shadow-lg"
            variant="default"
          >
            <Link to="/search">
              <Search className="h-8 w-8" />
              <span className="font-semibold">Search Courses</span>
            </Link>
          </Button>
          
          <Button
            asChild
            size="lg"
            className="h-auto py-6 flex-col gap-3 hover:scale-105 transition-transform shadow-lg"
            variant="secondary"
          >
            <Link to="/student/applications">
              <FileText className="h-8 w-8" />
              <span className="font-semibold">Track Applications</span>
            </Link>
          </Button>
          
          <Button
            asChild
            size="lg"
            className="h-auto py-6 flex-col gap-3 hover:scale-105 transition-transform shadow-lg"
            variant="secondary"
          >
            <Link to="/student/documents">
              <Upload className="h-8 w-8" />
              <span className="font-semibold">Upload Documents</span>
            </Link>
          </Button>
          
          <Button
            asChild
            size="lg"
            className="h-auto py-6 flex-col gap-3 hover:scale-105 transition-transform shadow-lg"
            variant="secondary"
          >
            <Link to="/student/messages">
              <MessageCircle className="h-8 w-8" />
              <span className="font-semibold">Chat with Agent</span>
            </Link>
          </Button>
        </div>

        {/* Main Content Grid */}
        <div className="grid grid-cols-1 xl:grid-cols-3 gap-6">
          {/* Left Column - Applications Table */}
          <div className="xl:col-span-2 space-y-6">
            {/* My Applications Table */}
            <Card className="shadow-lg">
              <CardHeader>
                <div className="flex items-center justify-between">
                  <div>
                    <CardTitle className="text-2xl">My Applications</CardTitle>
                    <CardDescription className="mt-1">
                      Track all your university applications in one place
                    </CardDescription>
                  </div>
                  <Button asChild size="sm" variant="outline">
                    <Link to="/student/applications">View All</Link>
                  </Button>
                </div>
              </CardHeader>
              <CardContent>
                {applications.length === 0 ? (
                  <div className="text-center py-12">
                    <div className="inline-flex items-center justify-center w-16 h-16 rounded-full bg-muted mb-4">
                      <FileText className="h-8 w-8 text-muted-foreground" />
                    </div>
                    <h3 className="text-lg font-semibold mb-2">No applications yet</h3>
                    <p className="text-muted-foreground mb-4">
                      Start your journey by applying to programs
                    </p>
                    <Button asChild>
                      <Link to="/search">
                        <Search className="mr-2 h-4 w-4" />
                        Search Programs
                      </Link>
                    </Button>
                  </div>
                ) : (
                  <div className="overflow-x-auto">
                    <Table>
                      <TableHeader>
                        <TableRow>
                          <TableHead>Course</TableHead>
                          <TableHead>University</TableHead>
                          <TableHead className="text-right">Tuition</TableHead>
                          <TableHead>Status</TableHead>
                          <TableHead>Intake</TableHead>
                          <TableHead>Last Updated</TableHead>
                        </TableRow>
                      </TableHeader>
                      <TableBody>
                        {applications.map((app) => (
                          <TableRow key={app.id} className="cursor-pointer hover:bg-muted/50">
                            <TableCell className="font-medium">
                              <Link to={`/student/applications/${app.id}`} className="hover:underline">
                                <div className="max-w-[250px]">
                                  <div className="font-semibold truncate">{app.program.name}</div>
                                  <div className="text-xs text-muted-foreground">
                                    {app.program.level} • {app.program.discipline}
                                  </div>
                                </div>
                              </Link>
                            </TableCell>
                            <TableCell>
                              <div className="flex items-center gap-2">
                                {app.program.university.logo_url && (
                                  <img
                                    src={app.program.university.logo_url}
                                    alt={app.program.university.name}
                                    className="h-8 w-8 rounded object-contain"
                                  />
                                )}
                                <div>
                                  <div className="font-medium text-sm">{app.program.university.name}</div>
                                  <div className="text-xs text-muted-foreground flex items-center gap-1">
                                    <MapPin className="h-3 w-3" />
                                    {app.program.university.city}, {app.program.university.country}
                                  </div>
                                </div>
                              </div>
                            </TableCell>
                            <TableCell className="text-right font-semibold">
                              {formatCurrency(
                                app.program.tuition_amount,
                                app.program.tuition_currency
                              )}
                            </TableCell>
                            <TableCell>
                              <StatusBadge status={app.status} />
                            </TableCell>
                            <TableCell>
                              <div className="flex items-center gap-1 text-sm">
                                <Calendar className="h-3 w-3 text-muted-foreground" />
                                {formatDeadline(app.intake_year, app.intake_month)}
                              </div>
                            </TableCell>
                            <TableCell className="text-sm text-muted-foreground">
                              {app.updated_at ? getRelativeTime(app.updated_at) : 'N/A'}
                            </TableCell>
                          </TableRow>
                        ))}
                      </TableBody>
                    </Table>
                  </div>
                )}
              </CardContent>
            </Card>

            {/* Recommended Programs */}
            <Card className="shadow-lg">
              <CardHeader>
                <div className="flex items-center gap-2">
                  <TrendingUp className="h-5 w-5 text-primary" />
                  <CardTitle className="text-2xl">Recommended Programs</CardTitle>
                </div>
                <CardDescription className="mt-1">
                  Programs that match your interests and qualifications
                </CardDescription>
              </CardHeader>
              <CardContent>
                {recommendedPrograms.length === 0 ? (
                  <div className="text-center py-8">
                    <BookOpen className="h-12 w-12 text-muted-foreground mx-auto mb-3" />
                    <p className="text-muted-foreground">
                      Complete your profile to get personalized recommendations
                    </p>
                  </div>
                ) : (
                  <div className="space-y-4">
                    {recommendedPrograms.map((program) => (
                      <Card key={program.id} className="hover:shadow-md transition-shadow">
                        <CardContent className="p-4">
                          <div className="flex items-start gap-4">
                            {program.university.logo_url && (
                              <img
                                src={program.university.logo_url}
                                alt={program.university.name}
                                className="h-12 w-12 rounded object-contain flex-shrink-0"
                              />
                            )}
                            <div className="flex-1 min-w-0">
                              <h4 className="font-semibold text-lg mb-1 line-clamp-2">
                                {program.name}
                              </h4>
                              <p className="text-sm text-muted-foreground mb-2">
                                {program.university.name} • {program.university.city}, {program.university.country}
                              </p>
                              <div className="flex items-center gap-4 text-sm">
                                <Badge variant="secondary">{program.level}</Badge>
                                <span className="flex items-center gap-1">
                                  <Clock className="h-3 w-3" />
                                  {program.duration_months} months
                                </span>
                                <span className="flex items-center gap-1 font-semibold text-primary">
                                  <DollarSign className="h-3 w-3" />
                                  {formatCurrency(program.tuition_amount, program.tuition_currency)}
                                </span>
                              </div>
                            </div>
                            <Button asChild size="sm" variant="outline">
                              <Link to={`/programs/${program.id}`}>View Details</Link>
                            </Button>
                          </div>
                        </CardContent>
                      </Card>
                    ))}
                  </div>
                )}
              </CardContent>
            </Card>
          </div>

          {/* Right Column - Notifications */}
          <div className="space-y-6">
            <Card className="shadow-lg">
              <CardHeader>
                <div className="flex items-center gap-2">
                  <Bell className="h-5 w-5 text-primary" />
                  <CardTitle>Recent Updates</CardTitle>
                </div>
                <CardDescription>Stay informed about your applications</CardDescription>
              </CardHeader>
              <CardContent>
                {notifications.length === 0 ? (
                  <div className="text-center py-8">
                    <AlertCircle className="h-12 w-12 text-muted-foreground mx-auto mb-3" />
                    <p className="text-sm text-muted-foreground">No notifications yet</p>
                  </div>
                ) : (
                  <ScrollArea className="h-[600px] pr-4">
                    <div className="space-y-4">
                      {notifications.map((notification) => (
                        <Card
                          key={notification.id}
                          className={`p-4 ${
                            !notification.read_at
                              ? 'border-l-4 border-l-primary bg-primary/5'
                              : 'border-l-4 border-l-transparent'
                          }`}
                        >
                          <div className="flex items-start gap-3">
                            <div className="mt-0.5">
                              {!notification.read_at ? (
                                <div className="h-2 w-2 rounded-full bg-primary" />
                              ) : (
                                <div className="h-2 w-2 rounded-full bg-muted" />
                              )}
                            </div>
                            <div className="flex-1 min-w-0">
                              <h4 className="font-semibold text-sm mb-1 line-clamp-2">
                                {notification.subject}
                              </h4>
                              <p className="text-xs text-muted-foreground line-clamp-3 mb-2">
                                {notification.body}
                              </p>
                              <p className="text-xs text-muted-foreground">
                                {getRelativeTime(notification.created_at)}
                              </p>
                            </div>
                          </div>
                        </Card>
                      ))}
                    </div>
                  </ScrollArea>
                )}
              </CardContent>
            </Card>
          </div>
        </div>
      </div>
    </DashboardLayout>
  );
}<|MERGE_RESOLUTION|>--- conflicted
+++ resolved
@@ -21,7 +21,6 @@
   MessageCircle,
   Bell,
   TrendingUp,
-<<<<<<< HEAD
   Calendar,
   DollarSign,
   BookOpen,
@@ -30,14 +29,11 @@
   AlertCircle,
   CheckCircle2,
   ArrowRight,
-=======
-  Search,
   BarChart3,
   ClipboardList,
   Star,
   MessageSquare,
   Activity,
->>>>>>> bca4a251
 } from 'lucide-react';
 import { Link } from 'react-router-dom';
 import { useState, useEffect } from 'react';
@@ -125,7 +121,6 @@
     try {
       setLoading(true);
 
-      // Get student record
       const { data: studentData, error: studentError } = await supabase
         .from('students')
         .select('*')
@@ -140,7 +135,6 @@
 
       setStudentProfile(studentData);
 
-      // Fetch applications with program and university details
       const { data: appsData, error: appsError } = await supabase
         .from('applications')
         .select(`
@@ -172,7 +166,6 @@
 
       if (appsError) throw appsError;
 
-      // Fetch intake deadlines for applications
       const applicationsWithIntakes = await Promise.all(
         (appsData || []).map(async (app) => {
           if (app.intake_id) {
@@ -181,7 +174,6 @@
               .select('app_deadline')
               .eq('id', app.intake_id)
               .single();
-            
             return { ...app, intake: intakeData };
           }
           return app;
@@ -190,11 +182,10 @@
 
       setApplications(applicationsWithIntakes as ApplicationWithDetails[]);
 
-      // Fetch recommended programs based on student's interests
       const educationHistory = studentData.education_history as any;
       const preferredLevel = educationHistory?.highest_level || 'bachelors';
-      
-      const { data: programsData, error: programsError } = await supabase
+
+      const { data: programsData } = await supabase
         .from('programs')
         .select(`
           id,
@@ -216,21 +207,16 @@
         .order('created_at', { ascending: false })
         .limit(5);
 
-      if (!programsError && programsData) {
-        setRecommendedPrograms(programsData as RecommendedProgram[]);
-      }
-
-      // Fetch recent notifications
-      const { data: notificationsData, error: notificationsError } = await supabase
+      if (programsData) setRecommendedPrograms(programsData as RecommendedProgram[]);
+
+      const { data: notificationsData } = await supabase
         .from('notifications')
         .select('*')
         .eq('user_id', user.id)
         .order('created_at', { ascending: false })
         .limit(5);
 
-      if (!notificationsError && notificationsData) {
-        setNotifications(notificationsData);
-      }
+      if (notificationsData) setNotifications(notificationsData);
     } catch (error) {
       console.error('Error fetching dashboard data:', error);
       toast(formatErrorForToast(error, 'Failed to load dashboard data'));
@@ -241,7 +227,6 @@
 
   const calculateProfileCompleteness = () => {
     if (!studentProfile) return 0;
-    
     let completeness = 0;
     const fields = [
       studentProfile.nationality,
@@ -250,38 +235,33 @@
       studentProfile.education_history,
       studentProfile.test_scores,
     ];
-    
-    fields.forEach(field => {
+    fields.forEach((field) => {
       if (field) completeness += 20;
     });
-    
     return studentProfile.profile_completeness || completeness;
   };
 
-  const getInitials = (name: string) => {
-    return name
+  const getInitials = (name: string) =>
+    name
       .split(' ')
-      .map(n => n[0])
+      .map((n) => n[0])
       .join('')
       .toUpperCase()
       .slice(0, 2);
-  };
-
-  const formatCurrency = (amount: number, currency: string = 'USD') => {
-    return new Intl.NumberFormat('en-US', {
+
+  const formatCurrency = (amount: number, currency: string = 'USD') =>
+    new Intl.NumberFormat('en-US', {
       style: 'currency',
-      currency: currency,
+      currency,
       minimumFractionDigits: 0,
     }).format(amount);
-  };
-
-  const formatDate = (dateString: string) => {
-    return new Date(dateString).toLocaleDateString('en-US', {
+
+  const formatDate = (dateString: string) =>
+    new Date(dateString).toLocaleDateString('en-US', {
       year: 'numeric',
       month: 'short',
       day: 'numeric',
     });
-  };
 
   const formatDeadline = (year: number, month: number) => {
     const monthNames = ['Jan', 'Feb', 'Mar', 'Apr', 'May', 'Jun', 'Jul', 'Aug', 'Sep', 'Oct', 'Nov', 'Dec'];
@@ -291,9 +271,7 @@
   const getRelativeTime = (dateString: string) => {
     const date = new Date(dateString);
     const now = new Date();
-    const diffInMs = now.getTime() - date.getTime();
-    const diffInDays = Math.floor(diffInMs / (1000 * 60 * 60 * 24));
-    
+    const diffInDays = Math.floor((now.getTime() - date.getTime()) / (1000 * 60 * 60 * 24));
     if (diffInDays === 0) return 'Today';
     if (diffInDays === 1) return 'Yesterday';
     if (diffInDays < 7) return `${diffInDays} days ago`;
@@ -302,22 +280,20 @@
   };
 
   const profileCompleteness = calculateProfileCompleteness();
-  const unreadNotifications = notifications.filter(n => !n.read_at).length;
+  const unreadNotifications = notifications.filter((n) => !n.read_at).length;
 
   if (loading) {
     return (
       <DashboardLayout>
         <div className="p-4 md:p-8 space-y-6">
-          <div className="space-y-4">
-            <Skeleton className="h-16 w-full" />
-            <Skeleton className="h-24 w-full" />
-            <div className="grid grid-cols-1 md:grid-cols-4 gap-4">
-              {[1, 2, 3, 4].map(i => (
-                <Skeleton key={i} className="h-24" />
-              ))}
-            </div>
-            <Skeleton className="h-96 w-full" />
+          <Skeleton className="h-16 w-full" />
+          <Skeleton className="h-24 w-full" />
+          <div className="grid grid-cols-1 md:grid-cols-4 gap-4">
+            {[1, 2, 3, 4].map((i) => (
+              <Skeleton key={i} className="h-24" />
+            ))}
           </div>
+          <Skeleton className="h-96 w-full" />
         </div>
       </DashboardLayout>
     );
@@ -326,12 +302,12 @@
   return (
     <DashboardLayout>
       <div className="p-4 md:p-8 space-y-6 md:space-y-8 max-w-[1600px] mx-auto">
-        {/* Personalized Greeting with Profile Image */}
+        {/* Greeting */}
         <div className="flex items-center justify-between flex-wrap gap-4">
           <div className="flex items-center gap-4">
             <Avatar className="h-16 w-16 border-2 border-primary shadow-lg">
               <AvatarImage src={profile?.avatar_url || undefined} alt={profile?.full_name} />
-              <AvatarFallback className="text-lg font-semibold bg-gradient-to-br from-primary to-primary/70 text-primary-foreground">
+              <AvatarFallback className="text-lg font-semibold bg-primary/70 text-white">
                 {profile?.full_name ? getInitials(profile.full_name) : 'ST'}
               </AvatarFallback>
             </Avatar>
@@ -339,9 +315,7 @@
               <h1 className="text-3xl md:text-4xl font-bold tracking-tight">
                 Welcome back, {profile?.full_name?.split(' ')[0] || 'Student'}! 👋
               </h1>
-              <p className="text-muted-foreground mt-1">
-                Track your journey and explore new opportunities
-              </p>
+              <p className="text-muted-foreground mt-1">Track your journey and explore new opportunities</p>
             </div>
           </div>
           <div className="flex items-center gap-2">
@@ -355,14 +329,7 @@
                 )}
               </Link>
             </Button>
-<<<<<<< HEAD
-=======
-            <Button
-              asChild
-              variant="outline"
-              size="sm"
-              className="hover-scale whitespace-nowrap"
-            >
+            <Button asChild variant="outline" size="sm" className="hover-scale whitespace-nowrap">
               <Link to="/student/application-tracking" className="flex items-center gap-2">
                 <Activity className="h-4 w-4" />
                 <span className="hidden sm:inline">Track Apps</span>
@@ -374,11 +341,10 @@
                 <span>Find Programs</span>
               </Link>
             </Button>
->>>>>>> bca4a251
           </div>
         </div>
 
-        {/* Profile Progress Widget */}
+        {/* Profile Progress */}
         <Card className="border-l-4 border-l-primary shadow-md">
           <CardContent className="pt-6">
             <div className="flex items-center justify-between mb-4">
@@ -400,78 +366,43 @@
               </Button>
             </div>
             <Progress value={profileCompleteness} className="h-3" />
-            {profileCompleteness < 100 && (
-              <p className="text-xs text-muted-foreground mt-2">
-                Complete your profile to improve your application success rate
-              </p>
-            )}
           </CardContent>
         </Card>
 
-        {/* Quick Actions Row */}
+        {/* Quick Actions */}
         <div className="grid grid-cols-2 md:grid-cols-4 gap-4">
-          <Button
-            asChild
-            size="lg"
-            className="h-auto py-6 flex-col gap-3 hover:scale-105 transition-transform shadow-lg"
-            variant="default"
-          >
-            <Link to="/search">
-              <Search className="h-8 w-8" />
-              <span className="font-semibold">Search Courses</span>
-            </Link>
-          </Button>
-          
-          <Button
-            asChild
-            size="lg"
-            className="h-auto py-6 flex-col gap-3 hover:scale-105 transition-transform shadow-lg"
-            variant="secondary"
-          >
-            <Link to="/student/applications">
-              <FileText className="h-8 w-8" />
-              <span className="font-semibold">Track Applications</span>
-            </Link>
-          </Button>
-          
-          <Button
-            asChild
-            size="lg"
-            className="h-auto py-6 flex-col gap-3 hover:scale-105 transition-transform shadow-lg"
-            variant="secondary"
-          >
-            <Link to="/student/documents">
-              <Upload className="h-8 w-8" />
-              <span className="font-semibold">Upload Documents</span>
-            </Link>
-          </Button>
-          
-          <Button
-            asChild
-            size="lg"
-            className="h-auto py-6 flex-col gap-3 hover:scale-105 transition-transform shadow-lg"
-            variant="secondary"
-          >
-            <Link to="/student/messages">
-              <MessageCircle className="h-8 w-8" />
-              <span className="font-semibold">Chat with Agent</span>
-            </Link>
-          </Button>
+          {[
+            { to: '/search', icon: Search, label: 'Search Courses' },
+            { to: '/student/applications', icon: FileText, label: 'Track Applications' },
+            { to: '/student/documents', icon: Upload, label: 'Upload Documents' },
+            { to: '/student/messages', icon: MessageCircle, label: 'Chat with Agent' },
+          ].map(({ to, icon: Icon, label }) => (
+            <Button
+              key={to}
+              asChild
+              size="lg"
+              className="h-auto py-6 flex-col gap-3 hover:scale-105 transition-transform shadow-lg"
+              variant="secondary"
+            >
+              <Link to={to}>
+                <Icon className="h-8 w-8" />
+                <span className="font-semibold">{label}</span>
+              </Link>
+            </Button>
+          ))}
         </div>
 
-        {/* Main Content Grid */}
+        {/* Main Grid */}
         <div className="grid grid-cols-1 xl:grid-cols-3 gap-6">
-          {/* Left Column - Applications Table */}
+          {/* Applications + Recommendations */}
           <div className="xl:col-span-2 space-y-6">
-            {/* My Applications Table */}
+            {/* Applications Table */}
             <Card className="shadow-lg">
               <CardHeader>
                 <div className="flex items-center justify-between">
                   <div>
                     <CardTitle className="text-2xl">My Applications</CardTitle>
-                    <CardDescription className="mt-1">
-                      Track all your university applications in one place
-                    </CardDescription>
+                    <CardDescription>Track all your university applications</CardDescription>
                   </div>
                   <Button asChild size="sm" variant="outline">
                     <Link to="/student/applications">View All</Link>
@@ -485,13 +416,10 @@
                       <FileText className="h-8 w-8 text-muted-foreground" />
                     </div>
                     <h3 className="text-lg font-semibold mb-2">No applications yet</h3>
-                    <p className="text-muted-foreground mb-4">
-                      Start your journey by applying to programs
-                    </p>
+                    <p className="text-muted-foreground mb-4">Start by applying to programs</p>
                     <Button asChild>
                       <Link to="/search">
-                        <Search className="mr-2 h-4 w-4" />
-                        Search Programs
+                        <Search className="mr-2 h-4 w-4" /> Search Programs
                       </Link>
                     </Button>
                   </div>
@@ -510,14 +438,12 @@
                       </TableHeader>
                       <TableBody>
                         {applications.map((app) => (
-                          <TableRow key={app.id} className="cursor-pointer hover:bg-muted/50">
+                          <TableRow key={app.id} className="hover:bg-muted/50">
                             <TableCell className="font-medium">
                               <Link to={`/student/applications/${app.id}`} className="hover:underline">
-                                <div className="max-w-[250px]">
-                                  <div className="font-semibold truncate">{app.program.name}</div>
-                                  <div className="text-xs text-muted-foreground">
-                                    {app.program.level} • {app.program.discipline}
-                                  </div>
+                                <div className="font-semibold truncate">{app.program.name}</div>
+                                <div className="text-xs text-muted-foreground">
+                                  {app.program.level} • {app.program.discipline}
                                 </div>
                               </Link>
                             </TableCell>
@@ -540,19 +466,14 @@
                               </div>
                             </TableCell>
                             <TableCell className="text-right font-semibold">
-                              {formatCurrency(
-                                app.program.tuition_amount,
-                                app.program.tuition_currency
-                              )}
+                              {formatCurrency(app.program.tuition_amount, app.program.tuition_currency)}
                             </TableCell>
                             <TableCell>
                               <StatusBadge status={app.status} />
                             </TableCell>
-                            <TableCell>
-                              <div className="flex items-center gap-1 text-sm">
-                                <Calendar className="h-3 w-3 text-muted-foreground" />
-                                {formatDeadline(app.intake_year, app.intake_month)}
-                              </div>
+                            <TableCell className="flex items-center gap-1 text-sm">
+                              <Calendar className="h-3 w-3 text-muted-foreground" />
+                              {formatDeadline(app.intake_year, app.intake_month)}
                             </TableCell>
                             <TableCell className="text-sm text-muted-foreground">
                               {app.updated_at ? getRelativeTime(app.updated_at) : 'N/A'}
@@ -573,121 +494,9 @@
                   <TrendingUp className="h-5 w-5 text-primary" />
                   <CardTitle className="text-2xl">Recommended Programs</CardTitle>
                 </div>
-                <CardDescription className="mt-1">
-                  Programs that match your interests and qualifications
-                </CardDescription>
+                <CardDescription>Programs that match your interests</CardDescription>
               </CardHeader>
               <CardContent>
                 {recommendedPrograms.length === 0 ? (
                   <div className="text-center py-8">
-                    <BookOpen className="h-12 w-12 text-muted-foreground mx-auto mb-3" />
-                    <p className="text-muted-foreground">
-                      Complete your profile to get personalized recommendations
-                    </p>
-                  </div>
-                ) : (
-                  <div className="space-y-4">
-                    {recommendedPrograms.map((program) => (
-                      <Card key={program.id} className="hover:shadow-md transition-shadow">
-                        <CardContent className="p-4">
-                          <div className="flex items-start gap-4">
-                            {program.university.logo_url && (
-                              <img
-                                src={program.university.logo_url}
-                                alt={program.university.name}
-                                className="h-12 w-12 rounded object-contain flex-shrink-0"
-                              />
-                            )}
-                            <div className="flex-1 min-w-0">
-                              <h4 className="font-semibold text-lg mb-1 line-clamp-2">
-                                {program.name}
-                              </h4>
-                              <p className="text-sm text-muted-foreground mb-2">
-                                {program.university.name} • {program.university.city}, {program.university.country}
-                              </p>
-                              <div className="flex items-center gap-4 text-sm">
-                                <Badge variant="secondary">{program.level}</Badge>
-                                <span className="flex items-center gap-1">
-                                  <Clock className="h-3 w-3" />
-                                  {program.duration_months} months
-                                </span>
-                                <span className="flex items-center gap-1 font-semibold text-primary">
-                                  <DollarSign className="h-3 w-3" />
-                                  {formatCurrency(program.tuition_amount, program.tuition_currency)}
-                                </span>
-                              </div>
-                            </div>
-                            <Button asChild size="sm" variant="outline">
-                              <Link to={`/programs/${program.id}`}>View Details</Link>
-                            </Button>
-                          </div>
-                        </CardContent>
-                      </Card>
-                    ))}
-                  </div>
-                )}
-              </CardContent>
-            </Card>
-          </div>
-
-          {/* Right Column - Notifications */}
-          <div className="space-y-6">
-            <Card className="shadow-lg">
-              <CardHeader>
-                <div className="flex items-center gap-2">
-                  <Bell className="h-5 w-5 text-primary" />
-                  <CardTitle>Recent Updates</CardTitle>
-                </div>
-                <CardDescription>Stay informed about your applications</CardDescription>
-              </CardHeader>
-              <CardContent>
-                {notifications.length === 0 ? (
-                  <div className="text-center py-8">
-                    <AlertCircle className="h-12 w-12 text-muted-foreground mx-auto mb-3" />
-                    <p className="text-sm text-muted-foreground">No notifications yet</p>
-                  </div>
-                ) : (
-                  <ScrollArea className="h-[600px] pr-4">
-                    <div className="space-y-4">
-                      {notifications.map((notification) => (
-                        <Card
-                          key={notification.id}
-                          className={`p-4 ${
-                            !notification.read_at
-                              ? 'border-l-4 border-l-primary bg-primary/5'
-                              : 'border-l-4 border-l-transparent'
-                          }`}
-                        >
-                          <div className="flex items-start gap-3">
-                            <div className="mt-0.5">
-                              {!notification.read_at ? (
-                                <div className="h-2 w-2 rounded-full bg-primary" />
-                              ) : (
-                                <div className="h-2 w-2 rounded-full bg-muted" />
-                              )}
-                            </div>
-                            <div className="flex-1 min-w-0">
-                              <h4 className="font-semibold text-sm mb-1 line-clamp-2">
-                                {notification.subject}
-                              </h4>
-                              <p className="text-xs text-muted-foreground line-clamp-3 mb-2">
-                                {notification.body}
-                              </p>
-                              <p className="text-xs text-muted-foreground">
-                                {getRelativeTime(notification.created_at)}
-                              </p>
-                            </div>
-                          </div>
-                        </Card>
-                      ))}
-                    </div>
-                  </ScrollArea>
-                )}
-              </CardContent>
-            </Card>
-          </div>
-        </div>
-      </div>
-    </DashboardLayout>
-  );
-}+                    <BookOpen className="h-12 w-12 text-muted