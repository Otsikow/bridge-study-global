--- conflicted
+++ resolved
@@ -1,14 +1,13 @@
-import { Link } from 'react-router-dom';
-import { Button } from '@/components/ui/button';
-import { Card, CardContent } from '@/components/ui/card';
-import { Input } from '@/components/ui/input';
-import { ContactForm } from '@/components/ContactForm';
+import { Link } from "react-router-dom";
+import { Button } from "@/components/ui/button";
+import { Card, CardContent } from "@/components/ui/card";
+import { ContactForm } from "@/components/ContactForm";
 import {
   Accordion,
   AccordionContent,
   AccordionItem,
   AccordionTrigger,
-} from '@/components/ui/accordion';
+} from "@/components/ui/accordion";
 import {
   Globe,
   Users,
@@ -18,194 +17,154 @@
   ArrowRight,
   CheckCircle,
   Search,
-  Star,
-  Quote,
   Calculator,
   Brain,
   Upload,
   DollarSign,
   Video,
   BookOpen,
-} from 'lucide-react';
-import gegLogo from '@/assets/geg-logo.png';
-import { ThemeToggle } from '@/components/ThemeToggle';
-import campusWalk from '@/assets/campus-walk.png';
-import campusGathering from '@/assets/campus-gathering.png';
-import modernClassroom from '@/assets/modern-classroom.png';
-import studentJourney from '@/assets/student-journey.png';
-import visaSuccess from '@/assets/visa-success.png';
-import campusLife from '@/assets/campus-life.png';
-import studentStudying from '@/assets/student-studying.png';
-import campusTour from '@/assets/campus-tour.png';
+} from "lucide-react";
+import gegLogo from "@/assets/geg-logo.png";
+import { ThemeToggle } from "@/components/ThemeToggle";
+import campusWalk from "@/assets/campus-walk.png";
+import campusGathering from "@/assets/campus-gathering.png";
+import modernClassroom from "@/assets/modern-classroom.png";
+import campusTour from "@/assets/campus-tour.png";
+import studentStudying from "@/assets/student-studying.png";
+import visaSuccess from "@/assets/visa-success.png";
 
 const Index = () => {
-  const features = [
-    {
-      icon: Globe,
-      title: 'Global Universities',
-      description: 'Access programs from top universities worldwide',
-    },
-    {
-      icon: FileCheck,
-      title: 'Application Management',
-      description: 'Track and manage your applications in one place',
-    },
-    {
-      icon: Users,
-      title: 'Expert Guidance',
-      description: 'Get support from verified education agents',
-    },
-    {
-      icon: Shield,
-      title: 'Secure & Transparent',
-      description: 'Your data is protected with enterprise-grade security',
-    },
-    {
-      icon: Calculator,
-      title: 'Visa Calculator',
-      description: 'Check your visa eligibility with AI-powered assessment',
-    },
-    {
-      icon: Brain,
-      title: 'AI-Powered Features',
-      description: 'Get program recommendations and generate SoPs with AI',
-    },
-    {
-      icon: Upload,
-      title: 'Bulk Import',
-      description: 'Import multiple students and manage applications efficiently',
-    },
-    {
-      icon: DollarSign,
-      title: 'Commission Tracking',
-      description: 'Track earnings and manage commissions transparently',
-    },
+  const stats = [
+    { value: "500+", label: "Universities" },
+    { value: "50+", label: "Countries" },
+    { value: "10K+", label: "Students" },
+    { value: "95%", label: "Success Rate" },
   ];
 
-  const stats = [
-    { value: '500+', label: 'Universities' },
-    { value: '50+', label: 'Countries' },
-    { value: '10K+', label: 'Students' },
-    { value: '95%', label: 'Success Rate' },
-  ];
-
   const faqs = [
     {
-      question: 'How does GEG help me apply to universities?',
-      answer:
-        'GEG connects you with verified education agents who guide you through the entire application process. Our platform helps you search for programs, manage applications, track progress, and receive expert advice every step of the way.',
-    },
-    {
-      question: 'Is there a fee to use the platform?',
-      answer:
-        'Creating an account and searching for universities is completely free. Our partner agents may charge for their consulting services, but all fees are transparent and discussed upfront before you commit.',
-    },
-    {
-      question: 'How long does the application process take?',
-      answer:
-        'The timeline varies depending on the university and program. Typically, the application process takes 2-4 weeks to complete, with universities taking 4-8 weeks to respond. Your assigned agent will help you understand specific timelines for your chosen programs.',
-    },
-    {
-      question: 'What documents do I need to apply?',
-      answer:
-        'Common documents include academic transcripts, English language test scores (IELTS/TOEFL), letters of recommendation, personal statement, and passport copy. Your agent will provide a detailed checklist.',
-    },
-    {
-      question: 'Can I apply to multiple universities?',
-      answer:
-        'Yes! We encourage applying to multiple universities to increase your chances of acceptance. Our platform makes it easy to manage multiple applications simultaneously and track their progress in one place.',
+      question: "How does GEG help me apply to universities?",
+      answer:
+        "GEG connects you with verified education agents who guide you through the entire application process. Our platform helps you search for programs, manage applications, track progress, and receive expert advice every step of the way.",
+    },
+    {
+      question: "Is there a fee to use the platform?",
+      answer:
+        "Creating an account and searching for universities is completely free. Our partner agents may charge for their consulting services, but all fees are transparent and discussed upfront before you commit.",
+    },
+    {
+      question: "How long does the application process take?",
+      answer:
+        "The timeline varies depending on the university and program. Typically, the application process takes 2–4 weeks to complete, with universities taking 4–8 weeks to respond. Your assigned agent will help you understand specific timelines for your chosen programs.",
+    },
+    {
+      question: "What documents do I need to apply?",
+      answer:
+        "Common documents include academic transcripts, English language test scores (IELTS/TOEFL), letters of recommendation, personal statement, and passport copy. Your agent will provide a detailed checklist.",
+    },
+    {
+      question: "Can I apply to multiple universities?",
+      answer:
+        "Yes! We encourage applying to multiple universities to increase your chances of acceptance. Our platform makes it easy to manage multiple applications simultaneously and track their progress in one place.",
     },
   ];
 
   return (
     <div className="min-h-screen bg-gradient-subtle">
       {/* Navigation */}
-      <a href="#main" className="sr-only focus:not-sr-only focus:fixed focus:top-2 focus:left-2 focus:z-[100] bg-primary text-primary-foreground px-3 py-2 rounded-md">Skip to content</a>
+      <a
+        href="#main"
+        className="sr-only focus:not-sr-only focus:fixed focus:top-2 focus:left-2 bg-primary text-primary-foreground px-3 py-2 rounded-md"
+      >
+        Skip to content
+      </a>
       <nav className="border-b bg-background/95 backdrop-blur-sm sticky top-0 z-50 shadow-sm">
-        <div className="container mx-auto px-3 sm:px-4 py-3 sm:py-4">
-          <div className="flex items-center justify-between gap-4">
-            <div className="flex items-center gap-2 sm:gap-3 min-w-0 flex-shrink-0">
-              <img src={gegLogo} alt="GEG Logo" className="h-8 w-8 sm:h-12 sm:w-12 object-contain flex-shrink-0 dark:brightness-0 dark:invert" />
-              <span className="text-lg sm:text-xl font-bold truncate">GEG</span>
-            </div>
-            <div className="flex items-center gap-1.5 sm:gap-2 md:gap-4 flex-shrink-0">
-              <ThemeToggle />
-              <Link to="/universities" className="hidden sm:inline-block">
-                <Button variant="ghost" size="sm" className="hidden md:inline-flex">
-                  Universities
-                </Button>
-              </Link>
-              <Link to="/feedback" className="hidden sm:inline-block">
-                <Button variant="ghost" size="sm" className="hidden md:inline-flex">
-                  Feedback
-                </Button>
-              </Link>
-              <Link to="/auth/login">
-                <Button variant="ghost" size="sm" className="text-xs sm:text-sm px-2 sm:px-3">
-                  <span className="hidden xs:inline">Sign In</span>
-                  <span className="inline xs:hidden">In</span>
-                </Button>
-              </Link>
-              <Link to="/auth/signup">
-                <Button size="sm" className="text-xs sm:text-sm px-2.5 sm:px-4">
-                  <span className="hidden xs:inline">Get Started</span>
-                  <span className="inline xs:hidden">Start</span>
-                </Button>
-              </Link>
-            </div>
+        <div className="container mx-auto px-4 py-3 flex items-center justify-between">
+          <div className="flex items-center gap-3">
+            <img
+              src={gegLogo}
+              alt="GEG Logo"
+              className="h-8 w-8 sm:h-10 sm:w-10 object-contain dark:brightness-0 dark:invert"
+            />
+            <span className="font-bold text-lg sm:text-xl truncate">GEG</span>
+          </div>
+          <div className="flex items-center gap-3">
+            <ThemeToggle />
+            <Link to="/universities">
+              <Button variant="ghost" size="sm">
+                Universities
+              </Button>
+            </Link>
+            <Link to="/feedback">
+              <Button variant="ghost" size="sm">
+                Feedback
+              </Button>
+            </Link>
+            <Link to="/auth/login">
+              <Button variant="ghost" size="sm">
+                Sign In
+              </Button>
+            </Link>
+            <Link to="/auth/signup">
+              <Button size="sm">Get Started</Button>
+            </Link>
           </div>
         </div>
       </nav>
 
       {/* Hero Section */}
       <section className="relative overflow-hidden">
-        <div className="absolute inset-0 z-0">
-          <img src={campusWalk} alt="Students walking on university campus" className="w-full h-full object-cover" />
+        <div className="absolute inset-0">
+          <img
+            src={campusWalk}
+            alt="Students walking on university campus"
+            className="w-full h-full object-cover"
+          />
           <div className="absolute inset-0 bg-gradient-to-r from-background/95 via-background/85 to-background/50" />
         </div>
 
-        <div className="relative z-10 container mx-auto px-4 sm:px-6 py-16 sm:py-20 md:py-28">
-          <div className="max-w-4xl space-y-6 sm:space-y-8">
-            <div className="inline-flex items-center gap-2 px-3 sm:px-4 py-1.5 sm:py-2 rounded-full bg-primary/10 text-primary text-xs sm:text-sm font-medium">
-              <TrendingUp className="h-3.5 w-3.5 sm:h-4 sm:w-4 flex-shrink-0" />
-              <span className="whitespace-nowrap">Trusted by 10,000+ students worldwide</span>
+        <div className="relative z-10 container mx-auto px-4 py-20 md:py-28">
+          <div className="max-w-4xl space-y-6">
+            <div className="inline-flex items-center gap-2 px-4 py-2 rounded-full bg-primary/10 text-primary text-sm font-medium">
+              <TrendingUp className="h-4 w-4" />
+              Trusted by 10,000+ students worldwide
             </div>
 
-            <h1 className="text-3xl sm:text-4xl md:text-5xl lg:text-7xl font-bold leading-tight">
-              Apply to Top Universities
+            <h1 className="text-4xl md:text-6xl font-bold leading-tight">
+              Apply to Top Universities{" "}
               <span className="block text-primary mt-2 bg-gradient-to-r from-primary to-primary-hover bg-clip-text text-transparent">
                 With Guidance You Can Trust
               </span>
             </h1>
 
-            <p className="text-base sm:text-lg md:text-xl text-foreground/80 max-w-2xl leading-relaxed">
-              GEG — Global Education Gateway connects international students with world-class universities
-              through verified agents and transparent application management.
+            <p className="text-lg text-foreground/80 max-w-2xl">
+              GEG — Global Education Gateway connects international students
+              with world-class universities through verified agents and
+              transparent application management.
             </p>
 
-            <div className="flex flex-col sm:flex-row gap-3 pt-4 max-w-3xl">
+            <div className="flex flex-col sm:flex-row gap-3 pt-4">
               <Link to="/auth/signup" className="flex-1 sm:flex-initial">
-                <Button size="lg" className="w-full text-base px-6 h-12 sm:h-14 shadow-lg hover:shadow-xl transition-shadow">
+                <Button size="lg" className="w-full">
                   Start Your Journey
-                  <ArrowRight className="ml-2 h-4 w-4 flex-shrink-0" />
-                </Button>
-              </Link>
-<<<<<<< HEAD
+                  <ArrowRight className="ml-2 h-4 w-4" />
+                </Button>
+              </Link>
               <Link to="/universities" className="flex-1 sm:flex-initial">
-                <Button size="lg" variant="outline" className="w-full text-base px-6 h-12 sm:h-14">
-                  <BookOpen className="mr-2 h-4 w-4 flex-shrink-0" />
+                <Button size="lg" variant="outline" className="w-full">
+                  <BookOpen className="mr-2 h-4 w-4" />
                   Browse Universities
-=======
+                </Button>
+              </Link>
               <Link to="/courses" className="flex-1 sm:flex-initial">
-                <Button size="lg" variant="outline" className="w-full text-base px-6 h-12 sm:h-14">
-                  <Search className="mr-2 h-4 w-4 flex-shrink-0" />
+                <Button size="lg" variant="outline" className="w-full">
+                  <Search className="mr-2 h-4 w-4" />
                   Discover Courses
->>>>>>> 26a5c1de
                 </Button>
               </Link>
               <Link to="/visa-calculator" className="flex-1 sm:flex-initial">
-                <Button size="lg" variant="outline" className="w-full text-base px-6 h-12 sm:h-14">
-                  <Calculator className="mr-2 h-4 w-4 flex-shrink-0" />
+                <Button size="lg" variant="outline" className="w-full">
+                  <Calculator className="mr-2 h-4 w-4" />
                   Visa Calculator
                 </Button>
               </Link>
@@ -215,261 +174,67 @@
       </section>
 
       {/* Stats */}
-      <section className="container mx-auto px-4 sm:px-6 py-12 sm:py-16" id="main">
-        <div className="grid grid-cols-2 md:grid-cols-4 gap-3 sm:gap-6 md:gap-8">
+      <section id="main" className="container mx-auto px-4 py-16">
+        <div className="grid grid-cols-2 md:grid-cols-4 gap-6">
           {stats.map((stat, i) => (
-            <Card key={i} className="text-center hover:shadow-lg transition-shadow">
-              <CardContent className="p-4 sm:p-6">
-                <div className="text-2xl sm:text-3xl md:text-4xl font-bold text-primary mb-1.5 sm:mb-2">
+            <Card key={i} className="text-center hover:shadow-lg transition">
+              <CardContent className="p-6">
+                <div className="text-3xl font-bold text-primary mb-2">
                   {stat.value}
                 </div>
-                <div className="text-xs sm:text-sm text-muted-foreground">{stat.label}</div>
+                <div className="text-sm text-muted-foreground">
+                  {stat.label}
+                </div>
               </CardContent>
             </Card>
           ))}
         </div>
       </section>
 
-      {/* Features Showcase */}
-      <section className="container mx-auto px-4 sm:px-6 py-16 sm:py-24">
-        <div className="text-center mb-12 sm:mb-16">
-          <h2 className="text-3xl sm:text-4xl md:text-5xl font-bold mb-4">Your Journey to Success</h2>
-          <p className="text-base sm:text-lg text-muted-foreground max-w-2xl mx-auto">
-            From exploration to enrollment, we support you every step of the way
+      {/* FAQ Section */}
+      <section className="container mx-auto px-4 py-20">
+        <div className="max-w-3xl mx-auto text-center mb-12">
+          <h2 className="text-3xl md:text-4xl font-bold mb-4">
+            Frequently Asked Questions
+          </h2>
+          <p className="text-lg text-muted-foreground">
+            Find quick answers to common questions
           </p>
         </div>
 
-        <div className="space-y-16 sm:space-y-24">
-          {/* Expert Guidance */}
-          <div className="grid md:grid-cols-2 gap-8 items-center">
-            <div className="order-2 md:order-1">
-              <div className="rounded-2xl overflow-hidden shadow-xl">
-                <img 
-                  src={campusGathering} 
-                  alt="Students gathering with education advisors on campus" 
-                  className="w-full h-full object-cover"
-                />
-              </div>
-            </div>
-            <div className="order-1 md:order-2 space-y-4">
-              <div className="inline-flex items-center gap-2 px-4 py-2 rounded-full bg-primary/10 text-primary text-sm font-medium">
-                <Users className="h-4 w-4" />
-                Expert Support
-              </div>
-              <h3 className="text-2xl sm:text-3xl md:text-4xl font-bold">Personalized Guidance Every Step</h3>
-              <p className="text-base sm:text-lg text-muted-foreground leading-relaxed">
-                Connect with verified education agents who understand your unique goals and aspirations. 
-                Our experts provide personalized guidance throughout your entire application journey, 
-                from university selection to visa processing.
-              </p>
-              <div className="flex flex-wrap gap-3 pt-4">
-                <div className="flex items-center gap-2 text-sm">
-                  <CheckCircle className="h-5 w-5 text-primary" />
-                  <span>Verified Agents</span>
-                </div>
-                <div className="flex items-center gap-2 text-sm">
-                  <CheckCircle className="h-5 w-5 text-primary" />
-                  <span>24/7 Support</span>
-                </div>
-                <div className="flex items-center gap-2 text-sm">
-                  <CheckCircle className="h-5 w-5 text-primary" />
-                  <span>Success Guarantee</span>
-                </div>
-              </div>
-            </div>
-          </div>
-
-          {/* Modern Learning */}
-          <div className="grid md:grid-cols-2 gap-8 items-center">
-            <div className="space-y-4">
-              <div className="inline-flex items-center gap-2 px-4 py-2 rounded-full bg-primary/10 text-primary text-sm font-medium">
-                <BookOpen className="h-4 w-4" />
-                World-Class Education
-              </div>
-              <h3 className="text-2xl sm:text-3xl md:text-4xl font-bold">Learn in State-of-the-Art Facilities</h3>
-              <p className="text-base sm:text-lg text-muted-foreground leading-relaxed">
-                Experience cutting-edge education in modern classrooms equipped with the latest technology. 
-                Join a diverse community of international students and engage with world-renowned faculty 
-                who are leaders in their fields.
-              </p>
-              <div className="flex flex-wrap gap-3 pt-4">
-                <div className="flex items-center gap-2 text-sm">
-                  <CheckCircle className="h-5 w-5 text-primary" />
-                  <span>Top-Ranked Universities</span>
-                </div>
-                <div className="flex items-center gap-2 text-sm">
-                  <CheckCircle className="h-5 w-5 text-primary" />
-                  <span>Interactive Learning</span>
-                </div>
-                <div className="flex items-center gap-2 text-sm">
-                  <CheckCircle className="h-5 w-5 text-primary" />
-                  <span>Global Network</span>
-                </div>
-              </div>
-            </div>
-            <div className="rounded-2xl overflow-hidden shadow-xl">
-              <img 
-                src={modernClassroom} 
-                alt="Students in modern classroom with advanced technology" 
-                className="w-full h-full object-cover"
-              />
-            </div>
-          </div>
-
-          {/* Campus Life */}
-          <div className="grid md:grid-cols-2 gap-8 items-center">
-            <div className="order-2 md:order-1">
-              <div className="rounded-2xl overflow-hidden shadow-xl">
-                <img 
-                  src={campusTour} 
-                  alt="International students on campus tour" 
-                  className="w-full h-full object-cover"
-                />
-              </div>
-            </div>
-            <div className="order-1 md:order-2 space-y-4">
-              <div className="inline-flex items-center gap-2 px-4 py-2 rounded-full bg-primary/10 text-primary text-sm font-medium">
-                <Globe className="h-4 w-4" />
-                Campus Experience
-              </div>
-              <h3 className="text-2xl sm:text-3xl md:text-4xl font-bold">Immerse Yourself in Campus Culture</h3>
-              <p className="text-base sm:text-lg text-muted-foreground leading-relaxed">
-                Discover vibrant campus life at universities worldwide. From orientation programs to cultural events, 
-                you'll have countless opportunities to make lifelong connections, explore new perspectives, 
-                and create unforgettable memories.
-              </p>
-              <div className="flex flex-wrap gap-3 pt-4">
-                <div className="flex items-center gap-2 text-sm">
-                  <CheckCircle className="h-5 w-5 text-primary" />
-                  <span>Student Clubs</span>
-                </div>
-                <div className="flex items-center gap-2 text-sm">
-                  <CheckCircle className="h-5 w-5 text-primary" />
-                  <span>Cultural Events</span>
-                </div>
-                <div className="flex items-center gap-2 text-sm">
-                  <CheckCircle className="h-5 w-5 text-primary" />
-                  <span>Career Support</span>
-                </div>
-              </div>
-            </div>
-          </div>
-
-          {/* Flexible Learning */}
-          <div className="grid md:grid-cols-2 gap-8 items-center">
-            <div className="space-y-4">
-              <div className="inline-flex items-center gap-2 px-4 py-2 rounded-full bg-primary/10 text-primary text-sm font-medium">
-                <Video className="h-4 w-4" />
-                Flexible Study
-              </div>
-              <h3 className="text-2xl sm:text-3xl md:text-4xl font-bold">Study on Your Terms</h3>
-              <p className="text-base sm:text-lg text-muted-foreground leading-relaxed">
-                Manage your applications and stay connected with your education agent from anywhere in the world. 
-                Our platform gives you the flexibility to track progress, submit documents, and communicate 
-                with advisors on your schedule.
-              </p>
-              <div className="flex flex-wrap gap-3 pt-4">
-                <div className="flex items-center gap-2 text-sm">
-                  <CheckCircle className="h-5 w-5 text-primary" />
-                  <span>Mobile Access</span>
-                </div>
-                <div className="flex items-center gap-2 text-sm">
-                  <CheckCircle className="h-5 w-5 text-primary" />
-                  <span>Real-time Updates</span>
-                </div>
-                <div className="flex items-center gap-2 text-sm">
-                  <CheckCircle className="h-5 w-5 text-primary" />
-                  <span>Document Management</span>
-                </div>
-              </div>
-            </div>
-            <div className="rounded-2xl overflow-hidden shadow-xl">
-              <img 
-                src={studentStudying} 
-                alt="Student studying with laptop in comfortable environment" 
-                className="w-full h-full object-cover"
-              />
-            </div>
-          </div>
-
-          {/* Visa Success */}
-          <div className="grid md:grid-cols-2 gap-8 items-center">
-            <div className="order-2 md:order-1">
-              <div className="rounded-2xl overflow-hidden shadow-xl">
-                <img 
-                  src={visaSuccess} 
-                  alt="Student celebrating visa approval success" 
-                  className="w-full h-full object-cover"
-                />
-              </div>
-            </div>
-            <div className="order-1 md:order-2 space-y-4">
-              <div className="inline-flex items-center gap-2 px-4 py-2 rounded-full bg-primary/10 text-primary text-sm font-medium">
-                <Shield className="h-4 w-4" />
-                Visa Support
-              </div>
-              <h3 className="text-2xl sm:text-3xl md:text-4xl font-bold">Navigate Visa Process with Confidence</h3>
-              <p className="text-base sm:text-lg text-muted-foreground leading-relaxed">
-                From acceptance to visa approval, we're with you every step of the way. Our comprehensive 
-                visa calculator and expert guidance ensure you have everything you need for a successful 
-                application, bringing you one step closer to your dream education.
-              </p>
-              <div className="flex flex-wrap gap-3 pt-4">
-                <div className="flex items-center gap-2 text-sm">
-                  <CheckCircle className="h-5 w-5 text-primary" />
-                  <span>Visa Calculator</span>
-                </div>
-                <div className="flex items-center gap-2 text-sm">
-                  <CheckCircle className="h-5 w-5 text-primary" />
-                  <span>Document Checklist</span>
-                </div>
-                <div className="flex items-center gap-2 text-sm">
-                  <CheckCircle className="h-5 w-5 text-primary" />
-                  <span>Expert Review</span>
-                </div>
-              </div>
-            </div>
-          </div>
-        </div>
-      </section>
-
-      {/* FAQ */}
-      <section className="container mx-auto px-4 py-20">
-        <div className="max-w-3xl mx-auto">
-          <div className="text-center mb-12">
-            <h2 className="text-3xl md:text-4xl font-bold mb-4">Frequently Asked Questions</h2>
-            <p className="text-lg text-muted-foreground">Find quick answers to common questions</p>
-          </div>
-
-          <Accordion type="single" collapsible className="space-y-4">
-            {faqs.map((faq, i) => (
-              <AccordionItem key={i} value={`item-${i}`} className="border rounded-lg px-6 bg-card">
-                <AccordionTrigger className="py-6 text-left">
-                  <span className="font-semibold text-base">{faq.question}</span>
-                </AccordionTrigger>
-                <AccordionContent className="text-muted-foreground pb-6">{faq.answer}</AccordionContent>
-              </AccordionItem>
-            ))}
-          </Accordion>
-        </div>
-      </section>
-
-      {/* Contact */}
+        <Accordion type="single" collapsible className="space-y-4">
+          {faqs.map((faq, i) => (
+            <AccordionItem
+              key={i}
+              value={`item-${i}`}
+              className="border rounded-lg bg-card"
+            >
+              <AccordionTrigger className="py-6 px-4 font-semibold text-base text-left">
+                {faq.question}
+              </AccordionTrigger>
+              <AccordionContent className="px-4 pb-6 text-muted-foreground">
+                {faq.answer}
+              </AccordionContent>
+            </AccordionItem>
+          ))}
+        </Accordion>
+      </section>
+
+      {/* Contact Section */}
       <section className="container mx-auto px-4 py-20">
         <div className="max-w-2xl mx-auto text-center mb-12">
           <h2 className="text-3xl md:text-4xl font-bold mb-4">Get in Touch</h2>
           <p className="text-lg text-muted-foreground">
-            Have questions? We're here to help. Send us a message and we'll get back to you soon.
+            Have questions? We're here to help. Send us a message and we'll get
+            back to you soon.
           </p>
         </div>
         <Card className="border-2">
-          <CardContent className="pt-8 pb-8">
+          <CardContent className="py-8">
             <ContactForm />
           </CardContent>
         </Card>
       </section>
-
-      {/* Footer moved to global layout */}
     </div>
   );
 };
