--- conflicted
+++ resolved
@@ -24,13 +24,10 @@
   ChevronRight,
   Sparkles,
   Calculator,
-<<<<<<< HEAD
   ShieldCheck,
   Globe2,
   TrendingUp,
   ExternalLink,
-=======
->>>>>>> 71ad2d42
 } from "lucide-react";
 
 import gegLogo from "@/assets/geg-logo.png";
@@ -48,7 +45,7 @@
   const { t } = useTranslation();
   const [currentTestimonial, setCurrentTestimonial] = useState(0);
 
-  // Hero CTAs (translated)
+  // --- HERO SECTION ---
   const heroCtas = useMemo(
     () =>
       [
@@ -88,25 +85,13 @@
   const heroBadgeText = t("pages.index.hero.trustBadge", { count: 5000 });
   const heroDescription = t("pages.index.hero.description");
 
-  // Features
+  // --- FEATURES SECTION ---
   const features = useMemo(
     () =>
       [
-        {
-          key: "applyEasily" as const,
-          icon: FileCheck,
-          color: "from-blue-500 to-cyan-500",
-        },
-        {
-          key: "trackRealtime" as const,
-          icon: Clock,
-          color: "from-purple-500 to-pink-500",
-        },
-        {
-          key: "connectAgents" as const,
-          icon: Users,
-          color: "from-orange-500 to-red-500",
-        },
+        { key: "applyEasily" as const, icon: FileCheck, color: "from-blue-500 to-cyan-500" },
+        { key: "trackRealtime" as const, icon: Clock, color: "from-purple-500 to-pink-500" },
+        { key: "connectAgents" as const, icon: Users, color: "from-orange-500 to-red-500" },
       ].map((feature) => ({
         ...feature,
         title: t(`pages.index.features.cards.${feature.key}.title`),
@@ -115,19 +100,47 @@
     [t]
   );
 
-  // Testimonials
+  // --- TESTIMONIALS SECTION ---
   const testimonials = useMemo(
     () =>
-      (t("pages.index.testimonials.items", { returnObjects: true }) as Array<{
+      t("pages.index.testimonials.items", {
+        returnObjects: true,
+      }) as Array<{
         name: string;
         role: string;
         country: string;
         quote: string;
         rating: number;
-      }>),
-    [t]
-  );
-
+      }>,
+    [t]
+  );
+
+  const testimonialCount = testimonials.length;
+
+  useEffect(() => {
+    const interval = setInterval(() => {
+      setCurrentTestimonial((prev) => (prev + 1) % testimonialCount);
+    }, 5000);
+    return () => clearInterval(interval);
+  }, [testimonialCount]);
+
+  const nextTestimonial = () => setCurrentTestimonial((prev) => (prev + 1) % testimonialCount);
+  const prevTestimonial = () =>
+    setCurrentTestimonial((prev) => (prev === 0 ? testimonialCount - 1 : prev - 1));
+
+  // --- FAQ SECTION ---
+  const faqs = useMemo(
+    () =>
+      t("pages.index.faq.sections", {
+        returnObjects: true,
+      }) as Array<{
+        audience: string;
+        items: Array<{ question: string; answer: string }>;
+      }>,
+    [t]
+  );
+
+  // --- TRANSLATIONS ---
   const featuresHeading = t("pages.index.features.heading");
   const visaBadgeLabel = t("pages.index.visa.badge");
   const visaTitle = t("pages.index.visa.title");
@@ -138,125 +151,12 @@
   const faqSubtitle = t("pages.index.faq.subtitle");
   const contactHeading = t("pages.index.contact.heading");
   const contactSubtitle = t("pages.index.contact.subtitle");
-  const footerText = t("layout.footer.copyright", {
-    year: new Date().getFullYear(),
-  });
-
-  const testimonialCount = testimonials.length;
-
-  useEffect(() => {
-    const interval = setInterval(() => {
-      setCurrentTestimonial((prev) => (prev + 1) % testimonialCount);
-    }, 5000);
-    return () => clearInterval(interval);
-  }, [testimonialCount]);
-
-  const nextTestimonial = () =>
-    setCurrentTestimonial((prev) => (prev + 1) % testimonialCount);
-  const prevTestimonial = () =>
-    setCurrentTestimonial((prev) =>
-      prev === 0 ? testimonialCount - 1 : prev - 1
-    );
-
-  const faqs = useMemo(
-    () =>
-      (t("pages.index.faq.sections", {
-        returnObjects: true,
-      }) as Array<{
-        audience: string;
-        items: Array<{ question: string; answer: string }>;
-      }>),
-    [t]
-  );
-
+  const footerText = t("layout.footer.copyright", { year: new Date().getFullYear() });
+
+  // --- RENDER ---
   return (
     <div className="min-h-screen bg-gradient-to-b from-background via-background to-muted/20">
-<<<<<<< HEAD
-        {/* Hero Section */}
-        <section className="relative overflow-hidden bg-gradient-to-br from-primary/5 via-background to-primary/10">
-          <div className="container relative mx-auto px-4 py-24 text-center">
-            <img
-              src={gegLogo}
-              alt="Global Education Gateway logo"
-              className="mx-auto mb-8 h-12 w-auto object-contain drop-shadow-lg dark:brightness-0 dark:invert"
-            />
-            <div className="inline-flex items-center gap-2 px-4 py-2 rounded-full bg-primary/10 text-primary border border-primary/20 mb-6">
-              <Sparkles className="h-4 w-4 animate-pulse" />
-              <span>Trusted by 5000+ students worldwide</span>
-            </div>
-            <h1 className="text-5xl font-bold mb-4">
-              Your Gateway to{" "}
-              <span className="bg-gradient-to-r from-primary via-primary/80 to-primary/60 bg-clip-text text-transparent">
-                Global Education
-              </span>
-            </h1>
-              <p className="text-lg text-muted-foreground max-w-2xl mx-auto mb-8">
-                Connect with top universities, track applications in real-time, and
-                receive expert guidance from verified agents.
-              </p>
-
-              <div className="mx-auto grid max-w-5xl grid-cols-1 gap-4 sm:gap-5 md:grid-cols-3">
-                {heroCtas.map((cta) => (
-                  <Link key={cta.title} to={cta.href} className="block h-full">
-                    <Card className="group flex h-full flex-col overflow-hidden rounded-3xl border border-primary/10 shadow-xl transition duration-300 hover:-translate-y-1 hover:shadow-2xl">
-                      <div className="relative h-48 overflow-hidden sm:h-56">
-                        <img
-                          src={cta.image}
-                          alt={cta.title}
-                          className="h-full w-full object-cover transition duration-500 group-hover:scale-105"
-                        />
-                        <div className="absolute inset-0 bg-gradient-to-t from-background via-background/40 to-transparent opacity-90 group-hover:opacity-80" />
-                        <Badge className="absolute left-4 top-4 bg-background/90 text-primary shadow-sm">
-                          {cta.badge}
-                        </Badge>
-                      </div>
-                      <CardContent className="flex flex-1 flex-col gap-4 bg-background p-6 pt-6 text-left sm:p-8 sm:pt-8">
-                        <h3 className="text-2xl font-bold leading-snug text-foreground">
-                          {cta.title}
-                        </h3>
-                        <p className="flex-1 text-sm leading-relaxed text-muted-foreground">
-                          {cta.description}
-                        </p>
-                        <Button className="w-full sm:w-auto">{cta.action}</Button>
-                      </CardContent>
-                    </Card>
-                  </Link>
-                ))}
-              </div>
-
-              <div className="mt-12">
-                <div className="flex flex-col gap-6 rounded-3xl border border-primary/15 bg-background/80 p-6 text-left shadow-xl backdrop-blur sm:flex-row sm:items-center sm:justify-between sm:p-8">
-                  <div className="space-y-3 sm:max-w-2xl">
-                    <p className="text-xs font-semibold uppercase tracking-[0.35em] text-primary/80">
-                      Students & Agents
-                    </p>
-                    <h3 className="text-2xl font-bold text-foreground sm:text-3xl">
-                      Explore the verified university directory
-                    </h3>
-                    <p className="text-sm text-muted-foreground">
-                      Discover institutions ready to welcome global applicants and share shortlists with the people you guide.
-                    </p>
-                  </div>
-                  <div className="flex w-full flex-col gap-3 sm:w-auto sm:flex-row sm:flex-wrap sm:justify-end">
-                    <Button asChild size="lg" className="justify-center sm:justify-between">
-                      <Link to="/universities" className="flex items-center gap-2">
-                        View directory
-                        <ExternalLink className="h-4 w-4" />
-                      </Link>
-                    </Button>
-                    <Button asChild variant="ghost" size="lg" className="justify-center">
-                      <Link to="/auth/signup?role=student">Create student account</Link>
-                    </Button>
-                    <Button asChild variant="ghost" size="lg" className="justify-center">
-                      <Link to="/auth/signup?role=agent">Join as agent</Link>
-                    </Button>
-                  </div>
-                </div>
-              </div>
-
-              <JourneyRibbon />
-=======
-      {/* Hero Section */}
+      {/* HERO SECTION */}
       <section className="relative overflow-hidden bg-gradient-to-br from-primary/5 via-background to-primary/10">
         <div className="container relative mx-auto px-4 py-24 text-center">
           <img
@@ -268,6 +168,7 @@
             <Sparkles className="h-4 w-4 animate-pulse" />
             <span>{heroBadgeText}</span>
           </div>
+
           <h1 className="text-5xl font-bold mb-4">
             {heroTitleParts.prefix}{" "}
             <span className="bg-gradient-to-r from-primary via-primary/80 to-primary/60 bg-clip-text text-transparent">
@@ -275,6 +176,7 @@
             </span>
             {heroTitleParts.suffix ? ` ${heroTitleParts.suffix}` : ""}
           </h1>
+
           <p className="text-lg text-muted-foreground max-w-2xl mx-auto mb-8">
             {heroDescription}
           </p>
@@ -306,22 +208,20 @@
                 </Card>
               </Link>
             ))}
->>>>>>> 71ad2d42
           </div>
+
           <JourneyRibbon />
         </div>
       </section>
 
-      {/* Features */}
+      {/* FEATURES */}
       <section className="container mx-auto px-4 py-20">
         <h2 className="text-4xl font-bold text-center mb-12">{featuresHeading}</h2>
         <div className="grid md:grid-cols-3 gap-8">
           {features.map((f) => (
             <Card key={f.key} className="relative overflow-hidden group hover:shadow-2xl">
               <CardContent className="p-8">
-                <div
-                  className={`inline-flex p-4 rounded-2xl bg-gradient-to-br ${f.color} mb-6`}
-                >
+                <div className={`inline-flex p-4 rounded-2xl bg-gradient-to-br ${f.color} mb-6`}>
                   <f.icon className="h-8 w-8 text-white" />
                 </div>
                 <h3 className="text-2xl font-bold mb-2">{f.title}</h3>
@@ -332,7 +232,7 @@
         </div>
       </section>
 
-      {/* Visa Calculator Spotlight */}
+      {/* VISA CALCULATOR */}
       <section className="relative py-24">
         <div className="container mx-auto grid items-center gap-14 px-4 lg:grid-cols-[1.1fr_0.9fr]">
           <div className="space-y-8">
@@ -366,7 +266,7 @@
       <FeaturedUniversitiesSection />
       <StoryboardSection />
 
-      {/* Testimonials */}
+      {/* TESTIMONIALS */}
       <section className="container mx-auto px-4 py-20 text-center">
         <h2 className="text-4xl font-bold mb-12">{testimonialsHeading}</h2>
         <Card className="max-w-3xl mx-auto border-2 shadow-xl">
@@ -409,9 +309,7 @@
           {faqs.map((section, sectionIndex) => (
             <div key={`${sectionIndex}-${section.audience}`} className="space-y-6">
               <h3 className="text-2xl font-semibold text-left">
-                {t("pages.index.faq.audienceHeading", {
-                  audience: section.audience,
-                })}
+                {t("pages.index.faq.audienceHeading", { audience: section.audience })}
               </h3>
               <Accordion type="single" collapsible className="space-y-4">
                 {section.items.map((faq, faqIndex) => (
@@ -434,7 +332,7 @@
         </div>
       </section>
 
-      {/* Contact */}
+      {/* CONTACT */}
       <section className="container mx-auto px-4 py-20">
         <div className="text-center mb-12">
           <h2 className="text-3xl font-bold mb-4">{contactHeading}</h2>
@@ -447,7 +345,7 @@
         </Card>
       </section>
 
-      {/* Footer */}
+      {/* FOOTER */}
       <footer className="bg-muted/50 border-t">
         <div className="container mx-auto px-4 py-12 text-center text-sm text-muted-foreground">
           {footerText}
