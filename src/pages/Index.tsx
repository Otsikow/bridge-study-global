--- conflicted
+++ resolved
@@ -29,8 +29,6 @@
   ShieldCheck,
   Globe2,
   TrendingUp,
-  BellRing,
-  CheckCircle,
 } from "lucide-react";
 import { Progress } from "@/components/ui/progress";
 
@@ -126,27 +124,6 @@
       description:
         "Receive your offer letter, complete visa processing with our guidance, and start your global education journey.",
       image: studentAirportTravel,
-    },
-  ];
-
-  const courseHighlights = [
-    {
-      icon: Search,
-      title: "Advanced Filters",
-      description:
-        "Filter by country, degree level, tuition, duration, and intake months without leaving the page.",
-    },
-    {
-      icon: GraduationCap,
-      title: "Program Insights",
-      description:
-        "Compare tuition, duration, and next intakes on every card to shortlist the right programs instantly.",
-    },
-    {
-      icon: Sparkles,
-      title: "Smart Suggestions",
-      description:
-        "See curated fallback results so you always have inspiring options, even when live data is still loading.",
     },
   ];
 
@@ -233,66 +210,14 @@
           answer:
             "Academic transcripts, English test scores (IELTS/TOEFL), recommendations, personal statement, and passport copy are typically required.",
         },
-        {
-          question: "Can I apply to multiple universities?",
-          answer:
-            "Yes! You can apply to multiple universities at once and track all applications in one dashboard.",
-        },
-        {
-          question: "How do I stay informed about my application status?",
-          answer:
-            "Your personalized dashboard shows real-time updates, deadlines, and next steps so you always know what to do next.",
-        },
-      ],
-    },
-    {
-      audience: "Universities",
-      items: [
-        {
-          question: "How can our university partner with GEG?",
-          answer:
-            "Submit a partnership request through the University Portal or contact our partnerships team. We'll verify your institution and set up onboarding within a few business days.",
-        },
-        {
-          question: "What insights do universities receive?",
-          answer:
-            "Universities gain access to dashboards showing applicant pipelines, conversion metrics, and regional interest so you can plan recruitment campaigns with confidence.",
-        },
-        {
-          question: "Can we manage offers directly on the platform?",
-          answer:
-            "Yes. Admissions teams can issue conditional or unconditional offers, request missing documents, and communicate with students and agents from a single workspace.",
-        },
-      ],
-    },
-    {
-      audience: "Agents",
-      items: [
-        {
-          question: "What support do agents receive on GEG?",
-          answer:
-            "Agents receive a dedicated CRM, marketing collateral, and on-demand training to help match students with suitable programs quickly.",
-        },
-        {
-          question: "How are agent commissions handled?",
-          answer:
-            "Commission structures are transparent. Universities define the terms, and payouts are tracked within the agent dashboard for easy reconciliation.",
-        },
-        {
-          question: "Can agents collaborate with university admissions teams?",
-          answer:
-            "Absolutely. Shared workspaces and messaging threads keep all parties aligned on student progress, missing documents, and interview scheduling.",
-        },
       ],
     },
   ];
 
   return (
     <div className="min-h-screen bg-gradient-to-b from-background via-background to-muted/20">
-<<<<<<< HEAD
-      {/* Hero */}
+      {/* Hero Section */}
       <section className="relative overflow-hidden bg-gradient-to-br from-primary/5 via-background to-primary/10">
-        <div className="absolute inset-0 bg-grid-white/5" />
         <div className="container relative mx-auto px-4 py-24 text-center">
           <img
             src={gegLogo}
@@ -313,40 +238,27 @@
             Connect with top universities, track applications in real-time, and
             receive expert guidance from verified agents.
           </p>
+
           <div className="mx-auto grid max-w-5xl grid-cols-1 gap-4 sm:gap-5 md:grid-cols-3">
             {heroCtas.map((cta) => (
-              <Link
-                key={cta.title}
-                to={cta.href}
-                className="group relative block overflow-hidden rounded-3xl border border-white/10 bg-slate-950/60 text-left shadow-xl transition duration-300 focus-visible:outline focus-visible:outline-2 focus-visible:outline-offset-2 focus-visible:outline-primary dark:border-white/5"
-                aria-label={cta.action}
-              >
-                <img
-                  src={cta.image}
-                  alt={cta.title}
-                  className="absolute inset-0 h-full w-full object-cover transition duration-500 group-hover:scale-105"
-                />
-                <div className="absolute inset-0 bg-gradient-to-br from-black/80 via-black/55 to-primary/20" />
-                <div className="relative flex h-full flex-col justify-between p-6 sm:p-7">
-                  <div>
-                    <span className="inline-flex items-center rounded-full bg-white/15 px-3 py-1 text-xs font-semibold uppercase tracking-wide text-white/90">
-                      {cta.badge}
-                    </span>
-                    <h3 className="mt-4 text-2xl font-semibold text-white sm:text-3xl">
-                      {cta.title}
-                    </h3>
-                    <p className="mt-3 text-sm text-white/80 sm:text-base">
-                      {cta.description}
-                    </p>
-                  </div>
-                  <span className="mt-6 inline-flex items-center gap-2 text-sm font-semibold text-white">
-                    <span className="inline-flex items-center rounded-full bg-primary px-3 py-1 text-xs uppercase tracking-wide text-primary-foreground">
-                      {cta.action}
-                    </span>
-                    <ArrowRight className="h-4 w-4 transition-transform duration-300 group-hover:translate-x-1" />
-                  </span>
-                </div>
-                <div className="pointer-events-none absolute inset-x-6 bottom-5 h-px bg-gradient-to-r from-transparent via-white/40 to-transparent opacity-0 transition-opacity duration-300 group-hover:opacity-100" />
+              <Link key={cta.title} to={cta.href}>
+                <Card className="overflow-hidden group">
+                  <CardContent className="relative p-6 sm:p-7">
+                    <img
+                      src={cta.image}
+                      alt={cta.title}
+                      className="absolute inset-0 h-full w-full object-cover opacity-30 group-hover:opacity-40 transition"
+                    />
+                    <div className="relative z-10">
+                      <Badge>{cta.badge}</Badge>
+                      <h3 className="text-2xl font-bold mt-3 mb-2">
+                        {cta.title}
+                      </h3>
+                      <p className="text-sm mb-4">{cta.description}</p>
+                      <Button>{cta.action}</Button>
+                    </div>
+                  </CardContent>
+                </Card>
               </Link>
             ))}
           </div>
@@ -361,9 +273,7 @@
           {features.map((f, i) => (
             <Card key={i} className="relative overflow-hidden group hover:shadow-2xl">
               <CardContent className="p-8">
-                <div
-                  className={`inline-flex p-4 rounded-2xl bg-gradient-to-br ${f.color} mb-6`}
-                >
+                <div className={`inline-flex p-4 rounded-2xl bg-gradient-to-br ${f.color} mb-6`}>
                   <f.icon className="h-8 w-8 text-white" />
                 </div>
                 <h3 className="text-2xl font-bold mb-2">{f.title}</h3>
@@ -374,147 +284,33 @@
         </div>
       </section>
 
-        {/* Visa Calculator Spotlight */}
-        <section className="relative py-24">
-          <div className="absolute inset-0 -z-10 bg-gradient-to-br from-primary/15 via-primary/5 to-transparent" />
-          <div className="container mx-auto grid items-center gap-14 px-4 lg:grid-cols-[1.1fr_0.9fr]">
-            <div className="space-y-8">
-              <span className="inline-flex items-center gap-2 rounded-full bg-primary/10 px-4 py-2 text-sm font-semibold text-primary ring-1 ring-primary/20">
-                <Sparkles className="h-4 w-4" /> Feature Spotlight
-              </span>
-              <div className="space-y-4">
-                <h2 className="text-4xl font-bold leading-tight text-foreground sm:text-5xl">
-                  Understand your visa eligibility before you apply
-                </h2>
-                <p className="text-lg text-muted-foreground">
-                  Our Visa Eligibility Calculator analyses your profile instantly so you can focus on the countries and programs that welcome you the most. Share your aspirations, run comparisons, and move forward with clarity.
-                </p>
-              </div>
-              <div className="grid gap-5 sm:grid-cols-2 lg:grid-cols-3">
-                {visaHighlights.map((item) => (
-                  <div
-                    key={item.title}
-                    className="group rounded-3xl border border-white/40 bg-white/80 p-6 shadow-lg transition hover:-translate-y-1 hover:shadow-xl dark:border-white/10 dark:bg-slate-900/70"
-                  >
-                    <item.icon className="mb-4 h-8 w-8 text-primary" />
-                    <h3 className="text-lg font-semibold text-foreground">{item.title}</h3>
-                    <p className="mt-2 text-sm text-muted-foreground">{item.description}</p>
-                  </div>
-                ))}
-              </div>
-              <div className="flex flex-wrap items-center gap-4">
-                <Button asChild size="lg" className="gap-2">
-                  <Link
-                    to="/visa-calculator"
-                    onClick={() => logVisaCalculatorCardClick("cta_button")}
-                  >
-                    <Calculator className="h-5 w-5" /> Explore the Visa Calculator
-                  </Link>
-                </Button>
-                <Button asChild variant="link" className="text-base">
-                  <Link to="/visa-calculator#how-it-works">Learn how it works</Link>
-                </Button>
-              </div>
-            </div>
-            <Link
-              to="/visa-calculator"
-              className="block"
-              onClick={() => logVisaCalculatorCardClick("card")}
-            >
-              <Card className="relative overflow-hidden rounded-3xl border-0 bg-white/95 shadow-2xl ring-1 ring-primary/10 backdrop-blur-sm dark:bg-slate-950/70 transition-all duration-300 hover:scale-[1.02] hover:shadow-3xl cursor-pointer">
-                <CardContent className="space-y-8 p-6 sm:p-8">
-                <div className="flex items-center justify-between gap-4">
-                  <div className="flex items-center gap-3">
-                    <div className="flex h-12 w-12 items-center justify-center rounded-2xl bg-primary/10 text-primary">
-                      <Calculator className="h-6 w-6" />
-                    </div>
-                    <div>
-                      <p className="text-xs uppercase tracking-wide text-muted-foreground">Interactive Tool</p>
-                      <p className="text-lg font-semibold text-foreground">Visa Eligibility Calculator</p>
-                    </div>
-                  </div>
-                  <span className="inline-flex items-center gap-2 rounded-full bg-primary/10 px-4 py-1 text-sm font-medium text-primary">
-                    <Globe2 className="h-4 w-4" /> Compare Countries
-                  </span>
-                </div>
-                <div className="grid gap-6 lg:grid-cols-[1.1fr_0.9fr]">
-                  <div className="space-y-4 rounded-3xl bg-slate-50/60 p-5 shadow-inner dark:bg-slate-900/50">
-                    <div className="grid grid-cols-2 gap-4 text-left text-sm text-muted-foreground">
-                      {["IELTS Score", "TOEFL Score", "GPA", "Age", "Bank Balance", "Work Experience"].map((label) => (
-                        <div key={label} className="space-y-2">
-                          <div className="font-semibold text-foreground/80">{label}</div>
-                          <div className="h-10 rounded-2xl bg-white/80 shadow-sm ring-1 ring-slate-200 dark:bg-slate-950/40 dark:ring-slate-800" />
-                        </div>
-                      ))}
-                    </div>
-                    <div className="rounded-2xl bg-primary text-primary-foreground px-6 py-3 text-center text-sm font-semibold shadow-lg">
-                      Calculate Eligibility
-                    </div>
-                  </div>
-                  <div className="flex h-full flex-col justify-between rounded-3xl border border-slate-200 bg-white/80 p-6 text-left shadow-lg dark:border-slate-800 dark:bg-slate-900/70">
-                    <div className="space-y-2">
-                      <p className="text-sm font-semibold text-primary uppercase tracking-wide">Instant results</p>
-                      <h4 className="text-2xl font-bold text-foreground">You are 87% ready for Canada</h4>
-                      <p className="text-sm text-muted-foreground">
-                        Strengthen your finances and add proof of funds to boost your chances even further.
-                      </p>
-                    </div>
-                    <div className="space-y-3 text-sm">
-                      <div className="flex items-center justify-between rounded-2xl bg-slate-100/90 px-4 py-3 font-medium text-foreground dark:bg-slate-800/80">
-                        <span>Study Permit Checklist</span>
-                        <ArrowRight className="h-4 w-4" />
-                      </div>
-                      <div className="flex items-center justify-between rounded-2xl bg-slate-100/70 px-4 py-3 text-muted-foreground dark:bg-slate-800/60">
-                        <span>Agent guidance session</span>
-                        <ArrowRight className="h-4 w-4" />
-                      </div>
-                      <div className="flex items-center justify-between rounded-2xl bg-slate-100/70 px-4 py-3 text-muted-foreground dark:bg-slate-800/60">
-                        <span>Compare another country</span>
-                        <ArrowRight className="h-4 w-4" />
-                      </div>
-                    </div>
-                  </div>
-                </div>
-              </CardContent>
-            </Card>
-            </Link>
+      {/* Visa Calculator Spotlight */}
+      <section className="relative py-24">
+        <div className="container mx-auto grid items-center gap-14 px-4 lg:grid-cols-[1.1fr_0.9fr]">
+          <div className="space-y-8">
+            <span className="inline-flex items-center gap-2 rounded-full bg-primary/10 px-4 py-2 text-sm font-semibold text-primary ring-1 ring-primary/20">
+              <Sparkles className="h-4 w-4" /> Feature Spotlight
+            </span>
+            <h2 className="text-4xl font-bold leading-tight text-foreground sm:text-5xl">
+              Understand your visa eligibility before you apply
+            </h2>
+            <p className="text-lg text-muted-foreground">
+              Our Visa Eligibility Calculator analyses your profile instantly so you can focus on the countries and programs that welcome you the most.
+            </p>
+            <Button asChild size="lg" className="gap-2">
+              <Link
+                to="/visa-calculator"
+                onClick={() => logVisaCalculatorCardClick("cta_button")}
+              >
+                <Calculator className="h-5 w-5" /> Explore the Visa Calculator
+              </Link>
+            </Button>
           </div>
-        </section>
+        </div>
+      </section>
 
       <FeaturedUniversitiesSection />
       <StoryboardSection />
-
-      {/* How It Works */}
-      <section className="py-20 bg-muted/30">
-        <div className="container mx-auto px-4 space-y-24">
-          {howItWorksSteps.map((step, i) => (
-            <div
-              key={i}
-              className={`grid md:grid-cols-2 items-center gap-12 ${
-                i % 2 === 1 ? "md:flex-row-reverse" : ""
-              }`}
-            >
-              <div>
-                <div className="inline-flex p-4 bg-primary/10 rounded-2xl mb-6">
-                  <step.icon className="h-10 w-10 text-primary" />
-                </div>
-                <h3 className="text-3xl font-bold mb-4">{step.title}</h3>
-                <p className="text-muted-foreground mb-6">{step.description}</p>
-                <Link to="/auth/signup?role=student">
-                  <Button variant="outline">Get Started</Button>
-                </Link>
-              </div>
-              <div>
-                <img
-                  src={step.image}
-                  alt={step.title}
-                  className="rounded-2xl shadow-xl transition-transform duration-500 hover:scale-105"
-                />
-              </div>
-            </div>
-          ))}
-        </div>
-      </section>
 
       {/* Testimonials */}
       <section className="container mx-auto px-4 py-20 text-center">
@@ -588,7 +384,9 @@
       <section className="container mx-auto px-4 py-20">
         <div className="text-center mb-12">
           <h2 className="text-3xl font-bold mb-4">Get in Touch</h2>
-          <p className="text-muted-foreground">Have questions? We’d love to help.</p>
+          <p className="text-muted-foreground">
+            Have questions? We’d love to help.
+          </p>
         </div>
         <Card className="max-w-2xl mx-auto border-2">
           <CardContent className="p-8">
@@ -603,11 +401,6 @@
           © {new Date().getFullYear()} Global Education Gateway. All rights reserved.
         </div>
       </footer>
-=======
-      {/* Hero Section */}
-      {/* ...all the sections from your original code go here exactly as in your latest working version... */}
-      {/* (They are already clean and merged correctly above.) */}
->>>>>>> 76836a3d
     </div>
   );
 };
