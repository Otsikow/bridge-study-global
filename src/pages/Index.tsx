--- conflicted
+++ resolved
@@ -2,6 +2,7 @@
 
 import { Link } from "react-router-dom";
 import { useEffect, useMemo, useState } from "react";
+import { useTranslation } from "react-i18next";
 import { Button } from "@/components/ui/button";
 import { Badge } from "@/components/ui/badge";
 import { Card, CardContent } from "@/components/ui/card";
@@ -13,14 +14,9 @@
   AccordionItem,
   AccordionTrigger,
 } from "@/components/ui/accordion";
-<<<<<<< HEAD
-import { Users, FileCheck, Clock, Star, Quote, ChevronLeft, ChevronRight, Sparkles, Calculator } from "lucide-react";
-=======
 import {
   Users,
   FileCheck,
-  GraduationCap,
-  Search,
   Clock,
   Star,
   Quote,
@@ -28,11 +24,7 @@
   ChevronRight,
   Sparkles,
   Calculator,
-  ShieldCheck,
-  Globe2,
-  TrendingUp,
 } from "lucide-react";
->>>>>>> 95ef0893
 
 import gegLogo from "@/assets/geg-logo.png";
 import studentsStudyingGroup from "@/assets/students-studying-group.png";
@@ -44,12 +36,12 @@
 import { AIPoweredSearchSection } from "@/components/landing/AIPoweredSearchSection";
 import { StoryboardSection } from "@/components/landing/StoryboardSection";
 import { JourneyRibbon } from "@/components/JourneyRibbon";
-import { useTranslation } from "react-i18next";
 
 const Index = () => {
   const { t } = useTranslation();
   const [currentTestimonial, setCurrentTestimonial] = useState(0);
 
+  // Hero CTAs (translated)
   const heroCtas = useMemo(
     () =>
       [
@@ -75,16 +67,21 @@
         description: t(`pages.index.hero.ctas.${cta.key}.description`),
         action: t(`pages.index.hero.ctas.${cta.key}.action`),
       })),
-    [t],
+    [t]
   );
 
   const heroTitleParts = useMemo(
-    () => t("pages.index.hero.title", { returnObjects: true }) as { prefix: string; highlight: string; suffix?: string },
-    [t],
-  );
+    () =>
+      t("pages.index.hero.title", {
+        returnObjects: true,
+      }) as { prefix: string; highlight: string; suffix?: string },
+    [t]
+  );
+
   const heroBadgeText = t("pages.index.hero.trustBadge", { count: 5000 });
   const heroDescription = t("pages.index.hero.description");
 
+  // Features
   const features = useMemo(
     () =>
       [
@@ -108,9 +105,10 @@
         title: t(`pages.index.features.cards.${feature.key}.title`),
         description: t(`pages.index.features.cards.${feature.key}.description`),
       })),
-    [t],
-  );
-
+    [t]
+  );
+
+  // Testimonials
   const testimonials = useMemo(
     () =>
       (t("pages.index.testimonials.items", { returnObjects: true }) as Array<{
@@ -120,7 +118,7 @@
         quote: string;
         rating: number;
       }>),
-    [t],
+    [t]
   );
 
   const featuresHeading = t("pages.index.features.heading");
@@ -133,7 +131,9 @@
   const faqSubtitle = t("pages.index.faq.subtitle");
   const contactHeading = t("pages.index.contact.heading");
   const contactSubtitle = t("pages.index.contact.subtitle");
-  const footerText = t("layout.footer.copyright", { year: new Date().getFullYear() });
+  const footerText = t("layout.footer.copyright", {
+    year: new Date().getFullYear(),
+  });
 
   const testimonialCount = testimonials.length;
 
@@ -153,11 +153,13 @@
 
   const faqs = useMemo(
     () =>
-      (t("pages.index.faq.sections", { returnObjects: true }) as Array<{
+      (t("pages.index.faq.sections", {
+        returnObjects: true,
+      }) as Array<{
         audience: string;
         items: Array<{ question: string; answer: string }>;
       }>),
-    [t],
+    [t]
   );
 
   return (
@@ -170,70 +172,24 @@
             alt="Global Education Gateway logo"
             className="mx-auto mb-8 h-12 w-auto object-contain drop-shadow-lg dark:brightness-0 dark:invert"
           />
-<<<<<<< HEAD
-            <div className="inline-flex items-center gap-2 px-4 py-2 rounded-full bg-primary/10 text-primary border border-primary/20 mb-6">
-              <Sparkles className="h-4 w-4 animate-pulse" />
-              <span>{heroBadgeText}</span>
-            </div>
-            <h1 className="text-5xl font-bold mb-4">
-              {heroTitleParts.prefix}
-              {" "}
-              <span className="bg-gradient-to-r from-primary via-primary/80 to-primary/60 bg-clip-text text-transparent">
-                {heroTitleParts.highlight}
-              </span>
-              {heroTitleParts.suffix ? ` ${heroTitleParts.suffix}` : ""}
-            </h1>
-            <p className="text-lg text-muted-foreground max-w-2xl mx-auto mb-8">
-              {heroDescription}
-            </p>
-
-            <div className="mx-auto grid max-w-5xl grid-cols-1 gap-4 sm:gap-5 md:grid-cols-3">
-              {heroCtas.map((cta) => (
-                  <Link key={cta.key} to={cta.href} className="block h-full">
-                  <Card className="group flex h-full flex-col overflow-hidden rounded-3xl border border-primary/10 shadow-xl transition duration-300 hover:-translate-y-1 hover:shadow-2xl">
-                    <div className="relative h-48 overflow-hidden sm:h-56">
-                      <img
-                        src={cta.image}
-                        alt={cta.title}
-                        className="h-full w-full object-cover transition duration-500 group-hover:scale-105"
-                      />
-                      <div className="absolute inset-0 bg-gradient-to-t from-background via-background/40 to-transparent opacity-90 group-hover:opacity-80" />
-                      <Badge className="absolute left-4 top-4 bg-background/90 text-primary shadow-sm">
-                        {cta.badge}
-                      </Badge>
-                    </div>
-                    <CardContent className="flex flex-1 flex-col gap-4 bg-background p-6 pt-6 text-left sm:p-8 sm:pt-8">
-                      <h3 className="text-2xl font-bold leading-snug text-foreground">
-                        {cta.title}
-                      </h3>
-                      <p className="flex-1 text-sm leading-relaxed text-muted-foreground">
-                        {cta.description}
-                      </p>
-                      <Button className="w-full sm:w-auto">{cta.action}</Button>
-                    </CardContent>
-                  </Card>
-                </Link>
-              ))}
-            </div>
-=======
           <div className="inline-flex items-center gap-2 px-4 py-2 rounded-full bg-primary/10 text-primary border border-primary/20 mb-6">
             <Sparkles className="h-4 w-4 animate-pulse" />
-            <span>Trusted by 5000+ students worldwide</span>
+            <span>{heroBadgeText}</span>
           </div>
           <h1 className="text-5xl font-bold mb-4">
-            Your Gateway to{" "}
+            {heroTitleParts.prefix}{" "}
             <span className="bg-gradient-to-r from-primary via-primary/80 to-primary/60 bg-clip-text text-transparent">
-              Global Education
+              {heroTitleParts.highlight}
             </span>
+            {heroTitleParts.suffix ? ` ${heroTitleParts.suffix}` : ""}
           </h1>
           <p className="text-lg text-muted-foreground max-w-2xl mx-auto mb-8">
-            Connect with top universities, track applications in real-time, and
-            receive expert guidance from verified agents.
+            {heroDescription}
           </p>
 
           <div className="mx-auto grid max-w-5xl grid-cols-1 gap-4 sm:gap-5 md:grid-cols-3">
             {heroCtas.map((cta) => (
-              <Link key={cta.title} to={cta.href} className="block h-full">
+              <Link key={cta.key} to={cta.href} className="block h-full">
                 <Card className="group flex h-full flex-col overflow-hidden rounded-3xl border border-primary/10 shadow-xl transition duration-300 hover:-translate-y-1 hover:shadow-2xl">
                   <div className="relative h-48 overflow-hidden sm:h-56">
                     <img
@@ -259,20 +215,20 @@
               </Link>
             ))}
           </div>
->>>>>>> 95ef0893
           <JourneyRibbon />
         </div>
       </section>
 
-<<<<<<< HEAD
       {/* Features */}
-        <section className="container mx-auto px-4 py-20">
-          <h2 className="text-4xl font-bold text-center mb-12">{featuresHeading}</h2>
+      <section className="container mx-auto px-4 py-20">
+        <h2 className="text-4xl font-bold text-center mb-12">{featuresHeading}</h2>
         <div className="grid md:grid-cols-3 gap-8">
-            {features.map((f) => (
-              <Card key={f.key} className="relative overflow-hidden group hover:shadow-2xl">
+          {features.map((f) => (
+            <Card key={f.key} className="relative overflow-hidden group hover:shadow-2xl">
               <CardContent className="p-8">
-                <div className={`inline-flex p-4 rounded-2xl bg-gradient-to-br ${f.color} mb-6`}>
+                <div
+                  className={`inline-flex p-4 rounded-2xl bg-gradient-to-br ${f.color} mb-6`}
+                >
                   <f.icon className="h-8 w-8 text-white" />
                 </div>
                 <h3 className="text-2xl font-bold mb-2">{f.title}</h3>
@@ -283,27 +239,23 @@
         </div>
       </section>
 
-=======
->>>>>>> 95ef0893
       {/* Visa Calculator Spotlight */}
       <section className="relative py-24">
         <div className="container mx-auto grid items-center gap-14 px-4 lg:grid-cols-[1.1fr_0.9fr]">
-            <div className="space-y-8">
-              <span className="inline-flex items-center gap-2 rounded-full bg-primary/10 px-4 py-2 text-sm font-semibold text-primary ring-1 ring-primary/20">
-                <Sparkles className="h-4 w-4" /> {visaBadgeLabel}
-              </span>
-              <h2 className="text-4xl font-bold leading-tight text-foreground sm:text-5xl">
-                {visaTitle}
-              </h2>
-              <p className="text-lg text-muted-foreground">
-                {visaDescription}
-              </p>
+          <div className="space-y-8">
+            <span className="inline-flex items-center gap-2 rounded-full bg-primary/10 px-4 py-2 text-sm font-semibold text-primary ring-1 ring-primary/20">
+              <Sparkles className="h-4 w-4" /> {visaBadgeLabel}
+            </span>
+            <h2 className="text-4xl font-bold leading-tight text-foreground sm:text-5xl">
+              {visaTitle}
+            </h2>
+            <p className="text-lg text-muted-foreground">{visaDescription}</p>
             <Button asChild size="lg" className="gap-2">
               <Link
                 to="/visa-calculator"
                 onClick={() => logVisaCalculatorCardClick("cta_button")}
               >
-                  <Calculator className="h-5 w-5" /> {visaButtonLabel}
+                <Calculator className="h-5 w-5" /> {visaButtonLabel}
               </Link>
             </Button>
           </div>
@@ -317,31 +269,13 @@
         </div>
       </section>
 
-      {/* Features */}
-      <section className="container mx-auto px-4 py-20">
-        <h2 className="text-4xl font-bold text-center mb-12">Why Choose GEG?</h2>
-        <div className="grid md:grid-cols-3 gap-8">
-          {features.map((f, i) => (
-            <Card key={i} className="relative overflow-hidden group hover:shadow-2xl">
-              <CardContent className="p-8">
-                <div className={`inline-flex p-4 rounded-2xl bg-gradient-to-br ${f.color} mb-6`}>
-                  <f.icon className="h-8 w-8 text-white" />
-                </div>
-                <h3 className="text-2xl font-bold mb-2">{f.title}</h3>
-                <p className="text-muted-foreground">{f.description}</p>
-              </CardContent>
-            </Card>
-          ))}
-        </div>
-      </section>
-
       <AIPoweredSearchSection />
       <FeaturedUniversitiesSection />
       <StoryboardSection />
 
       {/* Testimonials */}
-        <section className="container mx-auto px-4 py-20 text-center">
-          <h2 className="text-4xl font-bold mb-12">{testimonialsHeading}</h2>
+      <section className="container mx-auto px-4 py-20 text-center">
+        <h2 className="text-4xl font-bold mb-12">{testimonialsHeading}</h2>
         <Card className="max-w-3xl mx-auto border-2 shadow-xl">
           <CardContent className="p-10">
             <Quote className="h-10 w-10 text-primary/20 mb-6 mx-auto" />
@@ -373,56 +307,18 @@
       </section>
 
       {/* FAQ */}
-<<<<<<< HEAD
-        <section className="container mx-auto px-4 py-20">
-          <div className="text-center mb-12">
-            <h2 className="text-3xl font-bold mb-4">{faqHeading}</h2>
-            <p className="text-muted-foreground">{faqSubtitle}</p>
-          </div>
-          <div className="max-w-4xl mx-auto space-y-12">
-            {faqs.map((section, sectionIndex) => (
-              <div key={`${sectionIndex}-${section.audience}`} className="space-y-6">
-                <h3 className="text-2xl font-semibold text-left">
-                  {t("pages.index.faq.audienceHeading", { audience: section.audience })}
-                </h3>
-                <Accordion type="single" collapsible className="space-y-4">
-                  {section.items.map((faq, faqIndex) => (
-                    <AccordionItem
-                      key={`${sectionIndex}-${faqIndex}`}
-                      value={`item-${sectionIndex}-${faqIndex}`}
-                      className="border rounded-lg bg-card"
-                    >
-                      <AccordionTrigger className="py-6 px-4 font-semibold text-left">
-                        {faq.question}
-                      </AccordionTrigger>
-                      <AccordionContent className="px-4 pb-6 text-muted-foreground">
-                        {faq.answer}
-                      </AccordionContent>
-                    </AccordionItem>
-                  ))}
-                </Accordion>
-              </div>
-            ))}
-          </div>
-        </section>
-
-      {/* Contact */}
-        <section className="container mx-auto px-4 py-20">
-          <div className="text-center mb-12">
-            <h2 className="text-3xl font-bold mb-4">{contactHeading}</h2>
-            <p className="text-muted-foreground">{contactSubtitle}</p>
-          </div>
-=======
       <section className="container mx-auto px-4 py-20">
         <div className="text-center mb-12">
-          <h2 className="text-3xl font-bold mb-4">Frequently Asked Questions</h2>
-          <p className="text-muted-foreground">Quick answers to common questions</p>
+          <h2 className="text-3xl font-bold mb-4">{faqHeading}</h2>
+          <p className="text-muted-foreground">{faqSubtitle}</p>
         </div>
         <div className="max-w-4xl mx-auto space-y-12">
           {faqs.map((section, sectionIndex) => (
-            <div key={section.audience} className="space-y-6">
+            <div key={`${sectionIndex}-${section.audience}`} className="space-y-6">
               <h3 className="text-2xl font-semibold text-left">
-                For {section.audience}
+                {t("pages.index.faq.audienceHeading", {
+                  audience: section.audience,
+                })}
               </h3>
               <Accordion type="single" collapsible className="space-y-4">
                 {section.items.map((faq, faqIndex) => (
@@ -448,10 +344,9 @@
       {/* Contact */}
       <section className="container mx-auto px-4 py-20">
         <div className="text-center mb-12">
-          <h2 className="text-3xl font-bold mb-4">Get in Touch</h2>
-          <p className="text-muted-foreground">Have questions? We’d love to help.</p>
-        </div>
->>>>>>> 95ef0893
+          <h2 className="text-3xl font-bold mb-4">{contactHeading}</h2>
+          <p className="text-muted-foreground">{contactSubtitle}</p>
+        </div>
         <Card className="max-w-2xl mx-auto border-2">
           <CardContent className="p-8">
             <ContactForm />
@@ -460,11 +355,11 @@
       </section>
 
       {/* Footer */}
-        <footer className="bg-muted/50 border-t">
-          <div className="container mx-auto px-4 py-12 text-center text-sm text-muted-foreground">
-            {footerText}
-          </div>
-        </footer>
+      <footer className="bg-muted/50 border-t">
+        <div className="container mx-auto px-4 py-12 text-center text-sm text-muted-foreground">
+          {footerText}
+        </div>
+      </footer>
     </div>
   );
 };
