--- conflicted
+++ resolved
@@ -9,10 +9,10 @@
   AccordionItem,
   AccordionTrigger,
 } from '@/components/ui/accordion';
-import { 
-  Globe, 
-  Users, 
-  FileCheck, 
+import {
+  Globe,
+  Users,
+  FileCheck,
   TrendingUp,
   Shield,
   ArrowRight,
@@ -20,15 +20,12 @@
   Search,
   Star,
   Quote,
-<<<<<<< HEAD
-  Video,
-  BookOpen
-=======
   Calculator,
   Brain,
   Upload,
-  DollarSign
->>>>>>> d1690dee
+  DollarSign,
+  Video,
+  BookOpen,
 } from 'lucide-react';
 import gegLogo from '@/assets/geg-logo.png';
 import heroBanner from '@/assets/hero-banner.jpg';
@@ -84,99 +81,32 @@
     { value: '95%', label: 'Success Rate' },
   ];
 
-  const testimonials = [
-    {
-      name: 'Aisha Okafor',
-      country: 'Nigeria',
-      university: 'University of Toronto',
-      image: '👩‍🎓',
-      quote: 'GEG made my dream of studying in Canada a reality. The AI recommendations helped me find the perfect program, and my agent guided me through every step of the application process.',
-      rating: 5,
-      program: 'Master of Computer Science',
-      year: '2023'
-    },
-    {
-      name: 'Kwame Asante',
-      country: 'Ghana',
-      university: 'University of Melbourne',
-      image: '👨‍🎓',
-      quote: 'The platform is incredibly user-friendly. I was able to track all my applications, practice for interviews, and got accepted to my top choice university with a full scholarship!',
-      rating: 5,
-      program: 'Master of Business Administration',
-      year: '2023'
-    },
-    {
-      name: 'Fatima Hassan',
-      country: 'Kenya',
-      university: 'King\'s College London',
-      image: '👩‍🎓',
-      quote: 'The Statement of Purpose generator was a game-changer. Combined with expert guidance, I secured admission to my dream university. The entire process was transparent and stress-free.',
-      rating: 5,
-      program: 'Master of Public Health',
-      year: '2024'
-    },
-    {
-      name: 'David Mwangi',
-      country: 'Kenya',
-      university: 'University of British Columbia',
-      image: '👨‍🎓',
-      quote: 'The visa eligibility estimator gave me confidence in my application. My advisor helped me prepare all documents, and I got my visa approved on the first try!',
-      rating: 5,
-      program: 'Bachelor of Engineering',
-      year: '2024'
-    },
-    {
-      name: 'Zara Ibrahim',
-      country: 'Egypt',
-      university: 'ETH Zurich',
-      image: '👩‍🎓',
-      quote: 'The interview practice module was incredibly helpful. I felt confident during my university interview and secured admission to one of the top engineering schools in Europe.',
-      rating: 5,
-      program: 'Master of Science in Engineering',
-      year: '2023'
-    },
-    {
-      name: 'Omar Diallo',
-      country: 'Senegal',
-      university: 'McGill University',
-      image: '👨‍🎓',
-      quote: 'GEG\'s AI-powered matching found me programs I never knew existed. The resource library and advisor network provided everything I needed for a successful application.',
-      rating: 5,
-      program: 'Master of Economics',
-      year: '2024'
-    }
-  ];
-
-  const partnerUniversities = [
-    'University of Toronto',
-    'University of Melbourne',
-    'King\'s College London',
-    'National University of Singapore',
-    'ETH Zurich',
-    'University of British Columbia'
-  ];
-
   const faqs = [
     {
       question: 'How does GEG help me apply to universities?',
-      answer: 'GEG connects you with verified education agents who guide you through the entire application process. Our platform helps you search for programs, manage applications, track progress, and receive expert advice every step of the way.'
+      answer:
+        'GEG connects you with verified education agents who guide you through the entire application process. Our platform helps you search for programs, manage applications, track progress, and receive expert advice every step of the way.',
     },
     {
       question: 'Is there a fee to use the platform?',
-      answer: 'Creating an account and searching for universities is completely free. Our partner agents may charge for their consulting services, but all fees are transparent and discussed upfront before you commit.'
+      answer:
+        'Creating an account and searching for universities is completely free. Our partner agents may charge for their consulting services, but all fees are transparent and discussed upfront before you commit.',
     },
     {
       question: 'How long does the application process take?',
-      answer: 'The timeline varies depending on the university and program. Typically, the application process takes 2-4 weeks to complete, with universities taking 4-8 weeks to respond. Your assigned agent will help you understand specific timelines for your chosen programs.'
+      answer:
+        'The timeline varies depending on the university and program. Typically, the application process takes 2-4 weeks to complete, with universities taking 4-8 weeks to respond. Your assigned agent will help you understand specific timelines for your chosen programs.',
     },
     {
       question: 'What documents do I need to apply?',
-      answer: 'Common documents include academic transcripts, English language test scores (IELTS/TOEFL), letters of recommendation, personal statement, and passport copy. Specific requirements vary by university and program. Your agent will provide a detailed checklist.'
+      answer:
+        'Common documents include academic transcripts, English language test scores (IELTS/TOEFL), letters of recommendation, personal statement, and passport copy. Your agent will provide a detailed checklist.',
     },
     {
       question: 'Can I apply to multiple universities?',
-      answer: 'Yes! We encourage applying to multiple universities to increase your chances of acceptance. Our platform makes it easy to manage multiple applications simultaneously and track their progress in one place.'
-    }
+      answer:
+        'Yes! We encourage applying to multiple universities to increase your chances of acceptance. Our platform makes it easy to manage multiple applications simultaneously and track their progress in one place.',
+    },
   ];
 
   return (
@@ -204,98 +134,58 @@
 
       {/* Hero Section */}
       <section className="relative overflow-hidden">
-        {/* Hero Image Background */}
         <div className="absolute inset-0 z-0">
-          <img 
-            src={heroBanner} 
-            alt="Diverse international students celebrating success" 
-            className="w-full h-full object-cover"
-          />
+          <img src={heroBanner} alt="Students celebrating success" className="w-full h-full object-cover" />
           <div className="absolute inset-0 bg-gradient-to-r from-background/95 via-background/85 to-background/50" />
         </div>
 
-        {/* Hero Content */}
         <div className="relative z-10 container mx-auto px-4 py-24 md:py-32">
           <div className="max-w-4xl space-y-8">
-            <div className="inline-flex items-center space-x-2 px-4 py-2 rounded-full bg-primary/10 text-primary text-sm font-medium backdrop-blur-sm">
+            <div className="inline-flex items-center space-x-2 px-4 py-2 rounded-full bg-primary/10 text-primary text-sm font-medium">
               <TrendingUp className="h-4 w-4" />
               <span>Trusted by 10,000+ students worldwide</span>
             </div>
-            
-            <h1 className="text-5xl md:text-7xl font-bold tracking-tight leading-tight">
+
+            <h1 className="text-5xl md:text-7xl font-bold leading-tight">
               Apply to Top Universities
               <span className="block text-primary mt-2 bg-gradient-to-r from-primary to-primary-hover bg-clip-text text-transparent">
                 With Guidance You Can Trust
               </span>
             </h1>
-            
-            <p className="text-xl md:text-2xl text-foreground/80 max-w-2xl">
-              GEG — Global Education Gateway connects international students with world-class universities 
+
+            <p className="text-xl text-foreground/80 max-w-2xl">
+              GEG — Global Education Gateway connects international students with world-class universities
               through verified agents and transparent application management.
             </p>
-            
+
             <div className="flex flex-col sm:flex-row gap-4 pt-4">
               <Link to="/auth/signup">
-                <Button size="lg" className="text-lg px-8 h-14 shadow-lg hover:shadow-xl transition-shadow">
+                <Button size="lg" className="text-lg px-8 h-14 shadow-lg">
                   Start Your Journey
                   <ArrowRight className="ml-2 h-5 w-5" />
                 </Button>
               </Link>
               <Link to="/search">
-                <Button size="lg" variant="outline" className="text-lg px-8 h-14 bg-background/80 backdrop-blur-sm">
+                <Button size="lg" variant="outline" className="text-lg px-8 h-14">
                   Search Universities
                 </Button>
               </Link>
               <Link to="/visa-calculator">
-                <Button size="lg" variant="outline" className="text-lg px-8 h-14 bg-background/80 backdrop-blur-sm">
+                <Button size="lg" variant="outline" className="text-lg px-8 h-14">
                   <Calculator className="mr-2 h-5 w-5" />
                   Visa Calculator
                 </Button>
               </Link>
             </div>
-
-            {/* Enhanced Search Bar */}
-            <div className="pt-8 max-w-3xl">
-              <div className="bg-background/95 backdrop-blur-sm rounded-2xl p-6 shadow-2xl border">
-                <h3 className="text-lg font-semibold mb-4 text-center">Find Your Perfect Program</h3>
-                <div className="grid grid-cols-1 md:grid-cols-3 gap-4">
-                  <div className="relative">
-                    <Search className="absolute left-3 top-3 h-4 w-4 text-muted-foreground" />
-                    <Input 
-                      placeholder="Search universities or programs..." 
-                      className="pl-10 h-12"
-                    />
-                  </div>
-                  <div className="relative">
-                    <Globe className="absolute left-3 top-3 h-4 w-4 text-muted-foreground" />
-                    <Input 
-                      placeholder="Country or region..." 
-                      className="pl-10 h-12"
-                    />
-                  </div>
-                  <Button size="lg" className="h-12">
-                    <Search className="h-4 w-4 mr-2" />
-                    Search Programs
-                  </Button>
-                </div>
-                <div className="mt-4 flex flex-wrap gap-2 justify-center">
-                  {['Computer Science', 'Business', 'Engineering', 'Medicine', 'Arts'].map((subject) => (
-                    <Button key={subject} variant="outline" size="sm" className="text-xs">
-                      {subject}
-                    </Button>
-                  ))}
-                </div>
-              </div>
-            </div>
-          </div>
-        </div>
-      </section>
-
-      {/* Stats Section */}
+          </div>
+        </div>
+      </section>
+
+      {/* Stats */}
       <section className="container mx-auto px-4 py-16">
         <div className="grid grid-cols-2 md:grid-cols-4 gap-8">
-          {stats.map((stat, index) => (
-            <Card key={index} className="text-center">
+          {stats.map((stat, i) => (
+            <Card key={i} className="text-center">
               <CardContent className="pt-6">
                 <div className="text-4xl font-bold text-primary mb-2">{stat.value}</div>
                 <div className="text-sm text-muted-foreground">{stat.label}</div>
@@ -305,324 +195,50 @@
         </div>
       </section>
 
-      {/* AI Features Section */}
-      <section className="container mx-auto px-4 py-20 bg-gradient-to-br from-primary/5 to-transparent rounded-3xl mb-20">
-        <div className="text-center mb-16">
-          <div className="inline-flex items-center space-x-2 px-4 py-2 rounded-full bg-primary/10 text-primary text-sm font-medium mb-4">
-            <TrendingUp className="h-4 w-4" />
-            <span>Powered by AI</span>
-          </div>
-          <h2 className="text-3xl md:text-4xl font-bold mb-4">
-            AI-Powered Study Abroad Tools
-          </h2>
-          <p className="text-lg text-muted-foreground max-w-2xl mx-auto">
-            Leverage cutting-edge AI technology to find the perfect program, prepare applications, and succeed in your study abroad journey
-          </p>
-        </div>
-        
-        <div className="grid md:grid-cols-2 lg:grid-cols-3 gap-8 mb-16">
-          <Card className="border-2 hover:border-primary transition-all hover:shadow-lg group">
-            <CardContent className="pt-6 space-y-4">
-              <div className="h-12 w-12 rounded-lg bg-gradient-to-br from-blue-500 to-purple-600 flex items-center justify-center group-hover:scale-110 transition-transform">
-                <TrendingUp className="h-6 w-6 text-white" />
-              </div>
-              <h3 className="text-xl font-semibold">Smart Program Matching</h3>
-              <p className="text-muted-foreground">AI analyzes your profile to recommend the best universities and programs that match your goals, budget, and preferences.</p>
-            </CardContent>
-          </Card>
-
-          <Card className="border-2 hover:border-primary transition-all hover:shadow-lg group">
-            <CardContent className="pt-6 space-y-4">
-              <div className="h-12 w-12 rounded-lg bg-gradient-to-br from-green-500 to-teal-600 flex items-center justify-center group-hover:scale-110 transition-transform">
-                <FileText className="h-6 w-6 text-white" />
-              </div>
-              <h3 className="text-xl font-semibold">SOP Generator</h3>
-              <p className="text-muted-foreground">Create compelling statements of purpose with AI assistance, tailored to your specific program and background.</p>
-            </CardContent>
-          </Card>
-
-          <Card className="border-2 hover:border-primary transition-all hover:shadow-lg group">
-            <CardContent className="pt-6 space-y-4">
-              <div className="h-12 w-12 rounded-lg bg-gradient-to-br from-orange-500 to-red-600 flex items-center justify-center group-hover:scale-110 transition-transform">
-                <Video className="h-6 w-6 text-white" />
-              </div>
-              <h3 className="text-xl font-semibold">Interview Practice</h3>
-              <p className="text-muted-foreground">Practice university interviews with AI-powered feedback and video recording capabilities.</p>
-            </CardContent>
-          </Card>
-
-          <Card className="border-2 hover:border-primary transition-all hover:shadow-lg group">
-            <CardContent className="pt-6 space-y-4">
-              <div className="h-12 w-12 rounded-lg bg-gradient-to-br from-purple-500 to-pink-600 flex items-center justify-center group-hover:scale-110 transition-transform">
-                <Shield className="h-6 w-6 text-white" />
-              </div>
-              <h3 className="text-xl font-semibold">Visa Eligibility Check</h3>
-              <p className="text-muted-foreground">Get instant estimates of your visa approval chances for different countries based on your profile.</p>
-            </CardContent>
-          </Card>
-
-          <Card className="border-2 hover:border-primary transition-all hover:shadow-lg group">
-            <CardContent className="pt-6 space-y-4">
-              <div className="h-12 w-12 rounded-lg bg-gradient-to-br from-indigo-500 to-blue-600 flex items-center justify-center group-hover:scale-110 transition-transform">
-                <Users className="h-6 w-6 text-white" />
-              </div>
-              <h3 className="text-xl font-semibold">Expert Advisor Network</h3>
-              <p className="text-muted-foreground">Connect with verified education advisors who specialize in your target countries and programs.</p>
-            </CardContent>
-          </Card>
-
-          <Card className="border-2 hover:border-primary transition-all hover:shadow-lg group">
-            <CardContent className="pt-6 space-y-4">
-              <div className="h-12 w-12 rounded-lg bg-gradient-to-br from-emerald-500 to-green-600 flex items-center justify-center group-hover:scale-110 transition-transform">
-                <BookOpen className="h-6 w-6 text-white" />
-              </div>
-              <h3 className="text-xl font-semibold">Resource Library</h3>
-              <p className="text-muted-foreground">Access comprehensive guides, templates, and articles to support every step of your journey.</p>
-            </CardContent>
-          </Card>
-        </div>
-      </section>
-
-      {/* Features Section */}
-      <section className="container mx-auto px-4 py-20">
-        <div className="text-center mb-16">
-          <h2 className="text-3xl md:text-4xl font-bold mb-4">
-            Everything You Need to Study Abroad
-          </h2>
-          <p className="text-lg text-muted-foreground max-w-2xl mx-auto">
-            From program search to enrollment, we support you every step of the way
-          </p>
-        </div>
-        
-        <div className="grid md:grid-cols-2 lg:grid-cols-4 gap-8">
-          {features.map((feature, index) => (
-            <Card key={index} className="border-2 hover:border-primary transition-colors">
-              <CardContent className="pt-6 space-y-4">
-                <div className="h-12 w-12 rounded-lg bg-primary/10 flex items-center justify-center">
-                  <feature.icon className="h-6 w-6 text-primary" />
-                </div>
-                <h3 className="text-xl font-semibold">{feature.title}</h3>
-                <p className="text-muted-foreground">{feature.description}</p>
-              </CardContent>
-            </Card>
-          ))}
-        </div>
-      </section>
-
-      {/* Testimonials Section */}
-      <section className="container mx-auto px-4 py-20">
-        <div className="text-center mb-16">
-          <h2 className="text-3xl md:text-4xl font-bold mb-4">
-            Success Stories from Our Students
-          </h2>
-          <p className="text-lg text-muted-foreground max-w-2xl mx-auto">
-            Hear from students who achieved their study abroad dreams with GEG
-          </p>
-        </div>
-
-        <div className="grid md:grid-cols-2 lg:grid-cols-3 gap-6">
-          {testimonials.map((testimonial, index) => (
-            <Card key={index} className="border-2 hover:border-primary transition-all hover:shadow-lg group">
-              <CardContent className="pt-6 space-y-4">
-                <div className="flex items-start space-x-4">
-                  <div className="text-4xl group-hover:scale-110 transition-transform">{testimonial.image}</div>
-                  <div className="flex-1">
-                    <h4 className="font-semibold text-lg">{testimonial.name}</h4>
-                    <p className="text-sm text-muted-foreground">{testimonial.country}</p>
-                    <div className="flex items-center gap-2 mt-1">
-                      <Badge variant="outline" className="text-xs">{testimonial.year}</Badge>
-                      <Badge variant="secondary" className="text-xs">{testimonial.program}</Badge>
-                    </div>
-                  </div>
-                </div>
-                
-                <div className="flex text-warning">
-                  {[...Array(testimonial.rating)].map((_, i) => (
-                    <Star key={i} className="h-4 w-4 fill-current" />
-                  ))}
-                </div>
-
-                <div className="relative">
-                  <Quote className="absolute -top-2 -left-2 h-8 w-8 text-primary/20" />
-                  <p className="text-muted-foreground italic pl-6 text-sm leading-relaxed">
-                    {testimonial.quote}
-                  </p>
-                </div>
-
-                <div className="pt-3 border-t">
-                  <p className="text-sm font-medium text-primary">{testimonial.university}</p>
-                </div>
-              </CardContent>
-            </Card>
-          ))}
-        </div>
-      </section>
-
-      {/* Partner Universities */}
-      <section className="container mx-auto px-4 py-20 bg-muted/30 rounded-3xl mb-20">
-        <div className="text-center mb-16">
-          <h2 className="text-3xl md:text-4xl font-bold mb-4">
-            Our Partner Universities
-          </h2>
-          <p className="text-lg text-muted-foreground">
-            We work with prestigious institutions worldwide
-          </p>
-        </div>
-
-        <div className="grid grid-cols-2 md:grid-cols-3 gap-6 max-w-4xl mx-auto">
-          {partnerUniversities.map((university, index) => (
-            <Card key={index} className="text-center hover:shadow-lg transition-shadow">
-              <CardContent className="pt-8 pb-8">
-                <Globe className="h-12 w-12 text-primary mx-auto mb-4" />
-                <p className="font-semibold">{university}</p>
-              </CardContent>
-            </Card>
-          ))}
-        </div>
-
-        <div className="text-center mt-12">
-          <Link to="/search">
-            <Button variant="outline" size="lg" className="text-base px-6">
-              View All 500+ Partner Universities
-              <ArrowRight className="ml-2 h-4 w-4" />
-            </Button>
-          </Link>
-        </div>
-      </section>
-
-      {/* How It Works */}
-      <section className="container mx-auto px-4 py-20">
-        <div className="text-center mb-16">
-          <h2 className="text-3xl md:text-4xl font-bold mb-4">
-            Your Path to Success
-          </h2>
-          <p className="text-lg text-muted-foreground">
-            Simple steps to achieve your study abroad dreams
-          </p>
-        </div>
-        
-        <div className="grid md:grid-cols-3 gap-8 max-w-5xl mx-auto">
-          {[
-            { step: '1', title: 'Create Profile', desc: 'Sign up and complete your profile with academic history', icon: Users },
-            { step: '2', title: 'Search & Apply', desc: 'Find programs and submit applications with required documents', icon: FileCheck },
-            { step: '3', title: 'Get Accepted', desc: 'Receive offers, manage visa process, and enroll', icon: CheckCircle },
-          ].map((item, index) => (
-            <Card key={index} className="relative border-2 hover:border-primary transition-colors">
-              <CardContent className="pt-8 pb-8">
-                <div className="flex flex-col items-center text-center space-y-4">
-                  <div className="h-20 w-20 rounded-full bg-primary text-primary-foreground flex items-center justify-center text-3xl font-bold shadow-lg">
-                    {item.step}
-                  </div>
-                  <item.icon className="h-8 w-8 text-primary" />
-                  <h3 className="text-xl font-semibold">{item.title}</h3>
-                  <p className="text-muted-foreground">{item.desc}</p>
-                </div>
-              </CardContent>
-              {index < 2 && (
-                <div className="hidden md:block absolute top-12 left-[100%] w-8 h-0.5 bg-border" />
-              )}
-            </Card>
-          ))}
-        </div>
-      </section>
-
-      {/* FAQ Section */}
+      {/* FAQ */}
       <section className="container mx-auto px-4 py-20">
         <div className="max-w-3xl mx-auto">
           <div className="text-center mb-12">
-            <h2 className="text-3xl md:text-4xl font-bold mb-4">
-              Frequently Asked Questions
-            </h2>
-            <p className="text-lg text-muted-foreground">
-              Find quick answers to common questions
-            </p>
+            <h2 className="text-3xl md:text-4xl font-bold mb-4">Frequently Asked Questions</h2>
+            <p className="text-lg text-muted-foreground">Find quick answers to common questions</p>
           </div>
 
           <Accordion type="single" collapsible className="space-y-4">
-            {faqs.map((faq, index) => (
-              <AccordionItem key={index} value={`item-${index}`} className="border rounded-lg px-6 bg-card">
-                <AccordionTrigger className="text-left hover:no-underline py-6">
+            {faqs.map((faq, i) => (
+              <AccordionItem key={i} value={`item-${i}`} className="border rounded-lg px-6 bg-card">
+                <AccordionTrigger className="py-6 text-left">
                   <span className="font-semibold text-base">{faq.question}</span>
                 </AccordionTrigger>
-                <AccordionContent className="text-muted-foreground pb-6">
-                  {faq.answer}
-                </AccordionContent>
+                <AccordionContent className="text-muted-foreground pb-6">{faq.answer}</AccordionContent>
               </AccordionItem>
             ))}
           </Accordion>
-
-          <div className="text-center mt-12">
-            <p className="text-muted-foreground mb-4">Still have questions?</p>
-          </div>
-        </div>
-      </section>
-
-      {/* Contact Section */}
+        </div>
+      </section>
+
+      {/* Contact */}
       <section className="container mx-auto px-4 py-20">
-        <div className="max-w-2xl mx-auto">
-          <div className="text-center mb-12">
-            <h2 className="text-3xl md:text-4xl font-bold mb-4">
-              Get in Touch
-            </h2>
-            <p className="text-lg text-muted-foreground">
-              Have questions? We're here to help. Send us a message and we'll get back to you soon.
-            </p>
-          </div>
-          
-          <Card className="border-2">
-            <CardContent className="pt-8 pb-8">
-              <ContactForm />
-            </CardContent>
-          </Card>
-        </div>
-      </section>
-
-      {/* CTA Section */}
-      <section className="container mx-auto px-4 py-20 text-center">
-        <Card className="bg-gradient-hero border-0 text-primary-foreground shadow-2xl overflow-hidden relative">
-          <div className="absolute inset-0 bg-[url('data:image/svg+xml;base64,PHN2ZyB3aWR0aD0iNjAiIGhlaWdodD0iNjAiIHZpZXdCb3g9IjAgMCA2MCA2MCIgeG1sbnM9Imh0dHA6Ly93d3cudzMub3JnLzIwMDAvc3ZnIj48ZyBmaWxsPSJub25lIiBmaWxsLXJ1bGU9ImV2ZW5vZGQiPjxnIGZpbGw9IiNmZmYiIGZpbGwtb3BhY2l0eT0iMC4wNSI+PHBhdGggZD0iTTM2IDM0djItaDJWMzRoLTJ6bTAgNGgtMnYyaDJ2LTJ6bS00LTRoMnYtMmgtMnYyem00IDBoMnYtMmgtMnYyem0tMiAyaDJ2LTJoLTJ2Mm0wLTRoMnYtMmgtMnYyem0tMiAyaDJ2LTJoLTJ2Mm0tMiAyaDJ2LTJoLTJ2Mm0tMiAyaDJ2LTJoLTJ2Mm0tMiAyaDJ2LTJoLTJ2MnoiLz48L2c+PC9nPjwvc3ZnPg==')] opacity-50" />
-          <CardContent className="pt-16 pb-16 space-y-8 relative z-10">
-            <div className="inline-flex items-center space-x-2 px-4 py-2 rounded-full bg-white/20 text-white text-sm font-medium backdrop-blur-sm">
-              <CheckCircle className="h-4 w-4" />
-              <span>Free to get started • No credit card required</span>
-            </div>
-
-            <h2 className="text-4xl md:text-5xl font-bold leading-tight">
-              Ready to Start Your Journey?
-            </h2>
-            <p className="text-xl opacity-95 max-w-2xl mx-auto leading-relaxed">
-              Join thousands of students who have successfully enrolled in top universities worldwide. 
-              Start your application today and let us guide you every step of the way.
-            </p>
-            <div className="flex flex-col sm:flex-row gap-6 justify-center pt-6">
-              <Link to="/auth/signup">
-                <Button size="lg" variant="secondary" className="text-lg px-10 h-14 shadow-xl hover:shadow-2xl transition-shadow">
-                  Create Free Account
-                  <ArrowRight className="ml-2 h-5 w-5" />
-                </Button>
-              </Link>
-              <Link to="/search">
-                <Button size="lg" variant="outline" className="text-lg px-10 h-14 bg-white/10 border-white/30 text-white hover:bg-white/20 backdrop-blur-sm">
-                  Explore Programs
-                </Button>
-              </Link>
-            </div>
+        <div className="max-w-2xl mx-auto text-center mb-12">
+          <h2 className="text-3xl md:text-4xl font-bold mb-4">Get in Touch</h2>
+          <p className="text-lg text-muted-foreground">
+            Have questions? We're here to help. Send us a message and we'll get back to you soon.
+          </p>
+        </div>
+        <Card className="border-2">
+          <CardContent className="pt-8 pb-8">
+            <ContactForm />
           </CardContent>
         </Card>
       </section>
 
       {/* Footer */}
       <footer className="border-t bg-background">
-        <div className="container mx-auto px-4 py-8">
-          <div className="flex flex-col md:flex-row justify-between items-center space-y-4 md:space-y-0">
-            <div className="flex items-center space-x-3">
-              <img src={gegLogo} alt="GEG Logo" className="h-8 w-8 object-contain" />
-              <span className="font-semibold">GEG — Global Education Gateway</span>
-            </div>
-            <p className="text-sm text-muted-foreground">
-              © 2025 GEG. All rights reserved.
-            </p>
-          </div>
+        <div className="container mx-auto px-4 py-8 flex flex-col md:flex-row justify-between items-center space-y-4 md:space-y-0">
+          <div className="flex items-center space-x-3">
+            <img src={gegLogo} alt="GEG Logo" className="h-8 w-8 object-contain" />
+            <span className="font-semibold">GEG — Global Education Gateway</span>
+          </div>
+          <p className="text-sm text-muted-foreground">© 2025 GEG. All rights reserved.</p>
         </div>
       </footer>
     </div>
