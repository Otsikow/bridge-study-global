<<<<<<< HEAD
import { Link } from 'react-router-dom';
import { Button } from '@/components/ui/button';
import { Card, CardContent } from '@/components/ui/card';
import { useQuery } from '@tanstack/react-query';
import { supabase } from '@/integrations/supabase/client';
import { useEffect, useState } from 'react';
=======
import { Link } from "react-router-dom";
import { Button } from "@/components/ui/button";
import { Card, CardContent } from "@/components/ui/card";
import { ContactForm } from "@/components/ContactForm";
import {
  Accordion,
  AccordionContent,
  AccordionItem,
  AccordionTrigger,
} from "@/components/ui/accordion";
>>>>>>> 950adc10
import {
  Globe,
  Users,
  FileCheck,
  GraduationCap,
  ArrowRight,
  CheckCircle,
  Search,
<<<<<<< HEAD
  Clock,
  Shield,
  TrendingUp,
  MapPin,
  Star,
  Quote,
  ChevronLeft,
  ChevronRight,
  Mail,
  Phone,
  Facebook,
  Twitter,
  Linkedin,
  Instagram,
  Building2,
  Sparkles,
} from 'lucide-react';
import gegLogo from '@/assets/geg-logo.png';
import heroBanner from '@/assets/hero-banner.jpg';
import campusWalk from '@/assets/campus-walk.png';
import studentJourney from '@/assets/student-journey.png';
import acceptanceLetter from '@/assets/acceptance-letter.png';
import { ThemeToggle } from '@/components/ThemeToggle';

const Index = () => {
  const [currentLogoIndex, setCurrentLogoIndex] = useState(0);
  const [currentTestimonial, setCurrentTestimonial] = useState(0);

  // Fetch universities for the carousel
  const { data: universities } = useQuery({
    queryKey: ['universities-carousel'],
    queryFn: async () => {
      const { data, error } = await supabase
        .from('universities')
        .select('id, name, logo_url, country')
        .eq('active', true)
        .limit(10);
      if (error) throw error;
      return data || [];
    },
  });

  // Auto-rotate logos carousel
  useEffect(() => {
    if (universities && universities.length > 0) {
      const interval = setInterval(() => {
        setCurrentLogoIndex((prev) => (prev + 1) % Math.ceil(universities.length / 4));
      }, 3000);
      return () => clearInterval(interval);
    }
  }, [universities]);

  // Auto-rotate testimonials
  useEffect(() => {
    const interval = setInterval(() => {
      setCurrentTestimonial((prev) => (prev + 1) % testimonials.length);
    }, 5000);
    return () => clearInterval(interval);
  }, []);

  const stats = [
    { value: '200+', label: 'Partner Universities', icon: Building2 },
    { value: '5000+', label: 'Students Placed', icon: Users },
    { value: '50+', label: 'Countries', icon: Globe },
    { value: '95%', label: 'Success Rate', icon: TrendingUp },
  ];

  const features = [
    {
      icon: FileCheck,
      title: 'Apply Easily',
      description: 'Streamlined application process with step-by-step guidance. Submit applications to multiple universities with just a few clicks.',
      color: 'from-blue-500 to-cyan-500',
    },
    {
      icon: Clock,
      title: 'Track in Real-Time',
      description: 'Monitor your application status 24/7 with live updates. Get instant notifications at every stage of your journey.',
      color: 'from-purple-500 to-pink-500',
    },
    {
      icon: Users,
      title: 'Connect with Verified Agents',
      description: 'Access a network of certified education agents who provide personalized guidance and support throughout your application.',
      color: 'from-orange-500 to-red-500',
    },
  ];

  const howItWorksSteps = [
    {
      step: '01',
      icon: Search,
      title: 'Find Your Perfect Program',
      description: 'Browse through 200+ partner universities and thousands of programs. Use our AI-powered recommendation engine to find the perfect match for your goals.',
      image: campusWalk,
    },
    {
      step: '02',
      icon: FileCheck,
      title: 'Apply with Confidence',
      description: 'Submit your application with guidance from verified agents. Upload documents, track progress, and communicate with universities—all in one place.',
      image: studentJourney,
    },
    {
      step: '03',
      icon: GraduationCap,
      title: 'Get Admitted & Enroll',
      description: 'Receive your offer letter, complete visa processing with our support, and start your journey to global education success.',
      image: acceptanceLetter,
    },
  ];

  const testimonials = [
    {
      name: 'Sarah Johnson',
      role: 'Master\'s Student at MIT',
      country: 'United States',
      image: '👩‍🎓',
      quote: 'GEG made my dream of studying at MIT a reality. The platform was incredibly easy to use, and my agent provided invaluable support throughout the entire process.',
      rating: 5,
    },
    {
      name: 'Raj Patel',
      role: 'MBA Student at Oxford',
      country: 'United Kingdom',
      image: '👨‍💼',
      quote: 'The real-time tracking feature gave me peace of mind. I always knew exactly where my application stood. Highly recommend GEG to anyone pursuing international education!',
      rating: 5,
    },
    {
      name: 'Maria Garcia',
      role: 'Engineering Student at Stanford',
      country: 'United States',
      image: '👩‍💻',
      quote: 'From finding the right program to getting my visa approved, GEG was with me every step of the way. The agent network is fantastic and truly knowledgeable.',
      rating: 5,
    },
    {
      name: 'Chen Wei',
      role: 'PhD Candidate at Cambridge',
      country: 'United Kingdom',
      image: '👨‍🔬',
      quote: 'The AI recommendations helped me discover programs I hadn\'t considered. The entire experience was seamless, professional, and ultimately successful!',
      rating: 5,
=======
  Calculator,
  Brain,
  Upload,
  DollarSign,
  Video,
  BookOpen,
} from "lucide-react";
import gegLogo from "@/assets/geg-logo.png";
import { ThemeToggle } from "@/components/ThemeToggle";
import campusWalk from "@/assets/campus-walk.png";
import campusGathering from "@/assets/campus-gathering.png";
import modernClassroom from "@/assets/modern-classroom.png";
import campusTour from "@/assets/campus-tour.png";
import studentStudying from "@/assets/student-studying.png";
import visaSuccess from "@/assets/visa-success.png";

const Index = () => {
  const stats = [
    { value: "500+", label: "Universities" },
    { value: "50+", label: "Countries" },
    { value: "10K+", label: "Students" },
    { value: "95%", label: "Success Rate" },
  ];

  const faqs = [
    {
      question: "How does GEG help me apply to universities?",
      answer:
        "GEG connects you with verified education agents who guide you through the entire application process. Our platform helps you search for programs, manage applications, track progress, and receive expert advice every step of the way.",
    },
    {
      question: "Is there a fee to use the platform?",
      answer:
        "Creating an account and searching for universities is completely free. Our partner agents may charge for their consulting services, but all fees are transparent and discussed upfront before you commit.",
    },
    {
      question: "How long does the application process take?",
      answer:
        "The timeline varies depending on the university and program. Typically, the application process takes 2–4 weeks to complete, with universities taking 4–8 weeks to respond. Your assigned agent will help you understand specific timelines for your chosen programs.",
    },
    {
      question: "What documents do I need to apply?",
      answer:
        "Common documents include academic transcripts, English language test scores (IELTS/TOEFL), letters of recommendation, personal statement, and passport copy. Your agent will provide a detailed checklist.",
    },
    {
      question: "Can I apply to multiple universities?",
      answer:
        "Yes! We encourage applying to multiple universities to increase your chances of acceptance. Our platform makes it easy to manage multiple applications simultaneously and track their progress in one place.",
>>>>>>> 950adc10
    },
  ];

  const getVisibleLogos = () => {
    if (!universities || universities.length === 0) return [];
    const logosPerSlide = 4;
    const start = currentLogoIndex * logosPerSlide;
    return universities.slice(start, start + logosPerSlide);
  };

  const nextLogo = () => {
    if (universities && universities.length > 0) {
      setCurrentLogoIndex((prev) => (prev + 1) % Math.ceil(universities.length / 4));
    }
  };

  const prevLogo = () => {
    if (universities && universities.length > 0) {
      setCurrentLogoIndex((prev) => 
        prev === 0 ? Math.ceil(universities.length / 4) - 1 : prev - 1
      );
    }
  };

  const nextTestimonial = () => {
    setCurrentTestimonial((prev) => (prev + 1) % testimonials.length);
  };

  const prevTestimonial = () => {
    setCurrentTestimonial((prev) => 
      prev === 0 ? testimonials.length - 1 : prev - 1
    );
  };

  return (
    <div className="min-h-screen bg-gradient-to-b from-background via-background to-muted/20">
      {/* Navigation */}
<<<<<<< HEAD
      <a href="#main" className="sr-only focus:not-sr-only focus:fixed focus:top-2 focus:left-2 focus:z-[100] bg-primary text-primary-foreground px-3 py-2 rounded-md">
        Skip to content
      </a>
      <nav className="border-b bg-background/95 backdrop-blur-sm sticky top-0 z-50 shadow-sm">
        <div className="container mx-auto px-4 sm:px-6 py-4">
          <div className="flex items-center justify-between">
            <Link to="/" className="flex items-center gap-3">
              <img 
                src={gegLogo} 
                alt="Global Education Gateway Logo" 
                className="h-10 w-10 sm:h-12 sm:w-12 object-contain dark:brightness-0 dark:invert" 
              />
              <span className="text-xl sm:text-2xl font-bold bg-gradient-to-r from-primary to-primary/70 bg-clip-text text-transparent">
                Global Education Gateway
              </span>
            </Link>
            <div className="flex items-center gap-2 sm:gap-3">
              <ThemeToggle />
              <Link to="/auth/login">
                <Button variant="ghost" size="sm">
                  Login
                </Button>
              </Link>
              <Link to="/auth/signup">
                <Button size="sm">
                  Sign Up
                </Button>
              </Link>
            </div>
=======
      <a
        href="#main"
        className="sr-only focus:not-sr-only focus:fixed focus:top-2 focus:left-2 bg-primary text-primary-foreground px-3 py-2 rounded-md"
      >
        Skip to content
      </a>
      <nav className="border-b bg-background/95 backdrop-blur-sm sticky top-0 z-50 shadow-sm">
        <div className="container mx-auto px-4 py-3 flex items-center justify-between">
          <div className="flex items-center gap-3">
            <img
              src={gegLogo}
              alt="GEG Logo"
              className="h-8 w-8 sm:h-10 sm:w-10 object-contain dark:brightness-0 dark:invert"
            />
            <span className="font-bold text-lg sm:text-xl truncate">GEG</span>
          </div>
          <div className="flex items-center gap-3">
            <ThemeToggle />
            <Link to="/universities">
              <Button variant="ghost" size="sm">
                Universities
              </Button>
            </Link>
            <Link to="/feedback">
              <Button variant="ghost" size="sm">
                Feedback
              </Button>
            </Link>
            <Link to="/auth/login">
              <Button variant="ghost" size="sm">
                Sign In
              </Button>
            </Link>
            <Link to="/auth/signup">
              <Button size="sm">Get Started</Button>
            </Link>
>>>>>>> 950adc10
          </div>
        </div>
      </nav>

      {/* Hero Section */}
<<<<<<< HEAD
      <section className="relative overflow-hidden bg-gradient-to-br from-primary/5 via-background to-primary/10" id="main">
        <div className="absolute inset-0 bg-grid-white/5 bg-[size:20px_20px]" />
        <div className="absolute inset-0 bg-gradient-to-b from-transparent via-background/50 to-background" />
        
        <div className="relative container mx-auto px-4 sm:px-6 py-20 sm:py-28 md:py-36">
          <div className="max-w-5xl mx-auto text-center space-y-8">
            {/* Badge */}
            <div className="inline-flex items-center gap-2 px-4 py-2 rounded-full bg-primary/10 text-primary border border-primary/20">
              <Sparkles className="h-4 w-4" />
              <span className="text-sm font-medium">Trusted by 5000+ students worldwide</span>
            </div>

            {/* Main Headline */}
            <h1 className="text-4xl sm:text-5xl md:text-6xl lg:text-7xl font-bold leading-tight">
              Your Gateway to
              <span className="block mt-2 bg-gradient-to-r from-primary via-primary/80 to-primary/60 bg-clip-text text-transparent">
                Global Education
              </span>
            </h1>

            {/* Subheadline */}
            <p className="text-lg sm:text-xl md:text-2xl text-muted-foreground max-w-3xl mx-auto leading-relaxed">
              Connect with top universities worldwide, track your applications in real-time, and get expert guidance from verified education agents.
            </p>

            {/* CTA Buttons */}
            <div className="flex flex-col sm:flex-row gap-4 justify-center items-center pt-4">
              <Link to="/auth/signup" className="w-full sm:w-auto">
                <Button size="lg" className="w-full sm:w-auto text-base px-8 h-14 shadow-lg hover:shadow-xl transition-all">
                  <FileCheck className="mr-2 h-5 w-5" />
                  Start Your Application
                  <ArrowRight className="ml-2 h-5 w-5" />
                </Button>
              </Link>
              <Link to="/auth/signup?role=agent" className="w-full sm:w-auto">
                <Button size="lg" variant="outline" className="w-full sm:w-auto text-base px-8 h-14 border-2">
                  <Users className="mr-2 h-5 w-5" />
                  Join as an Agent
                </Button>
              </Link>
              <Link to="/search" className="w-full sm:w-auto">
                <Button size="lg" variant="outline" className="w-full sm:w-auto text-base px-8 h-14 border-2">
                  <Building2 className="mr-2 h-5 w-5" />
                  Explore Universities
=======
      <section className="relative overflow-hidden">
        <div className="absolute inset-0">
          <img
            src={campusWalk}
            alt="Students walking on university campus"
            className="w-full h-full object-cover"
          />
          <div className="absolute inset-0 bg-gradient-to-r from-background/95 via-background/85 to-background/50" />
        </div>

        <div className="relative z-10 container mx-auto px-4 py-20 md:py-28">
          <div className="max-w-4xl space-y-6">
            <div className="inline-flex items-center gap-2 px-4 py-2 rounded-full bg-primary/10 text-primary text-sm font-medium">
              <TrendingUp className="h-4 w-4" />
              Trusted by 10,000+ students worldwide
            </div>

            <h1 className="text-4xl md:text-6xl font-bold leading-tight">
              Apply to Top Universities{" "}
              <span className="block text-primary mt-2 bg-gradient-to-r from-primary to-primary-hover bg-clip-text text-transparent">
                With Guidance You Can Trust
              </span>
            </h1>

            <p className="text-lg text-foreground/80 max-w-2xl">
              GEG — Global Education Gateway connects international students
              with world-class universities through verified agents and
              transparent application management.
            </p>

            <div className="flex flex-col sm:flex-row gap-3 pt-4">
              <Link to="/auth/signup" className="flex-1 sm:flex-initial">
                <Button size="lg" className="w-full">
                  Start Your Journey
                  <ArrowRight className="ml-2 h-4 w-4" />
                </Button>
              </Link>
              <Link to="/universities" className="flex-1 sm:flex-initial">
                <Button size="lg" variant="outline" className="w-full">
                  <BookOpen className="mr-2 h-4 w-4" />
                  Browse Universities
                </Button>
              </Link>
              <Link to="/courses" className="flex-1 sm:flex-initial">
                <Button size="lg" variant="outline" className="w-full">
                  <Search className="mr-2 h-4 w-4" />
                  Discover Courses
                </Button>
              </Link>
              <Link to="/visa-calculator" className="flex-1 sm:flex-initial">
                <Button size="lg" variant="outline" className="w-full">
                  <Calculator className="mr-2 h-4 w-4" />
                  Visa Calculator
>>>>>>> 950adc10
                </Button>
              </Link>
            </div>

            {/* Trust Indicators */}
            <div className="flex flex-wrap justify-center gap-6 pt-8 text-sm text-muted-foreground">
              <div className="flex items-center gap-2">
                <CheckCircle className="h-5 w-5 text-primary" />
                <span>No Application Fees</span>
              </div>
              <div className="flex items-center gap-2">
                <CheckCircle className="h-5 w-5 text-primary" />
                <span>Verified Agents Only</span>
              </div>
              <div className="flex items-center gap-2">
                <CheckCircle className="h-5 w-5 text-primary" />
                <span>24/7 Support</span>
              </div>
            </div>
          </div>
        </div>
      </section>

<<<<<<< HEAD
      {/* Stats Section */}
      <section className="container mx-auto px-4 sm:px-6 py-16 sm:py-20">
        <div className="grid grid-cols-2 md:grid-cols-4 gap-4 sm:gap-6 max-w-6xl mx-auto">
          {stats.map((stat, i) => (
            <Card key={i} className="text-center hover:shadow-xl transition-all duration-300 border-2 hover:border-primary/50 group">
              <CardContent className="p-6 sm:p-8">
                <stat.icon className="h-8 w-8 sm:h-10 sm:w-10 mx-auto mb-3 text-primary group-hover:scale-110 transition-transform" />
                <div className="text-3xl sm:text-4xl font-bold text-primary mb-2">
                  {stat.value}
                </div>
                <div className="text-sm sm:text-base text-muted-foreground font-medium">
=======
      {/* Stats */}
      <section id="main" className="container mx-auto px-4 py-16">
        <div className="grid grid-cols-2 md:grid-cols-4 gap-6">
          {stats.map((stat, i) => (
            <Card key={i} className="text-center hover:shadow-lg transition">
              <CardContent className="p-6">
                <div className="text-3xl font-bold text-primary mb-2">
                  {stat.value}
                </div>
                <div className="text-sm text-muted-foreground">
>>>>>>> 950adc10
                  {stat.label}
                </div>
              </CardContent>
            </Card>
          ))}
        </div>
      </section>

<<<<<<< HEAD
      {/* University Partners Carousel */}
      <section className="py-16 sm:py-20 bg-muted/30">
        <div className="container mx-auto px-4 sm:px-6">
          <div className="text-center mb-12">
            <h2 className="text-3xl sm:text-4xl font-bold mb-4">
              Trusted by Leading Universities
            </h2>
            <p className="text-lg text-muted-foreground max-w-2xl mx-auto">
              Partner with top institutions from around the world
            </p>
          </div>

          <div className="relative max-w-5xl mx-auto">
            <div className="flex items-center justify-center gap-4">
              <Button
                variant="ghost"
                size="icon"
                onClick={prevLogo}
                className="hidden sm:flex rounded-full"
                disabled={!universities || universities.length === 0}
              >
                <ChevronLeft className="h-6 w-6" />
              </Button>

              <div className="flex-1 overflow-hidden">
                <div className="grid grid-cols-2 sm:grid-cols-4 gap-6 sm:gap-8">
                  {getVisibleLogos().map((uni) => (
                    <div
                      key={uni.id}
                      className="flex items-center justify-center p-6 bg-background rounded-xl border-2 hover:border-primary/50 transition-all hover:scale-105"
                    >
                      <img
                        src={uni.logo_url || '/placeholder.svg'}
                        alt={uni.name}
                        className="max-h-16 w-auto object-contain opacity-70 hover:opacity-100 transition-opacity"
                        onError={(e) => {
                          e.currentTarget.src = '/placeholder.svg';
                        }}
                      />
                    </div>
                  ))}
                </div>
              </div>

              <Button
                variant="ghost"
                size="icon"
                onClick={nextLogo}
                className="hidden sm:flex rounded-full"
                disabled={!universities || universities.length === 0}
              >
                <ChevronRight className="h-6 w-6" />
              </Button>
            </div>

            {/* Mobile Navigation */}
            <div className="flex sm:hidden justify-center gap-4 mt-6">
              <Button variant="ghost" size="icon" onClick={prevLogo} className="rounded-full">
                <ChevronLeft className="h-6 w-6" />
              </Button>
              <Button variant="ghost" size="icon" onClick={nextLogo} className="rounded-full">
                <ChevronRight className="h-6 w-6" />
              </Button>
            </div>

            {/* Dots Indicator */}
            <div className="flex justify-center gap-2 mt-8">
              {universities && Array.from({ length: Math.ceil(universities.length / 4) }).map((_, i) => (
                <button
                  key={i}
                  onClick={() => setCurrentLogoIndex(i)}
                  className={`h-2 rounded-full transition-all ${
                    i === currentLogoIndex ? 'w-8 bg-primary' : 'w-2 bg-primary/30'
                  }`}
                  aria-label={`Go to slide ${i + 1}`}
                />
              ))}
            </div>
          </div>
        </div>
      </section>

      {/* Feature Cards */}
      <section className="container mx-auto px-4 sm:px-6 py-16 sm:py-24">
        <div className="text-center mb-16">
          <h2 className="text-3xl sm:text-4xl md:text-5xl font-bold mb-4">
            Why Choose Global Education Gateway?
          </h2>
          <p className="text-lg text-muted-foreground max-w-2xl mx-auto">
            Everything you need to succeed in your international education journey
          </p>
        </div>

        <div className="grid md:grid-cols-3 gap-8 max-w-6xl mx-auto">
          {features.map((feature, i) => (
            <Card key={i} className="relative overflow-hidden group hover:shadow-2xl transition-all duration-300 border-2">
              <div className={`absolute inset-0 bg-gradient-to-br ${feature.color} opacity-0 group-hover:opacity-5 transition-opacity`} />
              <CardContent className="p-8 relative z-10">
                <div className={`inline-flex p-4 rounded-2xl bg-gradient-to-br ${feature.color} mb-6 group-hover:scale-110 transition-transform`}>
                  <feature.icon className="h-8 w-8 text-white" />
                </div>
                <h3 className="text-2xl font-bold mb-4">{feature.title}</h3>
                <p className="text-muted-foreground leading-relaxed">
                  {feature.description}
                </p>
              </CardContent>
            </Card>
          ))}
        </div>
      </section>

      {/* How It Works */}
      <section className="py-16 sm:py-24 bg-muted/30">
        <div className="container mx-auto px-4 sm:px-6">
          <div className="text-center mb-16">
            <h2 className="text-3xl sm:text-4xl md:text-5xl font-bold mb-4">
              How It Works
            </h2>
            <p className="text-lg text-muted-foreground max-w-2xl mx-auto">
              Three simple steps to start your global education journey
            </p>
          </div>

          <div className="space-y-24 max-w-6xl mx-auto">
            {howItWorksSteps.map((step, i) => (
              <div
                key={i}
                className={`grid md:grid-cols-2 gap-12 items-center ${
                  i % 2 === 1 ? 'md:flex-row-reverse' : ''
                }`}
              >
                <div className={`${i % 2 === 1 ? 'md:order-2' : ''}`}>
                  <div className="relative">
                    <div className="text-8xl font-bold text-primary/10 absolute -top-8 -left-4">
                      {step.step}
                    </div>
                    <div className="relative z-10">
                      <div className="inline-flex p-4 rounded-2xl bg-primary/10 mb-6">
                        <step.icon className="h-10 w-10 text-primary" />
                      </div>
                      <h3 className="text-3xl font-bold mb-4">{step.title}</h3>
                      <p className="text-lg text-muted-foreground leading-relaxed">
                        {step.description}
                      </p>
                      <div className="mt-6">
                        <Link to="/auth/signup">
                          <Button size="lg" variant="outline" className="group">
                            Get Started
                            <ArrowRight className="ml-2 h-4 w-4 group-hover:translate-x-1 transition-transform" />
                          </Button>
                        </Link>
                      </div>
                    </div>
                  </div>
                </div>
                <div className={`${i % 2 === 1 ? 'md:order-1' : ''}`}>
                  <div className="rounded-2xl overflow-hidden shadow-2xl border-4 border-background">
                    <img
                      src={step.image}
                      alt={step.title}
                      className="w-full h-full object-cover"
                    />
                  </div>
                </div>
              </div>
            ))}
          </div>
        </div>
      </section>

      {/* Testimonials Slider */}
      <section className="container mx-auto px-4 sm:px-6 py-16 sm:py-24">
        <div className="text-center mb-16">
          <h2 className="text-3xl sm:text-4xl md:text-5xl font-bold mb-4">
            Success Stories
          </h2>
          <p className="text-lg text-muted-foreground max-w-2xl mx-auto">
            Hear from students who achieved their dreams with GEG
          </p>
        </div>

        <div className="max-w-4xl mx-auto">
          <div className="relative">
            <Card className="border-2 shadow-xl">
              <CardContent className="p-8 sm:p-12">
                <Quote className="h-12 w-12 text-primary/20 mb-6" />
                
                <div className="mb-8">
                  <p className="text-xl sm:text-2xl leading-relaxed mb-6 italic">
                    "{testimonials[currentTestimonial].quote}"
                  </p>
                  
                  <div className="flex items-center gap-1 mb-6">
                    {[...Array(testimonials[currentTestimonial].rating)].map((_, i) => (
                      <Star key={i} className="h-5 w-5 fill-primary text-primary" />
                    ))}
                  </div>
                </div>

                <div className="flex items-center gap-4">
                  <div className="text-4xl">{testimonials[currentTestimonial].image}</div>
                  <div>
                    <div className="font-bold text-lg">
                      {testimonials[currentTestimonial].name}
                    </div>
                    <div className="text-muted-foreground">
                      {testimonials[currentTestimonial].role}
                    </div>
                    <div className="flex items-center gap-1 text-sm text-muted-foreground mt-1">
                      <MapPin className="h-3 w-3" />
                      {testimonials[currentTestimonial].country}
                    </div>
                  </div>
                </div>
              </CardContent>
            </Card>

            {/* Navigation Arrows */}
            <Button
              variant="ghost"
              size="icon"
              onClick={prevTestimonial}
              className="absolute left-0 top-1/2 -translate-y-1/2 -translate-x-4 sm:-translate-x-16 rounded-full bg-background shadow-lg"
            >
              <ChevronLeft className="h-6 w-6" />
            </Button>
            <Button
              variant="ghost"
              size="icon"
              onClick={nextTestimonial}
              className="absolute right-0 top-1/2 -translate-y-1/2 translate-x-4 sm:translate-x-16 rounded-full bg-background shadow-lg"
            >
              <ChevronRight className="h-6 w-6" />
            </Button>
          </div>

          {/* Dots Indicator */}
          <div className="flex justify-center gap-2 mt-8">
            {testimonials.map((_, i) => (
              <button
                key={i}
                onClick={() => setCurrentTestimonial(i)}
                className={`h-2 rounded-full transition-all ${
                  i === currentTestimonial ? 'w-8 bg-primary' : 'w-2 bg-primary/30'
                }`}
                aria-label={`Go to testimonial ${i + 1}`}
              />
            ))}
          </div>
        </div>
      </section>

      {/* Final CTA */}
      <section className="py-16 sm:py-24 bg-gradient-to-br from-primary via-primary/90 to-primary/80 text-primary-foreground">
        <div className="container mx-auto px-4 sm:px-6 text-center">
          <div className="max-w-3xl mx-auto space-y-8">
            <h2 className="text-3xl sm:text-4xl md:text-5xl font-bold">
              Ready to Start Your Journey?
            </h2>
            <p className="text-xl opacity-90">
              Join thousands of students who have achieved their dreams of studying abroad with Global Education Gateway.
            </p>
            <div className="flex flex-col sm:flex-row gap-4 justify-center pt-4">
              <Link to="/auth/signup">
                <Button size="lg" variant="secondary" className="w-full sm:w-auto text-base px-8 h-14 shadow-xl">
                  <FileCheck className="mr-2 h-5 w-5" />
                  Start Your Application
                  <ArrowRight className="ml-2 h-5 w-5" />
                </Button>
              </Link>
              <Link to="/contact">
                <Button size="lg" variant="outline" className="w-full sm:w-auto text-base px-8 h-14 bg-transparent border-2 border-primary-foreground text-primary-foreground hover:bg-primary-foreground hover:text-primary">
                  <Mail className="mr-2 h-5 w-5" />
                  Contact Us
                </Button>
              </Link>
            </div>
          </div>
        </div>
      </section>

      {/* Footer */}
      <footer className="bg-muted/50 border-t">
        <div className="container mx-auto px-4 sm:px-6 py-12 sm:py-16">
          <div className="grid grid-cols-1 md:grid-cols-2 lg:grid-cols-4 gap-8 mb-12">
            {/* Brand */}
            <div className="space-y-4">
              <div className="flex items-center gap-3">
                <img 
                  src={gegLogo} 
                  alt="GEG Logo" 
                  className="h-10 w-10 object-contain dark:brightness-0 dark:invert" 
                />
                <span className="text-lg font-bold">GEG</span>
              </div>
              <p className="text-sm text-muted-foreground">
                Your trusted partner in global education. Connecting students with world-class universities since 2020.
              </p>
              <div className="flex gap-3">
                <a href="https://facebook.com" target="_blank" rel="noopener noreferrer" className="hover:text-primary transition-colors">
                  <Facebook className="h-5 w-5" />
                </a>
                <a href="https://twitter.com" target="_blank" rel="noopener noreferrer" className="hover:text-primary transition-colors">
                  <Twitter className="h-5 w-5" />
                </a>
                <a href="https://linkedin.com" target="_blank" rel="noopener noreferrer" className="hover:text-primary transition-colors">
                  <Linkedin className="h-5 w-5" />
                </a>
                <a href="https://instagram.com" target="_blank" rel="noopener noreferrer" className="hover:text-primary transition-colors">
                  <Instagram className="h-5 w-5" />
                </a>
              </div>
            </div>

            {/* Quick Links */}
            <div>
              <h3 className="font-semibold mb-4">Quick Links</h3>
              <ul className="space-y-2 text-sm">
                <li>
                  <Link to="/search" className="text-muted-foreground hover:text-primary transition-colors">
                    Find Universities
                  </Link>
                </li>
                <li>
                  <Link to="/blog" className="text-muted-foreground hover:text-primary transition-colors">
                    Blog
                  </Link>
                </li>
                <li>
                  <Link to="/faq" className="text-muted-foreground hover:text-primary transition-colors">
                    FAQ
                  </Link>
                </li>
                <li>
                  <Link to="/visa-calculator" className="text-muted-foreground hover:text-primary transition-colors">
                    Visa Calculator
                  </Link>
                </li>
              </ul>
            </div>

            {/* For Partners */}
            <div>
              <h3 className="font-semibold mb-4">For Partners</h3>
              <ul className="space-y-2 text-sm">
                <li>
                  <Link to="/auth/signup?role=agent" className="text-muted-foreground hover:text-primary transition-colors">
                    Become an Agent
                  </Link>
                </li>
                <li>
                  <Link to="/auth/signup?role=partner" className="text-muted-foreground hover:text-primary transition-colors">
                    Partner as University
                  </Link>
                </li>
                <li>
                  <Link to="/contact" className="text-muted-foreground hover:text-primary transition-colors">
                    Partnership Inquiries
                  </Link>
                </li>
              </ul>
            </div>

            {/* Contact Info */}
            <div>
              <h3 className="font-semibold mb-4">Contact Us</h3>
              <ul className="space-y-3 text-sm">
                <li className="flex items-start gap-2">
                  <Mail className="h-4 w-4 mt-0.5 text-primary flex-shrink-0" />
                  <a href="mailto:info@globaleducationgateway.com" className="text-muted-foreground hover:text-primary transition-colors">
                    info@globaleducationgateway.com
                  </a>
                </li>
                <li className="flex items-start gap-2">
                  <Phone className="h-4 w-4 mt-0.5 text-primary flex-shrink-0" />
                  <a href="tel:+1234567890" className="text-muted-foreground hover:text-primary transition-colors">
                    +1 (234) 567-890
                  </a>
                </li>
                <li className="flex items-start gap-2">
                  <MapPin className="h-4 w-4 mt-0.5 text-primary flex-shrink-0" />
                  <span className="text-muted-foreground">
                    123 Education Street, London, UK
                  </span>
                </li>
              </ul>
            </div>
          </div>

          {/* Bottom Bar */}
          <div className="pt-8 border-t flex flex-col sm:flex-row justify-between items-center gap-4 text-sm text-muted-foreground">
            <div>
              © {new Date().getFullYear()} Global Education Gateway. All rights reserved.
            </div>
            <div className="flex gap-6">
              <Link to="/legal/privacy" className="hover:text-primary transition-colors">
                Privacy Policy
              </Link>
              <Link to="/legal/terms" className="hover:text-primary transition-colors">
                Terms of Service
              </Link>
              <Link to="/auth/login" className="hover:text-primary transition-colors">
                Login
              </Link>
              <Link to="/auth/signup" className="hover:text-primary transition-colors">
                Sign Up
              </Link>
            </div>
          </div>
        </div>
      </footer>
=======
      {/* FAQ Section */}
      <section className="container mx-auto px-4 py-20">
        <div className="max-w-3xl mx-auto text-center mb-12">
          <h2 className="text-3xl md:text-4xl font-bold mb-4">
            Frequently Asked Questions
          </h2>
          <p className="text-lg text-muted-foreground">
            Find quick answers to common questions
          </p>
        </div>

        <Accordion type="single" collapsible className="space-y-4">
          {faqs.map((faq, i) => (
            <AccordionItem
              key={i}
              value={`item-${i}`}
              className="border rounded-lg bg-card"
            >
              <AccordionTrigger className="py-6 px-4 font-semibold text-base text-left">
                {faq.question}
              </AccordionTrigger>
              <AccordionContent className="px-4 pb-6 text-muted-foreground">
                {faq.answer}
              </AccordionContent>
            </AccordionItem>
          ))}
        </Accordion>
      </section>

      {/* Contact Section */}
      <section className="container mx-auto px-4 py-20">
        <div className="max-w-2xl mx-auto text-center mb-12">
          <h2 className="text-3xl md:text-4xl font-bold mb-4">Get in Touch</h2>
          <p className="text-lg text-muted-foreground">
            Have questions? We're here to help. Send us a message and we'll get
            back to you soon.
          </p>
        </div>
        <Card className="border-2">
          <CardContent className="py-8">
            <ContactForm />
          </CardContent>
        </Card>
      </section>
>>>>>>> 950adc10
    </div>
  );
};

export default Index;<|MERGE_RESOLUTION|>--- conflicted
+++ resolved
@@ -1,11 +1,3 @@
-<<<<<<< HEAD
-import { Link } from 'react-router-dom';
-import { Button } from '@/components/ui/button';
-import { Card, CardContent } from '@/components/ui/card';
-import { useQuery } from '@tanstack/react-query';
-import { supabase } from '@/integrations/supabase/client';
-import { useEffect, useState } from 'react';
-=======
 import { Link } from "react-router-dom";
 import { Button } from "@/components/ui/button";
 import { Card, CardContent } from "@/components/ui/card";
@@ -16,7 +8,6 @@
   AccordionItem,
   AccordionTrigger,
 } from "@/components/ui/accordion";
->>>>>>> 950adc10
 import {
   Globe,
   Users,
@@ -25,9 +16,7 @@
   ArrowRight,
   CheckCircle,
   Search,
-<<<<<<< HEAD
   Clock,
-  Shield,
   TrendingUp,
   MapPin,
   Star,
@@ -42,38 +31,43 @@
   Instagram,
   Building2,
   Sparkles,
-} from 'lucide-react';
-import gegLogo from '@/assets/geg-logo.png';
-import heroBanner from '@/assets/hero-banner.jpg';
-import campusWalk from '@/assets/campus-walk.png';
-import studentJourney from '@/assets/student-journey.png';
-import acceptanceLetter from '@/assets/acceptance-letter.png';
-import { ThemeToggle } from '@/components/ThemeToggle';
+} from "lucide-react";
+import { useEffect, useState } from "react";
+import { useQuery } from "@tanstack/react-query";
+import { supabase } from "@/integrations/supabase/client";
+import gegLogo from "@/assets/geg-logo.png";
+import heroBanner from "@/assets/hero-banner.jpg";
+import campusWalk from "@/assets/campus-walk.png";
+import studentJourney from "@/assets/student-journey.png";
+import acceptanceLetter from "@/assets/acceptance-letter.png";
+import { ThemeToggle } from "@/components/ThemeToggle";
 
 const Index = () => {
   const [currentLogoIndex, setCurrentLogoIndex] = useState(0);
   const [currentTestimonial, setCurrentTestimonial] = useState(0);
 
-  // Fetch universities for the carousel
+  // Fetch universities for carousel
   const { data: universities } = useQuery({
-    queryKey: ['universities-carousel'],
+    queryKey: ["universities-carousel"],
     queryFn: async () => {
       const { data, error } = await supabase
-        .from('universities')
-        .select('id, name, logo_url, country')
-        .eq('active', true)
-        .limit(10);
+        .from("universities")
+        .select("id, name, logo_url, country")
+        .eq("active", true)
+        .limit(12);
       if (error) throw error;
       return data || [];
     },
   });
 
-  // Auto-rotate logos carousel
+  // Auto-rotate logos
   useEffect(() => {
     if (universities && universities.length > 0) {
       const interval = setInterval(() => {
-        setCurrentLogoIndex((prev) => (prev + 1) % Math.ceil(universities.length / 4));
-      }, 3000);
+        setCurrentLogoIndex(
+          (prev) => (prev + 1) % Math.ceil(universities.length / 4)
+        );
+      }, 4000);
       return () => clearInterval(interval);
     }
   }, [universities]);
@@ -87,837 +81,331 @@
   }, []);
 
   const stats = [
-    { value: '200+', label: 'Partner Universities', icon: Building2 },
-    { value: '5000+', label: 'Students Placed', icon: Users },
-    { value: '50+', label: 'Countries', icon: Globe },
-    { value: '95%', label: 'Success Rate', icon: TrendingUp },
+    { value: "200+", label: "Partner Universities", icon: Building2 },
+    { value: "5000+", label: "Students Placed", icon: Users },
+    { value: "50+", label: "Countries", icon: Globe },
+    { value: "95%", label: "Success Rate", icon: TrendingUp },
   ];
 
   const features = [
     {
       icon: FileCheck,
-      title: 'Apply Easily',
-      description: 'Streamlined application process with step-by-step guidance. Submit applications to multiple universities with just a few clicks.',
-      color: 'from-blue-500 to-cyan-500',
+      title: "Apply Easily",
+      description:
+        "Streamlined application process with step-by-step guidance. Submit applications to multiple universities effortlessly.",
+      color: "from-blue-500 to-cyan-500",
     },
     {
       icon: Clock,
-      title: 'Track in Real-Time',
-      description: 'Monitor your application status 24/7 with live updates. Get instant notifications at every stage of your journey.',
-      color: 'from-purple-500 to-pink-500',
+      title: "Track in Real-Time",
+      description:
+        "Monitor your application status 24/7 with live updates and instant notifications.",
+      color: "from-purple-500 to-pink-500",
     },
     {
       icon: Users,
-      title: 'Connect with Verified Agents',
-      description: 'Access a network of certified education agents who provide personalized guidance and support throughout your application.',
-      color: 'from-orange-500 to-red-500',
+      title: "Connect with Verified Agents",
+      description:
+        "Access certified education agents who provide personalized support throughout your journey.",
+      color: "from-orange-500 to-red-500",
     },
   ];
 
   const howItWorksSteps = [
     {
-      step: '01',
+      step: "01",
       icon: Search,
-      title: 'Find Your Perfect Program',
-      description: 'Browse through 200+ partner universities and thousands of programs. Use our AI-powered recommendation engine to find the perfect match for your goals.',
+      title: "Find Your Perfect Program",
+      description:
+        "Browse hundreds of universities and use our AI-powered recommendation engine to find the ideal match for your goals.",
       image: campusWalk,
     },
     {
-      step: '02',
+      step: "02",
       icon: FileCheck,
-      title: 'Apply with Confidence',
-      description: 'Submit your application with guidance from verified agents. Upload documents, track progress, and communicate with universities—all in one place.',
+      title: "Apply with Confidence",
+      description:
+        "Submit your application with verified agent support. Upload documents, track progress, and communicate in one place.",
       image: studentJourney,
     },
     {
-      step: '03',
+      step: "03",
       icon: GraduationCap,
-      title: 'Get Admitted & Enroll',
-      description: 'Receive your offer letter, complete visa processing with our support, and start your journey to global education success.',
+      title: "Get Admitted & Enroll",
+      description:
+        "Receive your offer letter, complete visa processing with our guidance, and start your global education journey.",
       image: acceptanceLetter,
     },
   ];
 
   const testimonials = [
     {
-      name: 'Sarah Johnson',
-      role: 'Master\'s Student at MIT',
-      country: 'United States',
-      image: '👩‍🎓',
-      quote: 'GEG made my dream of studying at MIT a reality. The platform was incredibly easy to use, and my agent provided invaluable support throughout the entire process.',
+      name: "Sarah Johnson",
+      role: "Master's Student at MIT",
+      country: "USA",
+      image: "👩‍🎓",
+      quote:
+        "GEG made my dream of studying at MIT a reality. The platform was intuitive, and my agent was incredibly supportive.",
       rating: 5,
     },
     {
-      name: 'Raj Patel',
-      role: 'MBA Student at Oxford',
-      country: 'United Kingdom',
-      image: '👨‍💼',
-      quote: 'The real-time tracking feature gave me peace of mind. I always knew exactly where my application stood. Highly recommend GEG to anyone pursuing international education!',
+      name: "Raj Patel",
+      role: "MBA Student at Oxford",
+      country: "UK",
+      image: "👨‍💼",
+      quote:
+        "The real-time tracking feature gave me peace of mind. I always knew where my application stood. Highly recommend GEG!",
       rating: 5,
     },
     {
-      name: 'Maria Garcia',
-      role: 'Engineering Student at Stanford',
-      country: 'United States',
-      image: '👩‍💻',
-      quote: 'From finding the right program to getting my visa approved, GEG was with me every step of the way. The agent network is fantastic and truly knowledgeable.',
+      name: "Maria Garcia",
+      role: "Engineering Student at Stanford",
+      country: "USA",
+      image: "👩‍💻",
+      quote:
+        "From finding the right program to visa approval, GEG supported me every step of the way. Outstanding service!",
       rating: 5,
     },
-    {
-      name: 'Chen Wei',
-      role: 'PhD Candidate at Cambridge',
-      country: 'United Kingdom',
-      image: '👨‍🔬',
-      quote: 'The AI recommendations helped me discover programs I hadn\'t considered. The entire experience was seamless, professional, and ultimately successful!',
-      rating: 5,
-=======
-  Calculator,
-  Brain,
-  Upload,
-  DollarSign,
-  Video,
-  BookOpen,
-} from "lucide-react";
-import gegLogo from "@/assets/geg-logo.png";
-import { ThemeToggle } from "@/components/ThemeToggle";
-import campusWalk from "@/assets/campus-walk.png";
-import campusGathering from "@/assets/campus-gathering.png";
-import modernClassroom from "@/assets/modern-classroom.png";
-import campusTour from "@/assets/campus-tour.png";
-import studentStudying from "@/assets/student-studying.png";
-import visaSuccess from "@/assets/visa-success.png";
-
-const Index = () => {
-  const stats = [
-    { value: "500+", label: "Universities" },
-    { value: "50+", label: "Countries" },
-    { value: "10K+", label: "Students" },
-    { value: "95%", label: "Success Rate" },
   ];
 
   const faqs = [
     {
       question: "How does GEG help me apply to universities?",
       answer:
-        "GEG connects you with verified education agents who guide you through the entire application process. Our platform helps you search for programs, manage applications, track progress, and receive expert advice every step of the way.",
+        "GEG connects you with verified agents who guide you through every stage — from selecting universities to submitting documents.",
     },
     {
       question: "Is there a fee to use the platform?",
       answer:
-        "Creating an account and searching for universities is completely free. Our partner agents may charge for their consulting services, but all fees are transparent and discussed upfront before you commit.",
-    },
-    {
-      question: "How long does the application process take?",
-      answer:
-        "The timeline varies depending on the university and program. Typically, the application process takes 2–4 weeks to complete, with universities taking 4–8 weeks to respond. Your assigned agent will help you understand specific timelines for your chosen programs.",
+        "Creating an account and exploring universities is free. Agents may charge consulting fees, clearly shown before commitment.",
     },
     {
       question: "What documents do I need to apply?",
       answer:
-        "Common documents include academic transcripts, English language test scores (IELTS/TOEFL), letters of recommendation, personal statement, and passport copy. Your agent will provide a detailed checklist.",
+        "Academic transcripts, English test scores (IELTS/TOEFL), recommendations, personal statement, and passport copy are typically required.",
     },
     {
       question: "Can I apply to multiple universities?",
       answer:
-        "Yes! We encourage applying to multiple universities to increase your chances of acceptance. Our platform makes it easy to manage multiple applications simultaneously and track their progress in one place.",
->>>>>>> 950adc10
+        "Yes! You can apply to multiple universities at once and track all applications in one dashboard.",
     },
   ];
 
   const getVisibleLogos = () => {
     if (!universities || universities.length === 0) return [];
-    const logosPerSlide = 4;
-    const start = currentLogoIndex * logosPerSlide;
-    return universities.slice(start, start + logosPerSlide);
+    const perSlide = 4;
+    const start = currentLogoIndex * perSlide;
+    return universities.slice(start, start + perSlide);
   };
 
   const nextLogo = () => {
-    if (universities && universities.length > 0) {
-      setCurrentLogoIndex((prev) => (prev + 1) % Math.ceil(universities.length / 4));
+    if (universities?.length) {
+      setCurrentLogoIndex(
+        (prev) => (prev + 1) % Math.ceil(universities.length / 4)
+      );
     }
   };
-
   const prevLogo = () => {
-    if (universities && universities.length > 0) {
-      setCurrentLogoIndex((prev) => 
+    if (universities?.length) {
+      setCurrentLogoIndex((prev) =>
         prev === 0 ? Math.ceil(universities.length / 4) - 1 : prev - 1
       );
     }
   };
 
-  const nextTestimonial = () => {
+  const nextTestimonial = () =>
     setCurrentTestimonial((prev) => (prev + 1) % testimonials.length);
-  };
-
-  const prevTestimonial = () => {
-    setCurrentTestimonial((prev) => 
+  const prevTestimonial = () =>
+    setCurrentTestimonial((prev) =>
       prev === 0 ? testimonials.length - 1 : prev - 1
     );
-  };
 
   return (
     <div className="min-h-screen bg-gradient-to-b from-background via-background to-muted/20">
-      {/* Navigation */}
-<<<<<<< HEAD
-      <a href="#main" className="sr-only focus:not-sr-only focus:fixed focus:top-2 focus:left-2 focus:z-[100] bg-primary text-primary-foreground px-3 py-2 rounded-md">
-        Skip to content
-      </a>
+      {/* Navbar */}
       <nav className="border-b bg-background/95 backdrop-blur-sm sticky top-0 z-50 shadow-sm">
-        <div className="container mx-auto px-4 sm:px-6 py-4">
-          <div className="flex items-center justify-between">
-            <Link to="/" className="flex items-center gap-3">
-              <img 
-                src={gegLogo} 
-                alt="Global Education Gateway Logo" 
-                className="h-10 w-10 sm:h-12 sm:w-12 object-contain dark:brightness-0 dark:invert" 
-              />
-              <span className="text-xl sm:text-2xl font-bold bg-gradient-to-r from-primary to-primary/70 bg-clip-text text-transparent">
-                Global Education Gateway
-              </span>
-            </Link>
-            <div className="flex items-center gap-2 sm:gap-3">
-              <ThemeToggle />
-              <Link to="/auth/login">
-                <Button variant="ghost" size="sm">
-                  Login
-                </Button>
-              </Link>
-              <Link to="/auth/signup">
-                <Button size="sm">
-                  Sign Up
-                </Button>
-              </Link>
-            </div>
-=======
-      <a
-        href="#main"
-        className="sr-only focus:not-sr-only focus:fixed focus:top-2 focus:left-2 bg-primary text-primary-foreground px-3 py-2 rounded-md"
-      >
-        Skip to content
-      </a>
-      <nav className="border-b bg-background/95 backdrop-blur-sm sticky top-0 z-50 shadow-sm">
-        <div className="container mx-auto px-4 py-3 flex items-center justify-between">
-          <div className="flex items-center gap-3">
+        <div className="container mx-auto px-4 sm:px-6 py-4 flex justify-between items-center">
+          <Link to="/" className="flex items-center gap-3">
             <img
               src={gegLogo}
               alt="GEG Logo"
-              className="h-8 w-8 sm:h-10 sm:w-10 object-contain dark:brightness-0 dark:invert"
+              className="h-10 w-10 object-contain dark:brightness-0 dark:invert"
             />
-            <span className="font-bold text-lg sm:text-xl truncate">GEG</span>
-          </div>
+            <span className="font-bold text-xl bg-gradient-to-r from-primary to-primary/70 bg-clip-text text-transparent">
+              Global Education Gateway
+            </span>
+          </Link>
           <div className="flex items-center gap-3">
             <ThemeToggle />
-            <Link to="/universities">
-              <Button variant="ghost" size="sm">
-                Universities
-              </Button>
-            </Link>
-            <Link to="/feedback">
-              <Button variant="ghost" size="sm">
-                Feedback
-              </Button>
-            </Link>
             <Link to="/auth/login">
               <Button variant="ghost" size="sm">
-                Sign In
+                Login
               </Button>
             </Link>
             <Link to="/auth/signup">
-              <Button size="sm">Get Started</Button>
+              <Button size="sm">Sign Up</Button>
             </Link>
->>>>>>> 950adc10
           </div>
         </div>
       </nav>
 
       {/* Hero Section */}
-<<<<<<< HEAD
-      <section className="relative overflow-hidden bg-gradient-to-br from-primary/5 via-background to-primary/10" id="main">
-        <div className="absolute inset-0 bg-grid-white/5 bg-[size:20px_20px]" />
-        <div className="absolute inset-0 bg-gradient-to-b from-transparent via-background/50 to-background" />
-        
-        <div className="relative container mx-auto px-4 sm:px-6 py-20 sm:py-28 md:py-36">
-          <div className="max-w-5xl mx-auto text-center space-y-8">
-            {/* Badge */}
-            <div className="inline-flex items-center gap-2 px-4 py-2 rounded-full bg-primary/10 text-primary border border-primary/20">
-              <Sparkles className="h-4 w-4" />
-              <span className="text-sm font-medium">Trusted by 5000+ students worldwide</span>
-            </div>
-
-            {/* Main Headline */}
-            <h1 className="text-4xl sm:text-5xl md:text-6xl lg:text-7xl font-bold leading-tight">
-              Your Gateway to
-              <span className="block mt-2 bg-gradient-to-r from-primary via-primary/80 to-primary/60 bg-clip-text text-transparent">
-                Global Education
-              </span>
-            </h1>
-
-            {/* Subheadline */}
-            <p className="text-lg sm:text-xl md:text-2xl text-muted-foreground max-w-3xl mx-auto leading-relaxed">
-              Connect with top universities worldwide, track your applications in real-time, and get expert guidance from verified education agents.
-            </p>
-
-            {/* CTA Buttons */}
-            <div className="flex flex-col sm:flex-row gap-4 justify-center items-center pt-4">
-              <Link to="/auth/signup" className="w-full sm:w-auto">
-                <Button size="lg" className="w-full sm:w-auto text-base px-8 h-14 shadow-lg hover:shadow-xl transition-all">
-                  <FileCheck className="mr-2 h-5 w-5" />
-                  Start Your Application
-                  <ArrowRight className="ml-2 h-5 w-5" />
-                </Button>
-              </Link>
-              <Link to="/auth/signup?role=agent" className="w-full sm:w-auto">
-                <Button size="lg" variant="outline" className="w-full sm:w-auto text-base px-8 h-14 border-2">
-                  <Users className="mr-2 h-5 w-5" />
-                  Join as an Agent
-                </Button>
-              </Link>
-              <Link to="/search" className="w-full sm:w-auto">
-                <Button size="lg" variant="outline" className="w-full sm:w-auto text-base px-8 h-14 border-2">
-                  <Building2 className="mr-2 h-5 w-5" />
-                  Explore Universities
-=======
-      <section className="relative overflow-hidden">
-        <div className="absolute inset-0">
-          <img
-            src={campusWalk}
-            alt="Students walking on university campus"
-            className="w-full h-full object-cover"
-          />
-          <div className="absolute inset-0 bg-gradient-to-r from-background/95 via-background/85 to-background/50" />
-        </div>
-
-        <div className="relative z-10 container mx-auto px-4 py-20 md:py-28">
-          <div className="max-w-4xl space-y-6">
-            <div className="inline-flex items-center gap-2 px-4 py-2 rounded-full bg-primary/10 text-primary text-sm font-medium">
-              <TrendingUp className="h-4 w-4" />
-              Trusted by 10,000+ students worldwide
-            </div>
-
-            <h1 className="text-4xl md:text-6xl font-bold leading-tight">
-              Apply to Top Universities{" "}
-              <span className="block text-primary mt-2 bg-gradient-to-r from-primary to-primary-hover bg-clip-text text-transparent">
-                With Guidance You Can Trust
-              </span>
-            </h1>
-
-            <p className="text-lg text-foreground/80 max-w-2xl">
-              GEG — Global Education Gateway connects international students
-              with world-class universities through verified agents and
-              transparent application management.
-            </p>
-
-            <div className="flex flex-col sm:flex-row gap-3 pt-4">
-              <Link to="/auth/signup" className="flex-1 sm:flex-initial">
-                <Button size="lg" className="w-full">
-                  Start Your Journey
-                  <ArrowRight className="ml-2 h-4 w-4" />
-                </Button>
-              </Link>
-              <Link to="/universities" className="flex-1 sm:flex-initial">
-                <Button size="lg" variant="outline" className="w-full">
-                  <BookOpen className="mr-2 h-4 w-4" />
-                  Browse Universities
-                </Button>
-              </Link>
-              <Link to="/courses" className="flex-1 sm:flex-initial">
-                <Button size="lg" variant="outline" className="w-full">
-                  <Search className="mr-2 h-4 w-4" />
-                  Discover Courses
-                </Button>
-              </Link>
-              <Link to="/visa-calculator" className="flex-1 sm:flex-initial">
-                <Button size="lg" variant="outline" className="w-full">
-                  <Calculator className="mr-2 h-4 w-4" />
-                  Visa Calculator
->>>>>>> 950adc10
-                </Button>
-              </Link>
-            </div>
-
-            {/* Trust Indicators */}
-            <div className="flex flex-wrap justify-center gap-6 pt-8 text-sm text-muted-foreground">
-              <div className="flex items-center gap-2">
-                <CheckCircle className="h-5 w-5 text-primary" />
-                <span>No Application Fees</span>
-              </div>
-              <div className="flex items-center gap-2">
-                <CheckCircle className="h-5 w-5 text-primary" />
-                <span>Verified Agents Only</span>
-              </div>
-              <div className="flex items-center gap-2">
-                <CheckCircle className="h-5 w-5 text-primary" />
-                <span>24/7 Support</span>
-              </div>
-            </div>
+      <section className="relative overflow-hidden bg-gradient-to-br from-primary/5 via-background to-primary/10">
+        <div className="absolute inset-0 bg-grid-white/5" />
+        <div className="container relative mx-auto px-4 py-24 text-center">
+          <div className="inline-flex items-center gap-2 px-4 py-2 rounded-full bg-primary/10 text-primary border border-primary/20 mb-6">
+            <Sparkles className="h-4 w-4" />
+            <span>Trusted by 5000+ students worldwide</span>
           </div>
-        </div>
-      </section>
-
-<<<<<<< HEAD
+          <h1 className="text-5xl font-bold mb-4">
+            Your Gateway to{" "}
+            <span className="bg-gradient-to-r from-primary via-primary/80 to-primary/60 bg-clip-text text-transparent">
+              Global Education
+            </span>
+          </h1>
+          <p className="text-lg text-muted-foreground max-w-2xl mx-auto mb-8">
+            Connect with top universities, track applications in real-time, and
+            receive expert guidance from verified agents.
+          </p>
+          <div className="flex flex-wrap justify-center gap-4">
+            <Link to="/auth/signup">
+              <Button size="lg">
+                <FileCheck className="mr-2 h-5 w-5" />
+                Start Application
+              </Button>
+            </Link>
+            <Link to="/auth/signup?role=agent">
+              <Button variant="outline" size="lg">
+                <Users className="mr-2 h-5 w-5" />
+                Join as Agent
+              </Button>
+            </Link>
+          </div>
+        </div>
+      </section>
+
       {/* Stats Section */}
-      <section className="container mx-auto px-4 sm:px-6 py-16 sm:py-20">
-        <div className="grid grid-cols-2 md:grid-cols-4 gap-4 sm:gap-6 max-w-6xl mx-auto">
-          {stats.map((stat, i) => (
-            <Card key={i} className="text-center hover:shadow-xl transition-all duration-300 border-2 hover:border-primary/50 group">
-              <CardContent className="p-6 sm:p-8">
-                <stat.icon className="h-8 w-8 sm:h-10 sm:w-10 mx-auto mb-3 text-primary group-hover:scale-110 transition-transform" />
-                <div className="text-3xl sm:text-4xl font-bold text-primary mb-2">
-                  {stat.value}
+      <section className="container mx-auto px-4 py-16 grid grid-cols-2 md:grid-cols-4 gap-6">
+        {stats.map((s, i) => (
+          <Card key={i} className="text-center hover:shadow-lg transition">
+            <CardContent className="p-6">
+              <s.icon className="h-8 w-8 mx-auto mb-3 text-primary" />
+              <div className="text-3xl font-bold text-primary">{s.value}</div>
+              <div className="text-muted-foreground">{s.label}</div>
+            </CardContent>
+          </Card>
+        ))}
+      </section>
+
+      {/* Features */}
+      <section className="container mx-auto px-4 py-20">
+        <h2 className="text-4xl font-bold text-center mb-12">
+          Why Choose GEG?
+        </h2>
+        <div className="grid md:grid-cols-3 gap-8">
+          {features.map((f, i) => (
+            <Card
+              key={i}
+              className="relative overflow-hidden group hover:shadow-2xl transition"
+            >
+              <CardContent className="p-8">
+                <div
+                  className={`inline-flex p-4 rounded-2xl bg-gradient-to-br ${f.color} mb-6`}
+                >
+                  <f.icon className="h-8 w-8 text-white" />
                 </div>
-                <div className="text-sm sm:text-base text-muted-foreground font-medium">
-=======
-      {/* Stats */}
-      <section id="main" className="container mx-auto px-4 py-16">
-        <div className="grid grid-cols-2 md:grid-cols-4 gap-6">
-          {stats.map((stat, i) => (
-            <Card key={i} className="text-center hover:shadow-lg transition">
-              <CardContent className="p-6">
-                <div className="text-3xl font-bold text-primary mb-2">
-                  {stat.value}
-                </div>
-                <div className="text-sm text-muted-foreground">
->>>>>>> 950adc10
-                  {stat.label}
-                </div>
+                <h3 className="text-2xl font-bold mb-2">{f.title}</h3>
+                <p className="text-muted-foreground">{f.description}</p>
               </CardContent>
             </Card>
           ))}
         </div>
       </section>
 
-<<<<<<< HEAD
-      {/* University Partners Carousel */}
-      <section className="py-16 sm:py-20 bg-muted/30">
-        <div className="container mx-auto px-4 sm:px-6">
-          <div className="text-center mb-12">
-            <h2 className="text-3xl sm:text-4xl font-bold mb-4">
-              Trusted by Leading Universities
-            </h2>
-            <p className="text-lg text-muted-foreground max-w-2xl mx-auto">
-              Partner with top institutions from around the world
-            </p>
-          </div>
-
-          <div className="relative max-w-5xl mx-auto">
-            <div className="flex items-center justify-center gap-4">
-              <Button
-                variant="ghost"
-                size="icon"
-                onClick={prevLogo}
-                className="hidden sm:flex rounded-full"
-                disabled={!universities || universities.length === 0}
-              >
-                <ChevronLeft className="h-6 w-6" />
-              </Button>
-
-              <div className="flex-1 overflow-hidden">
-                <div className="grid grid-cols-2 sm:grid-cols-4 gap-6 sm:gap-8">
-                  {getVisibleLogos().map((uni) => (
-                    <div
-                      key={uni.id}
-                      className="flex items-center justify-center p-6 bg-background rounded-xl border-2 hover:border-primary/50 transition-all hover:scale-105"
-                    >
-                      <img
-                        src={uni.logo_url || '/placeholder.svg'}
-                        alt={uni.name}
-                        className="max-h-16 w-auto object-contain opacity-70 hover:opacity-100 transition-opacity"
-                        onError={(e) => {
-                          e.currentTarget.src = '/placeholder.svg';
-                        }}
-                      />
-                    </div>
-                  ))}
+      {/* How It Works */}
+      <section className="py-20 bg-muted/30">
+        <div className="container mx-auto px-4 space-y-24">
+          {howItWorksSteps.map((step, i) => (
+            <div
+              key={i}
+              className={`grid md:grid-cols-2 items-center gap-12 ${
+                i % 2 === 1 ? "md:flex-row-reverse" : ""
+              }`}
+            >
+              <div>
+                <div className="text-8xl text-primary/10 font-bold absolute">
+                  {step.step}
+                </div>
+                <div className="relative z-10">
+                  <div className="inline-flex p-4 bg-primary/10 rounded-2xl mb-6">
+                    <step.icon className="h-10 w-10 text-primary" />
+                  </div>
+                  <h3 className="text-3xl font-bold mb-4">{step.title}</h3>
+                  <p className="text-muted-foreground mb-6">
+                    {step.description}
+                  </p>
+                  <Link to="/auth/signup">
+                    <Button variant="outline">Get Started</Button>
+                  </Link>
                 </div>
               </div>
-
-              <Button
-                variant="ghost"
-                size="icon"
-                onClick={nextLogo}
-                className="hidden sm:flex rounded-full"
-                disabled={!universities || universities.length === 0}
-              >
-                <ChevronRight className="h-6 w-6" />
-              </Button>
+              <div>
+                <img
+                  src={step.image}
+                  alt={step.title}
+                  className="rounded-2xl shadow-xl"
+                />
+              </div>
             </div>
-
-            {/* Mobile Navigation */}
-            <div className="flex sm:hidden justify-center gap-4 mt-6">
-              <Button variant="ghost" size="icon" onClick={prevLogo} className="rounded-full">
-                <ChevronLeft className="h-6 w-6" />
-              </Button>
-              <Button variant="ghost" size="icon" onClick={nextLogo} className="rounded-full">
-                <ChevronRight className="h-6 w-6" />
-              </Button>
-            </div>
-
-            {/* Dots Indicator */}
-            <div className="flex justify-center gap-2 mt-8">
-              {universities && Array.from({ length: Math.ceil(universities.length / 4) }).map((_, i) => (
-                <button
-                  key={i}
-                  onClick={() => setCurrentLogoIndex(i)}
-                  className={`h-2 rounded-full transition-all ${
-                    i === currentLogoIndex ? 'w-8 bg-primary' : 'w-2 bg-primary/30'
-                  }`}
-                  aria-label={`Go to slide ${i + 1}`}
-                />
+          ))}
+        </div>
+      </section>
+
+      {/* Testimonials */}
+      <section className="container mx-auto px-4 py-20 text-center">
+        <h2 className="text-4xl font-bold mb-12">Success Stories</h2>
+        <Card className="max-w-3xl mx-auto border-2 shadow-xl">
+          <CardContent className="p-10">
+            <Quote className="h-10 w-10 text-primary/20 mb-6 mx-auto" />
+            <p className="italic text-xl mb-6">
+              "{testimonials[currentTestimonial].quote}"
+            </p>
+            <div className="flex justify-center gap-1 mb-6">
+              {[...Array(testimonials[currentTestimonial].rating)].map((_, i) => (
+                <Star key={i} className="h-5 w-5 fill-primary text-primary" />
               ))}
             </div>
-          </div>
-        </div>
-      </section>
-
-      {/* Feature Cards */}
-      <section className="container mx-auto px-4 sm:px-6 py-16 sm:py-24">
-        <div className="text-center mb-16">
-          <h2 className="text-3xl sm:text-4xl md:text-5xl font-bold mb-4">
-            Why Choose Global Education Gateway?
-          </h2>
-          <p className="text-lg text-muted-foreground max-w-2xl mx-auto">
-            Everything you need to succeed in your international education journey
-          </p>
-        </div>
-
-        <div className="grid md:grid-cols-3 gap-8 max-w-6xl mx-auto">
-          {features.map((feature, i) => (
-            <Card key={i} className="relative overflow-hidden group hover:shadow-2xl transition-all duration-300 border-2">
-              <div className={`absolute inset-0 bg-gradient-to-br ${feature.color} opacity-0 group-hover:opacity-5 transition-opacity`} />
-              <CardContent className="p-8 relative z-10">
-                <div className={`inline-flex p-4 rounded-2xl bg-gradient-to-br ${feature.color} mb-6 group-hover:scale-110 transition-transform`}>
-                  <feature.icon className="h-8 w-8 text-white" />
-                </div>
-                <h3 className="text-2xl font-bold mb-4">{feature.title}</h3>
-                <p className="text-muted-foreground leading-relaxed">
-                  {feature.description}
-                </p>
-              </CardContent>
-            </Card>
-          ))}
-        </div>
-      </section>
-
-      {/* How It Works */}
-      <section className="py-16 sm:py-24 bg-muted/30">
-        <div className="container mx-auto px-4 sm:px-6">
-          <div className="text-center mb-16">
-            <h2 className="text-3xl sm:text-4xl md:text-5xl font-bold mb-4">
-              How It Works
-            </h2>
-            <p className="text-lg text-muted-foreground max-w-2xl mx-auto">
-              Three simple steps to start your global education journey
-            </p>
-          </div>
-
-          <div className="space-y-24 max-w-6xl mx-auto">
-            {howItWorksSteps.map((step, i) => (
-              <div
-                key={i}
-                className={`grid md:grid-cols-2 gap-12 items-center ${
-                  i % 2 === 1 ? 'md:flex-row-reverse' : ''
-                }`}
-              >
-                <div className={`${i % 2 === 1 ? 'md:order-2' : ''}`}>
-                  <div className="relative">
-                    <div className="text-8xl font-bold text-primary/10 absolute -top-8 -left-4">
-                      {step.step}
-                    </div>
-                    <div className="relative z-10">
-                      <div className="inline-flex p-4 rounded-2xl bg-primary/10 mb-6">
-                        <step.icon className="h-10 w-10 text-primary" />
-                      </div>
-                      <h3 className="text-3xl font-bold mb-4">{step.title}</h3>
-                      <p className="text-lg text-muted-foreground leading-relaxed">
-                        {step.description}
-                      </p>
-                      <div className="mt-6">
-                        <Link to="/auth/signup">
-                          <Button size="lg" variant="outline" className="group">
-                            Get Started
-                            <ArrowRight className="ml-2 h-4 w-4 group-hover:translate-x-1 transition-transform" />
-                          </Button>
-                        </Link>
-                      </div>
-                    </div>
-                  </div>
-                </div>
-                <div className={`${i % 2 === 1 ? 'md:order-1' : ''}`}>
-                  <div className="rounded-2xl overflow-hidden shadow-2xl border-4 border-background">
-                    <img
-                      src={step.image}
-                      alt={step.title}
-                      className="w-full h-full object-cover"
-                    />
-                  </div>
-                </div>
-              </div>
-            ))}
-          </div>
-        </div>
-      </section>
-
-      {/* Testimonials Slider */}
-      <section className="container mx-auto px-4 sm:px-6 py-16 sm:py-24">
-        <div className="text-center mb-16">
-          <h2 className="text-3xl sm:text-4xl md:text-5xl font-bold mb-4">
-            Success Stories
-          </h2>
-          <p className="text-lg text-muted-foreground max-w-2xl mx-auto">
-            Hear from students who achieved their dreams with GEG
-          </p>
-        </div>
-
-        <div className="max-w-4xl mx-auto">
-          <div className="relative">
-            <Card className="border-2 shadow-xl">
-              <CardContent className="p-8 sm:p-12">
-                <Quote className="h-12 w-12 text-primary/20 mb-6" />
-                
-                <div className="mb-8">
-                  <p className="text-xl sm:text-2xl leading-relaxed mb-6 italic">
-                    "{testimonials[currentTestimonial].quote}"
-                  </p>
-                  
-                  <div className="flex items-center gap-1 mb-6">
-                    {[...Array(testimonials[currentTestimonial].rating)].map((_, i) => (
-                      <Star key={i} className="h-5 w-5 fill-primary text-primary" />
-                    ))}
-                  </div>
-                </div>
-
-                <div className="flex items-center gap-4">
-                  <div className="text-4xl">{testimonials[currentTestimonial].image}</div>
-                  <div>
-                    <div className="font-bold text-lg">
-                      {testimonials[currentTestimonial].name}
-                    </div>
-                    <div className="text-muted-foreground">
-                      {testimonials[currentTestimonial].role}
-                    </div>
-                    <div className="flex items-center gap-1 text-sm text-muted-foreground mt-1">
-                      <MapPin className="h-3 w-3" />
-                      {testimonials[currentTestimonial].country}
-                    </div>
-                  </div>
-                </div>
-              </CardContent>
-            </Card>
-
-            {/* Navigation Arrows */}
-            <Button
-              variant="ghost"
-              size="icon"
-              onClick={prevTestimonial}
-              className="absolute left-0 top-1/2 -translate-y-1/2 -translate-x-4 sm:-translate-x-16 rounded-full bg-background shadow-lg"
-            >
-              <ChevronLeft className="h-6 w-6" />
-            </Button>
-            <Button
-              variant="ghost"
-              size="icon"
-              onClick={nextTestimonial}
-              className="absolute right-0 top-1/2 -translate-y-1/2 translate-x-4 sm:translate-x-16 rounded-full bg-background shadow-lg"
-            >
-              <ChevronRight className="h-6 w-6" />
-            </Button>
-          </div>
-
-          {/* Dots Indicator */}
-          <div className="flex justify-center gap-2 mt-8">
-            {testimonials.map((_, i) => (
-              <button
-                key={i}
-                onClick={() => setCurrentTestimonial(i)}
-                className={`h-2 rounded-full transition-all ${
-                  i === currentTestimonial ? 'w-8 bg-primary' : 'w-2 bg-primary/30'
-                }`}
-                aria-label={`Go to testimonial ${i + 1}`}
-              />
-            ))}
-          </div>
-        </div>
-      </section>
-
-      {/* Final CTA */}
-      <section className="py-16 sm:py-24 bg-gradient-to-br from-primary via-primary/90 to-primary/80 text-primary-foreground">
-        <div className="container mx-auto px-4 sm:px-6 text-center">
-          <div className="max-w-3xl mx-auto space-y-8">
-            <h2 className="text-3xl sm:text-4xl md:text-5xl font-bold">
-              Ready to Start Your Journey?
-            </h2>
-            <p className="text-xl opacity-90">
-              Join thousands of students who have achieved their dreams of studying abroad with Global Education Gateway.
-            </p>
-            <div className="flex flex-col sm:flex-row gap-4 justify-center pt-4">
-              <Link to="/auth/signup">
-                <Button size="lg" variant="secondary" className="w-full sm:w-auto text-base px-8 h-14 shadow-xl">
-                  <FileCheck className="mr-2 h-5 w-5" />
-                  Start Your Application
-                  <ArrowRight className="ml-2 h-5 w-5" />
-                </Button>
-              </Link>
-              <Link to="/contact">
-                <Button size="lg" variant="outline" className="w-full sm:w-auto text-base px-8 h-14 bg-transparent border-2 border-primary-foreground text-primary-foreground hover:bg-primary-foreground hover:text-primary">
-                  <Mail className="mr-2 h-5 w-5" />
-                  Contact Us
-                </Button>
-              </Link>
+            <div className="text-lg font-bold">
+              {testimonials[currentTestimonial].name}
             </div>
-          </div>
-        </div>
-      </section>
-
-      {/* Footer */}
-      <footer className="bg-muted/50 border-t">
-        <div className="container mx-auto px-4 sm:px-6 py-12 sm:py-16">
-          <div className="grid grid-cols-1 md:grid-cols-2 lg:grid-cols-4 gap-8 mb-12">
-            {/* Brand */}
-            <div className="space-y-4">
-              <div className="flex items-center gap-3">
-                <img 
-                  src={gegLogo} 
-                  alt="GEG Logo" 
-                  className="h-10 w-10 object-contain dark:brightness-0 dark:invert" 
-                />
-                <span className="text-lg font-bold">GEG</span>
-              </div>
-              <p className="text-sm text-muted-foreground">
-                Your trusted partner in global education. Connecting students with world-class universities since 2020.
-              </p>
-              <div className="flex gap-3">
-                <a href="https://facebook.com" target="_blank" rel="noopener noreferrer" className="hover:text-primary transition-colors">
-                  <Facebook className="h-5 w-5" />
-                </a>
-                <a href="https://twitter.com" target="_blank" rel="noopener noreferrer" className="hover:text-primary transition-colors">
-                  <Twitter className="h-5 w-5" />
-                </a>
-                <a href="https://linkedin.com" target="_blank" rel="noopener noreferrer" className="hover:text-primary transition-colors">
-                  <Linkedin className="h-5 w-5" />
-                </a>
-                <a href="https://instagram.com" target="_blank" rel="noopener noreferrer" className="hover:text-primary transition-colors">
-                  <Instagram className="h-5 w-5" />
-                </a>
-              </div>
+            <div className="text-muted-foreground">
+              {testimonials[currentTestimonial].role} —{" "}
+              {testimonials[currentTestimonial].country}
             </div>
-
-            {/* Quick Links */}
-            <div>
-              <h3 className="font-semibold mb-4">Quick Links</h3>
-              <ul className="space-y-2 text-sm">
-                <li>
-                  <Link to="/search" className="text-muted-foreground hover:text-primary transition-colors">
-                    Find Universities
-                  </Link>
-                </li>
-                <li>
-                  <Link to="/blog" className="text-muted-foreground hover:text-primary transition-colors">
-                    Blog
-                  </Link>
-                </li>
-                <li>
-                  <Link to="/faq" className="text-muted-foreground hover:text-primary transition-colors">
-                    FAQ
-                  </Link>
-                </li>
-                <li>
-                  <Link to="/visa-calculator" className="text-muted-foreground hover:text-primary transition-colors">
-                    Visa Calculator
-                  </Link>
-                </li>
-              </ul>
-            </div>
-
-            {/* For Partners */}
-            <div>
-              <h3 className="font-semibold mb-4">For Partners</h3>
-              <ul className="space-y-2 text-sm">
-                <li>
-                  <Link to="/auth/signup?role=agent" className="text-muted-foreground hover:text-primary transition-colors">
-                    Become an Agent
-                  </Link>
-                </li>
-                <li>
-                  <Link to="/auth/signup?role=partner" className="text-muted-foreground hover:text-primary transition-colors">
-                    Partner as University
-                  </Link>
-                </li>
-                <li>
-                  <Link to="/contact" className="text-muted-foreground hover:text-primary transition-colors">
-                    Partnership Inquiries
-                  </Link>
-                </li>
-              </ul>
-            </div>
-
-            {/* Contact Info */}
-            <div>
-              <h3 className="font-semibold mb-4">Contact Us</h3>
-              <ul className="space-y-3 text-sm">
-                <li className="flex items-start gap-2">
-                  <Mail className="h-4 w-4 mt-0.5 text-primary flex-shrink-0" />
-                  <a href="mailto:info@globaleducationgateway.com" className="text-muted-foreground hover:text-primary transition-colors">
-                    info@globaleducationgateway.com
-                  </a>
-                </li>
-                <li className="flex items-start gap-2">
-                  <Phone className="h-4 w-4 mt-0.5 text-primary flex-shrink-0" />
-                  <a href="tel:+1234567890" className="text-muted-foreground hover:text-primary transition-colors">
-                    +1 (234) 567-890
-                  </a>
-                </li>
-                <li className="flex items-start gap-2">
-                  <MapPin className="h-4 w-4 mt-0.5 text-primary flex-shrink-0" />
-                  <span className="text-muted-foreground">
-                    123 Education Street, London, UK
-                  </span>
-                </li>
-              </ul>
-            </div>
-          </div>
-
-          {/* Bottom Bar */}
-          <div className="pt-8 border-t flex flex-col sm:flex-row justify-between items-center gap-4 text-sm text-muted-foreground">
-            <div>
-              © {new Date().getFullYear()} Global Education Gateway. All rights reserved.
-            </div>
-            <div className="flex gap-6">
-              <Link to="/legal/privacy" className="hover:text-primary transition-colors">
-                Privacy Policy
-              </Link>
-              <Link to="/legal/terms" className="hover:text-primary transition-colors">
-                Terms of Service
-              </Link>
-              <Link to="/auth/login" className="hover:text-primary transition-colors">
-                Login
-              </Link>
-              <Link to="/auth/signup" className="hover:text-primary transition-colors">
-                Sign Up
-              </Link>
-            </div>
-          </div>
-        </div>
-      </footer>
-=======
+          </CardContent>
+        </Card>
+        <div className="flex justify-center gap-4 mt-8">
+          <Button variant="ghost" size="icon" onClick={prevTestimonial}>
+            <ChevronLeft className="h-6 w-6" />
+          </Button>
+          <Button variant="ghost" size="icon" onClick={nextTestimonial}>
+            <ChevronRight className="h-6 w-6" />
+          </Button>
+        </div>
+      </section>
+
       {/* FAQ Section */}
       <section className="container mx-auto px-4 py-20">
-        <div className="max-w-3xl mx-auto text-center mb-12">
-          <h2 className="text-3xl md:text-4xl font-bold mb-4">
-            Frequently Asked Questions
-          </h2>
-          <p className="text-lg text-muted-foreground">
-            Find quick answers to common questions
+        <div className="text-center mb-12">
+          <h2 className="text-3xl font-bold mb-4">Frequently Asked Questions</h2>
+          <p className="text-muted-foreground">
+            Quick answers to common questions
           </p>
         </div>
-
-        <Accordion type="single" collapsible className="space-y-4">
+        <Accordion type="single" collapsible className="max-w-3xl mx-auto space-y-4">
           {faqs.map((faq, i) => (
-            <AccordionItem
-              key={i}
-              value={`item-${i}`}
-              className="border rounded-lg bg-card"
-            >
-              <AccordionTrigger className="py-6 px-4 font-semibold text-base text-left">
+            <AccordionItem key={i} value={`item-${i}`} className="border rounded-lg bg-card">
+              <AccordionTrigger className="py-6 px-4 font-semibold text-left">
                 {faq.question}
               </AccordionTrigger>
               <AccordionContent className="px-4 pb-6 text-muted-foreground">
@@ -930,20 +418,25 @@
 
       {/* Contact Section */}
       <section className="container mx-auto px-4 py-20">
-        <div className="max-w-2xl mx-auto text-center mb-12">
-          <h2 className="text-3xl md:text-4xl font-bold mb-4">Get in Touch</h2>
-          <p className="text-lg text-muted-foreground">
-            Have questions? We're here to help. Send us a message and we'll get
-            back to you soon.
+        <div className="text-center mb-12">
+          <h2 className="text-3xl font-bold mb-4">Get in Touch</h2>
+          <p className="text-muted-foreground">
+            Have questions? We’d love to help.
           </p>
         </div>
-        <Card className="border-2">
-          <CardContent className="py-8">
+        <Card className="max-w-2xl mx-auto border-2">
+          <CardContent className="p-8">
             <ContactForm />
           </CardContent>
         </Card>
       </section>
->>>>>>> 950adc10
+
+      {/* Footer */}
+      <footer className="bg-muted/50 border-t">
+        <div className="container mx-auto px-4 py-12 text-center text-sm text-muted-foreground">
+          © {new Date().getFullYear()} Global Education Gateway. All rights reserved.
+        </div>
+      </footer>
     </div>
   );
 };
