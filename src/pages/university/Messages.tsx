import { useCallback, useEffect, useMemo, useRef, useState, Suspense, lazy } from "react";
import { ChatList } from "@/components/messages/ChatList";
import { ChatArea } from "@/components/messages/ChatArea";
import { MessagingUnavailable } from "@/components/messages/MessagingUnavailable";
import { useMessages, type SendMessagePayload } from "@/hooks/useMessages";
import { usePresence } from "@/hooks/usePresence";
import { useAuth } from "@/hooks/useAuth";
import { useToast } from "@/hooks/use-toast";
import { supabase } from "@/integrations/supabase/client";
import {
  Dialog,
  DialogContent,
  DialogDescription,
  DialogHeader,
  DialogTitle,
} from "@/components/ui/dialog";
import {
  AlertDialog,
  AlertDialogAction,
  AlertDialogCancel,
  AlertDialogContent,
  AlertDialogDescription,
  AlertDialogFooter,
  AlertDialogHeader,
  AlertDialogTitle,
} from "@/components/ui/alert-dialog";
import { Input } from "@/components/ui/input";
import { Button } from "@/components/ui/button";
import { Badge } from "@/components/ui/badge";
import { Avatar, AvatarFallback, AvatarImage } from "@/components/ui/avatar";
import { ScrollArea } from "@/components/ui/scroll-area";
import {
  DropdownMenu,
  DropdownMenuContent,
  DropdownMenuItem,
  DropdownMenuTrigger,
} from "@/components/ui/dropdown-menu";
import ErrorBoundary from "@/components/ErrorBoundary";
import { MessageCircle, Search, Loader2, MoreVertical, CheckCheck, Trash2, Sparkles } from "lucide-react";
import {
  withUniversityCardStyles,
} from "@/components/university/common/cardStyles";

const UniversityZoeAssistant = lazy(() => import("@/components/university/UniversityZoeAssistant"));

const ZoeAssistantLoadingState = () => (
  <div className="flex h-full flex-col items-center justify-center gap-3 p-6 text-center text-muted-foreground">
    <Sparkles className="h-6 w-6 animate-pulse text-primary" />
    <div className="space-y-1">
      <p className="text-sm font-semibold">Connecting you with Zoe…</p>
      <p className="text-xs text-muted-foreground">
        Preparing personalized insights for your university conversations.
      </p>
    </div>
  </div>
);

const ZoeAssistantErrorState = () => (
  <div className="flex h-full flex-col items-center justify-center gap-3 p-6 text-center text-muted-foreground">
    <Sparkles className="h-6 w-6 text-primary" />
    <div className="space-y-1">
      <p className="text-sm font-semibold text-card-foreground">Zoe assistant is temporarily unavailable</p>
      <p className="text-xs">
        Messaging and notifications remain available while we restore Zoe's insights.
      </p>
    </div>
  </div>
);

interface ContactRecord {
  id: string;
  full_name: string;
  email: string;
  avatar_url: string | null;
  role: string;
}

const CONTACT_ROLES = ["agent", "staff", "admin", "partner"];

function UniversityMessagesPage() {
  const { user, profile } = useAuth();
  const { toast } = useToast();
  const {
    conversations,
    currentConversation,
    setCurrentConversation,
    messages,
    typingUsers,
    loading,
    sendMessage,
    startTyping,
    stopTyping,
    getOrCreateConversation,
    fetchConversations,
    error,
  } = useMessages();

  const { getUserPresence, isUserOnline } = usePresence();

  const messagingDisabled = Boolean(error);

  const [showNewChatDialog, setShowNewChatDialog] = useState(false);
  const [searchQuery, setSearchQuery] = useState("");
  const [contacts, setContacts] = useState<ContactRecord[]>([]);
  const [isSearchingContacts, setIsSearchingContacts] = useState(false);
  const [showDeleteDialog, setShowDeleteDialog] = useState(false);
  const [isInitializingAudio, setIsInitializingAudio] = useState(false);

  const audioContextRef = useRef<AudioContext | null>(null);
  const lastMessageIdRef = useRef<string | null>(null);

  useEffect(() => {
    if (messagingDisabled) {
      setShowNewChatDialog(false);
      setShowDeleteDialog(false);
    }
  }, [messagingDisabled]);

  useEffect(() => {
    return () => {
      if (audioContextRef.current) {
        audioContextRef.current.close().catch(() => undefined);
        audioContextRef.current = null;
      }
    };
  }, []);

  const playTone = useCallback(async (frequency: number, duration = 0.28) => {
    if (typeof window === "undefined") return;
    const AudioCtx = window.AudioContext || (window as any).webkitAudioContext;
    if (!AudioCtx) return;

    try {
      let ctx = audioContextRef.current;
      if (!ctx) {
        ctx = new AudioCtx();
        audioContextRef.current = ctx;
      }

      if (ctx.state === "suspended") {
        setIsInitializingAudio(true);
        await ctx.resume();
        setIsInitializingAudio(false);
      }

      const oscillator = ctx.createOscillator();
      const gain = ctx.createGain();

      oscillator.type = "triangle";
      oscillator.frequency.setValueAtTime(frequency, ctx.currentTime);

      gain.gain.setValueAtTime(0.0001, ctx.currentTime);
      gain.gain.exponentialRampToValueAtTime(0.08, ctx.currentTime + 0.015);
      gain.gain.exponentialRampToValueAtTime(0.0001, ctx.currentTime + duration);

      oscillator.connect(gain);
      gain.connect(ctx.destination);
      oscillator.start();
      oscillator.stop(ctx.currentTime + duration + 0.05);
    } catch (error) {
      console.warn("Unable to play notification tone", error);
      setIsInitializingAudio(false);
    }
  }, []);

  const playSendSound = useCallback(async () => {
    await playTone(720);
  }, [playTone]);

  const playIncomingSound = useCallback(async () => {
    await playTone(520);
  }, [playTone]);

  useEffect(() => {
    if (messages.length === 0) return;
    const lastMessage = messages[messages.length - 1];
    if (lastMessageIdRef.current === lastMessage.id) return;
    lastMessageIdRef.current = lastMessage.id;

    if (lastMessage.sender_id && lastMessage.sender_id !== user?.id) {
      void playIncomingSound();
    }
  }, [messages, playIncomingSound, user?.id]);

  const currentConversationData = useMemo(
    () => conversations.find((conversation) => conversation.id === currentConversation) ?? null,
    [conversations, currentConversation],
  );

  const totalUnread = useMemo(
    () => conversations.reduce((sum, conversation) => sum + (conversation.unreadCount ?? 0), 0),
    [conversations],
  );

  const initialsForName = useCallback((name: string) => {
    return name
      .split(" ")
      .filter(Boolean)
      .map((segment) => segment[0])
      .join("")
      .slice(0, 2)
      .toUpperCase();
  }, []);

  const searchContacts = useCallback(
    async (queryText: string) => {
      if (!profile?.tenant_id) {
        toast({
          title: "Profile not ready",
          description: "We could not determine your tenant. Please try again later.",
          variant: "destructive",
        });
        return;
      }

      setIsSearchingContacts(true);
      try {
        const trimmed = queryText.trim();
        let query = supabase
          .from("profiles")
          .select("id, full_name, email, avatar_url, role")
          .eq("tenant_id", profile.tenant_id)
          .neq("id", user?.id)
          .in("role", CONTACT_ROLES)
          .order("full_name", { ascending: true })
          .limit(40);

        if (trimmed) {
          query = query.or(`full_name.ilike.%${trimmed}%,email.ilike.%${trimmed}%`);
        }

        const { data, error } = await query;
        if (error) throw error;
        setContacts((data ?? []) as ContactRecord[]);
      } catch (error) {
        console.error("Error searching contacts", error);
        toast({
          title: "Unable to search contacts",
          description: "Please try again later.",
          variant: "destructive",
        });
      } finally {
        setIsSearchingContacts(false);
      }
    },
    [profile?.tenant_id, toast, user?.id],
  );

  useEffect(() => {
    if (showNewChatDialog) {
      void searchContacts("");
    } else {
      setSearchQuery("");
      setContacts([]);
    }
  }, [searchContacts, showNewChatDialog]);

  const handleSelectConversation = useCallback(
    (conversationId: string) => {
      setCurrentConversation(conversationId);
    },
    [setCurrentConversation],
  );

  const handleSendMessage = useCallback(
    async (payload: SendMessagePayload) => {
      if (!currentConversation) return;
      await sendMessage(currentConversation, payload);
      void playSendSound();
    },
    [currentConversation, playSendSound, sendMessage],
  );

  const handleStartTyping = useCallback(() => {
    if (!currentConversation) return;
    void startTyping(currentConversation);
  }, [currentConversation, startTyping]);

  const handleStopTyping = useCallback(() => {
    if (!currentConversation) return;
    void stopTyping(currentConversation);
  }, [currentConversation, stopTyping]);

  const handleNewChat = useCallback(() => {
    setShowNewChatDialog(true);
  }, []);

  const handleSelectContact = useCallback(
    async (contact: ContactRecord) => {
      const conversationId = await getOrCreateConversation(contact.id);
      if (conversationId) {
        setCurrentConversation(conversationId);
        setShowNewChatDialog(false);
        setSearchQuery("");
      }
    },
    [getOrCreateConversation, setCurrentConversation],
  );

  const handleMarkAsRead = useCallback(async () => {
    if (!currentConversation) {
      toast({
        title: "No conversation selected",
        description: "Choose a conversation first.",
      });
      return;
    }
    try {
      const { error } = await supabase.rpc("mark_conversation_read", {
        conversation_uuid: currentConversation,
      });
      if (error) throw error;
      await fetchConversations();
      toast({
        title: "Conversation marked as read",
        description: "All messages are now marked as read for you.",
      });
    } catch (error) {
      console.error("Error marking conversation as read", error);
      toast({
        title: "Unable to mark as read",
        description: "Please try again later.",
        variant: "destructive",
      });
    }
  }, [currentConversation, fetchConversations, toast]);

  const handleDeleteConversation = useCallback(async () => {
    if (!currentConversation || !user?.id) {
      toast({
        title: "No conversation selected",
        description: "Choose a conversation first.",
      });
      return;
    }
    try {
      await supabase
        .from("conversation_participants")
        .delete()
        .eq("conversation_id", currentConversation)
        .eq("user_id", user.id);

      setCurrentConversation(null);
      await fetchConversations();
      toast({
        title: "Conversation removed",
        description: "The conversation has been removed from your inbox.",
      });
    } catch (error) {
      console.error("Error deleting conversation", error);
      toast({
        title: "Unable to delete conversation",
        description: "Please try again later.",
        variant: "destructive",
      });
    } finally {
      setShowDeleteDialog(false);
    }
  }, [currentConversation, fetchConversations, setCurrentConversation, toast, user?.id]);

  return (
    <div className="flex min-h-[calc(100vh-4rem)] flex-col gap-6">
      <header className={withUniversityCardStyles("flex flex-col gap-4 rounded-3xl px-6 py-6 text-card-foreground shadow-[0_28px_72px_-36px_rgba(37,99,235,0.5)] md:flex-row md:items-center md:justify-between")}>
          <div>
            <h1 className="text-2xl font-semibold text-foreground md:text-3xl">University Messages</h1>
            <p className="text-sm text-muted-foreground">
              Coordinate with agents and GEG staff to keep your applicants on track.
            </p>
          </div>
        <div className="flex flex-wrap items-center gap-3">
          <Button
            onClick={handleNewChat}
            size="sm"
            className="gap-2 rounded-full bg-primary px-4 py-2 text-primary-foreground shadow-lg hover:bg-primary/90"
            disabled={messagingDisabled}
          >
            <MessageCircle className="h-4 w-4" />
            New Message
          </Button>
          <Button
            variant="outline"
            size="sm"
            className="gap-2 rounded-full border-border bg-muted/50 text-primary-foreground hover:bg-muted"
            onClick={() =>
              window.dispatchEvent(
                new CustomEvent("zoe:open-chat", {
                  detail: { prompt: "Help me with my university conversations." },
                }),
              )
            }
          >
            <Sparkles className="h-4 w-4" />
            Ask Zoe
          </Button>
          {totalUnread > 0 && (
            <Badge variant="destructive" className="rounded-full px-3 py-1 text-xs font-semibold">
              {totalUnread} unread
            </Badge>
          )}
          {!messagingDisabled && (
            <DropdownMenu>
              <DropdownMenuTrigger asChild>
                <Button variant="outline" size="icon" className="rounded-full border-border">
                  <MoreVertical className="h-4 w-4" />
                  <span className="sr-only">Conversation actions</span>
                </Button>
              </DropdownMenuTrigger>
              <DropdownMenuContent align="end" className="w-48">
                <DropdownMenuItem onClick={() => void handleMarkAsRead()} disabled={!currentConversation}>
                  <CheckCheck className="mr-2 h-4 w-4" />
                  Mark as Read
                </DropdownMenuItem>
                <DropdownMenuItem
                  onClick={() => setShowDeleteDialog(true)}
                  disabled={!currentConversation}
                  className="text-red-500 focus:text-red-500"
                >
                  <Trash2 className="mr-2 h-4 w-4" />
                  Delete Conversation
                </DropdownMenuItem>
              </DropdownMenuContent>
            </DropdownMenu>
          )}
        </div>
      </header>

<<<<<<< HEAD
      {messagingDisabled ? (
        <section className={withUniversityCardStyles("flex flex-1 overflow-hidden rounded-3xl text-card-foreground")}
        >
          <MessagingUnavailable
            reason={error ?? "Messaging is currently unavailable."}
            redirectHref="/university"
            redirectLabel="Return to dashboard"
=======
      <div className="flex flex-1 gap-4 lg:gap-6">
        <section className={withUniversityCardStyles("flex h-[calc(100vh-14rem)] w-full flex-col overflow-hidden rounded-3xl text-card-foreground md:w-[360px] lg:w-[380px]")}>
          <ChatList
            conversations={conversations}
            currentConversation={currentConversation}
            onSelectConversation={handleSelectConversation}
            onNewChat={handleNewChat}
            getUserPresence={getUserPresence}
            isUserOnline={isUserOnline}
>>>>>>> 42ceb333
          />
        </section>
      ) : (
        <>
          <div className="flex flex-1 gap-4 lg:gap-6">
            <section className={withUniversityCardStyles("flex h-[calc(100vh-14rem)] w-full flex-col overflow-hidden rounded-3xl text-card-foreground md:w-[360px] lg:w-[380px]")}>
              <ChatList
                conversations={conversations}
                currentConversation={currentConversation}
                onSelectConversation={handleSelectConversation}
                onNewChat={handleNewChat}
              />
            </section>

            <section className={withUniversityCardStyles("hidden h-[calc(100vh-14rem)] flex-1 overflow-hidden rounded-3xl text-card-foreground md:flex")}> 
              <ChatArea
                conversation={currentConversationData}
                messages={messages}
                typingUsers={typingUsers}
                loading={loading}
                onSendMessage={handleSendMessage}
                onStartTyping={handleStartTyping}
                onStopTyping={handleStopTyping}
                getUserPresence={getUserPresence}
                isUserOnline={isUserOnline}
                onBack={() => setCurrentConversation(null)}
              />
            </section>

            <section className={withUniversityCardStyles("hidden h-[calc(100vh-14rem)] w-full max-w-xl overflow-hidden rounded-3xl text-card-foreground xl:flex")}> 
              <ErrorBoundary fallback={<ZoeAssistantErrorState />}>
                <Suspense fallback={<ZoeAssistantLoadingState />}>
                  <UniversityZoeAssistant />
                </Suspense>
              </ErrorBoundary>
            </section>
          </div>

          {currentConversation && (
            <div className="md:hidden fixed inset-0 z-40 flex flex-col bg-background">
              <ChatArea
                conversation={currentConversationData}
                messages={messages}
                typingUsers={typingUsers}
                loading={loading}
                onSendMessage={handleSendMessage}
                onStartTyping={handleStartTyping}
                onStopTyping={handleStopTyping}
                getUserPresence={getUserPresence}
                isUserOnline={isUserOnline}
                onBack={() => setCurrentConversation(null)}
                showBackButton
              />
            </div>
          )}

          <Dialog open={showNewChatDialog} onOpenChange={setShowNewChatDialog}>
            <DialogContent className="sm:max-w-lg">
              <DialogHeader>
                <DialogTitle>Start a new conversation</DialogTitle>
                <DialogDescription>
                  Search for agents or GEG team members to begin a new chat.
                </DialogDescription>
              </DialogHeader>
              <div className="space-y-4">
                <div className="relative">
                  <Search className="absolute left-3 top-1/2 h-4 w-4 -translate-y-1/2 text-muted-foreground" />
                  <Input
                    value={searchQuery}
                    onChange={(event) => setSearchQuery(event.target.value)}
                    placeholder="Search by name or email"
                    className="pl-9"
                    onKeyDown={(event) => {
                      if (event.key === "Enter") {
                        event.preventDefault();
                        void searchContacts(searchQuery);
                      }
                    }}
                  />
                  <Button
                    size="sm"
                    onClick={() => void searchContacts(searchQuery)}
                    className="absolute right-1 top-1/2 -translate-y-1/2"
                    disabled={isSearchingContacts}
                  >
                    {isSearchingContacts ? <Loader2 className="h-4 w-4 animate-spin" /> : "Search"}
                  </Button>
                </div>
                <ScrollArea className="h-96">
                  {contacts.length === 0 ? (
                    <div className="flex flex-col items-center justify-center gap-2 py-16 text-center text-muted-foreground">
                      <MessageCircle className="h-12 w-12 opacity-30" />
                      <div className="space-y-1">
                        <p className="font-medium">No contacts found</p>
                        <p className="text-xs">Try searching by name or email</p>
                      </div>
                    </div>
                  ) : (
                    <div className="space-y-2">
                      {contacts.map((contact) => (
                        <button
                          key={contact.id}
                          onClick={() => void handleSelectContact(contact)}
                          className="flex w-full items-center gap-3 rounded-lg p-3 text-left transition-colors hover:bg-accent"
                        >
                          <Avatar className="h-10 w-10 flex-shrink-0">
                            <AvatarImage
                              src={contact.avatar_url || undefined}
                              alt={contact.full_name}
                            />
                            <AvatarFallback>{initialsForName(contact.full_name)}</AvatarFallback>
                          </Avatar>
                          <div className="min-w-0 flex-1">
                            <p className="truncate font-semibold">{contact.full_name}</p>
                            <p className="truncate text-sm text-muted-foreground">
                              {contact.email}
                            </p>
                          </div>
                          <Badge variant="outline" className="capitalize">
                            {contact.role}
                          </Badge>
                        </button>
                      ))}
                    </div>
                  )}
                </ScrollArea>
              </div>
            </DialogContent>
          </Dialog>

          <AlertDialog open={showDeleteDialog} onOpenChange={setShowDeleteDialog}>
            <AlertDialogContent>
              <AlertDialogHeader>
                <AlertDialogTitle>Delete conversation?</AlertDialogTitle>
                <AlertDialogDescription>
                  This will remove the conversation from your inbox. This action cannot be undone.
                </AlertDialogDescription>
              </AlertDialogHeader>
              <AlertDialogFooter>
                <AlertDialogCancel>Cancel</AlertDialogCancel>
                <AlertDialogAction
                  onClick={() => void handleDeleteConversation()}
                  className="bg-destructive text-destructive-foreground hover:bg-destructive/90"
                >
                  Delete
                </AlertDialogAction>
              </AlertDialogFooter>
            </AlertDialogContent>
          </AlertDialog>
        </>
      )}

      {isInitializingAudio && (
        <div className="fixed bottom-4 right-4 z-50 rounded-full bg-primary px-3 py-2 text-xs font-semibold text-primary-foreground shadow-lg">
          Preparing audio…
        </div>
      )}
    </div>
  );
}

export default UniversityMessagesPage;<|MERGE_RESOLUTION|>--- conflicted
+++ resolved
@@ -36,12 +36,20 @@
   DropdownMenuTrigger,
 } from "@/components/ui/dropdown-menu";
 import ErrorBoundary from "@/components/ErrorBoundary";
-import { MessageCircle, Search, Loader2, MoreVertical, CheckCheck, Trash2, Sparkles } from "lucide-react";
 import {
-  withUniversityCardStyles,
-} from "@/components/university/common/cardStyles";
-
-const UniversityZoeAssistant = lazy(() => import("@/components/university/UniversityZoeAssistant"));
+  MessageCircle,
+  Search,
+  Loader2,
+  MoreVertical,
+  CheckCheck,
+  Trash2,
+  Sparkles,
+} from "lucide-react";
+import { withUniversityCardStyles } from "@/components/university/common/cardStyles";
+
+const UniversityZoeAssistant = lazy(() =>
+  import("@/components/university/UniversityZoeAssistant")
+);
 
 const ZoeAssistantLoadingState = () => (
   <div className="flex h-full flex-col items-center justify-center gap-3 p-6 text-center text-muted-foreground">
@@ -59,7 +67,9 @@
   <div className="flex h-full flex-col items-center justify-center gap-3 p-6 text-center text-muted-foreground">
     <Sparkles className="h-6 w-6 text-primary" />
     <div className="space-y-1">
-      <p className="text-sm font-semibold text-card-foreground">Zoe assistant is temporarily unavailable</p>
+      <p className="text-sm font-semibold text-card-foreground">
+        Zoe assistant is temporarily unavailable
+      </p>
       <p className="text-xs">
         Messaging and notifications remain available while we restore Zoe's insights.
       </p>
@@ -109,6 +119,7 @@
   const audioContextRef = useRef<AudioContext | null>(null);
   const lastMessageIdRef = useRef<string | null>(null);
 
+  /* ------------------------------- Audio setup ------------------------------- */
   useEffect(() => {
     if (messagingDisabled) {
       setShowNewChatDialog(false);
@@ -132,11 +143,7 @@
 
     try {
       let ctx = audioContextRef.current;
-      if (!ctx) {
-        ctx = new AudioCtx();
-        audioContextRef.current = ctx;
-      }
-
+      if (!ctx) ctx = new AudioCtx();
       if (ctx.state === "suspended") {
         setIsInitializingAudio(true);
         await ctx.resume();
@@ -145,14 +152,11 @@
 
       const oscillator = ctx.createOscillator();
       const gain = ctx.createGain();
-
       oscillator.type = "triangle";
       oscillator.frequency.setValueAtTime(frequency, ctx.currentTime);
-
       gain.gain.setValueAtTime(0.0001, ctx.currentTime);
       gain.gain.exponentialRampToValueAtTime(0.08, ctx.currentTime + 0.015);
       gain.gain.exponentialRampToValueAtTime(0.0001, ctx.currentTime + duration);
-
       oscillator.connect(gain);
       gain.connect(ctx.destination);
       oscillator.start();
@@ -176,20 +180,18 @@
     const lastMessage = messages[messages.length - 1];
     if (lastMessageIdRef.current === lastMessage.id) return;
     lastMessageIdRef.current = lastMessage.id;
-
-    if (lastMessage.sender_id && lastMessage.sender_id !== user?.id) {
-      void playIncomingSound();
-    }
+    if (lastMessage.sender_id && lastMessage.sender_id !== user?.id) void playIncomingSound();
   }, [messages, playIncomingSound, user?.id]);
 
+  /* ------------------------------- Conversations ------------------------------- */
   const currentConversationData = useMemo(
     () => conversations.find((conversation) => conversation.id === currentConversation) ?? null,
-    [conversations, currentConversation],
+    [conversations, currentConversation]
   );
 
   const totalUnread = useMemo(
     () => conversations.reduce((sum, conversation) => sum + (conversation.unreadCount ?? 0), 0),
-    [conversations],
+    [conversations]
   );
 
   const initialsForName = useCallback((name: string) => {
@@ -202,6 +204,7 @@
       .toUpperCase();
   }, []);
 
+  /* ------------------------------- Contact search ------------------------------- */
   const searchContacts = useCallback(
     async (queryText: string) => {
       if (!profile?.tenant_id) {
@@ -225,10 +228,7 @@
           .order("full_name", { ascending: true })
           .limit(40);
 
-        if (trimmed) {
-          query = query.or(`full_name.ilike.%${trimmed}%,email.ilike.%${trimmed}%`);
-        }
-
+        if (trimmed) query = query.or(`full_name.ilike.%${trimmed}%,email.ilike.%${trimmed}%`);
         const { data, error } = await query;
         if (error) throw error;
         setContacts((data ?? []) as ContactRecord[]);
@@ -243,23 +243,23 @@
         setIsSearchingContacts(false);
       }
     },
-    [profile?.tenant_id, toast, user?.id],
+    [profile?.tenant_id, toast, user?.id]
   );
 
   useEffect(() => {
-    if (showNewChatDialog) {
-      void searchContacts("");
-    } else {
+    if (showNewChatDialog) void searchContacts("");
+    else {
       setSearchQuery("");
       setContacts([]);
     }
   }, [searchContacts, showNewChatDialog]);
 
+  /* ------------------------------- Messaging handlers ------------------------------- */
   const handleSelectConversation = useCallback(
     (conversationId: string) => {
       setCurrentConversation(conversationId);
     },
-    [setCurrentConversation],
+    [setCurrentConversation]
   );
 
   const handleSendMessage = useCallback(
@@ -268,17 +268,15 @@
       await sendMessage(currentConversation, payload);
       void playSendSound();
     },
-    [currentConversation, playSendSound, sendMessage],
+    [currentConversation, playSendSound, sendMessage]
   );
 
   const handleStartTyping = useCallback(() => {
-    if (!currentConversation) return;
-    void startTyping(currentConversation);
+    if (currentConversation) void startTyping(currentConversation);
   }, [currentConversation, startTyping]);
 
   const handleStopTyping = useCallback(() => {
-    if (!currentConversation) return;
-    void stopTyping(currentConversation);
+    if (currentConversation) void stopTyping(currentConversation);
   }, [currentConversation, stopTyping]);
 
   const handleNewChat = useCallback(() => {
@@ -294,15 +292,12 @@
         setSearchQuery("");
       }
     },
-    [getOrCreateConversation, setCurrentConversation],
+    [getOrCreateConversation, setCurrentConversation]
   );
 
   const handleMarkAsRead = useCallback(async () => {
     if (!currentConversation) {
-      toast({
-        title: "No conversation selected",
-        description: "Choose a conversation first.",
-      });
+      toast({ title: "No conversation selected", description: "Choose a conversation first." });
       return;
     }
     try {
@@ -339,7 +334,6 @@
         .delete()
         .eq("conversation_id", currentConversation)
         .eq("user_id", user.id);
-
       setCurrentConversation(null);
       await fetchConversations();
       toast({
@@ -358,15 +352,23 @@
     }
   }, [currentConversation, fetchConversations, setCurrentConversation, toast, user?.id]);
 
+  /* ------------------------------- UI Layout ------------------------------- */
   return (
     <div className="flex min-h-[calc(100vh-4rem)] flex-col gap-6">
-      <header className={withUniversityCardStyles("flex flex-col gap-4 rounded-3xl px-6 py-6 text-card-foreground shadow-[0_28px_72px_-36px_rgba(37,99,235,0.5)] md:flex-row md:items-center md:justify-between")}>
-          <div>
-            <h1 className="text-2xl font-semibold text-foreground md:text-3xl">University Messages</h1>
-            <p className="text-sm text-muted-foreground">
-              Coordinate with agents and GEG staff to keep your applicants on track.
-            </p>
-          </div>
+      <header
+        className={withUniversityCardStyles(
+          "flex flex-col gap-4 rounded-3xl px-6 py-6 text-card-foreground shadow-[0_28px_72px_-36px_rgba(37,99,235,0.5)] md:flex-row md:items-center md:justify-between"
+        )}
+      >
+        <div>
+          <h1 className="text-2xl font-semibold text-foreground md:text-3xl">
+            University Messages
+          </h1>
+          <p className="text-sm text-muted-foreground">
+            Coordinate with agents and GEG staff to keep your applicants on track.
+          </p>
+        </div>
+
         <div className="flex flex-wrap items-center gap-3">
           <Button
             onClick={handleNewChat}
@@ -377,6 +379,7 @@
             <MessageCircle className="h-4 w-4" />
             New Message
           </Button>
+
           <Button
             variant="outline"
             size="sm"
@@ -385,18 +388,23 @@
               window.dispatchEvent(
                 new CustomEvent("zoe:open-chat", {
                   detail: { prompt: "Help me with my university conversations." },
-                }),
+                })
               )
             }
           >
             <Sparkles className="h-4 w-4" />
             Ask Zoe
           </Button>
+
           {totalUnread > 0 && (
-            <Badge variant="destructive" className="rounded-full px-3 py-1 text-xs font-semibold">
+            <Badge
+              variant="destructive"
+              className="rounded-full px-3 py-1 text-xs font-semibold"
+            >
               {totalUnread} unread
             </Badge>
           )}
+
           {!messagingDisabled && (
             <DropdownMenu>
               <DropdownMenuTrigger asChild>
@@ -406,7 +414,10 @@
                 </Button>
               </DropdownMenuTrigger>
               <DropdownMenuContent align="end" className="w-48">
-                <DropdownMenuItem onClick={() => void handleMarkAsRead()} disabled={!currentConversation}>
+                <DropdownMenuItem
+                  onClick={() => void handleMarkAsRead()}
+                  disabled={!currentConversation}
+                >
                   <CheckCheck className="mr-2 h-4 w-4" />
                   Mark as Read
                 </DropdownMenuItem>
@@ -424,40 +435,41 @@
         </div>
       </header>
 
-<<<<<<< HEAD
       {messagingDisabled ? (
-        <section className={withUniversityCardStyles("flex flex-1 overflow-hidden rounded-3xl text-card-foreground")}
+        <section
+          className={withUniversityCardStyles(
+            "flex flex-1 overflow-hidden rounded-3xl text-card-foreground"
+          )}
         >
           <MessagingUnavailable
             reason={error ?? "Messaging is currently unavailable."}
             redirectHref="/university"
             redirectLabel="Return to dashboard"
-=======
-      <div className="flex flex-1 gap-4 lg:gap-6">
-        <section className={withUniversityCardStyles("flex h-[calc(100vh-14rem)] w-full flex-col overflow-hidden rounded-3xl text-card-foreground md:w-[360px] lg:w-[380px]")}>
-          <ChatList
-            conversations={conversations}
-            currentConversation={currentConversation}
-            onSelectConversation={handleSelectConversation}
-            onNewChat={handleNewChat}
-            getUserPresence={getUserPresence}
-            isUserOnline={isUserOnline}
->>>>>>> 42ceb333
           />
         </section>
       ) : (
         <>
           <div className="flex flex-1 gap-4 lg:gap-6">
-            <section className={withUniversityCardStyles("flex h-[calc(100vh-14rem)] w-full flex-col overflow-hidden rounded-3xl text-card-foreground md:w-[360px] lg:w-[380px]")}>
+            <section
+              className={withUniversityCardStyles(
+                "flex h-[calc(100vh-14rem)] w-full flex-col overflow-hidden rounded-3xl text-card-foreground md:w-[360px] lg:w-[380px]"
+              )}
+            >
               <ChatList
                 conversations={conversations}
                 currentConversation={currentConversation}
                 onSelectConversation={handleSelectConversation}
                 onNewChat={handleNewChat}
+                getUserPresence={getUserPresence}
+                isUserOnline={isUserOnline}
               />
             </section>
 
-            <section className={withUniversityCardStyles("hidden h-[calc(100vh-14rem)] flex-1 overflow-hidden rounded-3xl text-card-foreground md:flex")}> 
+            <section
+              className={withUniversityCardStyles(
+                "hidden h-[calc(100vh-14rem)] flex-1 overflow-hidden rounded-3xl text-card-foreground md:flex"
+              )}
+            >
               <ChatArea
                 conversation={currentConversationData}
                 messages={messages}
@@ -472,7 +484,11 @@
               />
             </section>
 
-            <section className={withUniversityCardStyles("hidden h-[calc(100vh-14rem)] w-full max-w-xl overflow-hidden rounded-3xl text-card-foreground xl:flex")}> 
+            <section
+              className={withUniversityCardStyles(
+                "hidden h-[calc(100vh-14rem)] w-full max-w-xl overflow-hidden rounded-3xl text-card-foreground xl:flex"
+              )}
+            >
               <ErrorBoundary fallback={<ZoeAssistantErrorState />}>
                 <Suspense fallback={<ZoeAssistantLoadingState />}>
                   <UniversityZoeAssistant />
@@ -499,6 +515,7 @@
             </div>
           )}
 
+          {/* New chat dialog */}
           <Dialog open={showNewChatDialog} onOpenChange={setShowNewChatDialog}>
             <DialogContent className="sm:max-w-lg">
               <DialogHeader>
@@ -512,12 +529,12 @@
                   <Search className="absolute left-3 top-1/2 h-4 w-4 -translate-y-1/2 text-muted-foreground" />
                   <Input
                     value={searchQuery}
-                    onChange={(event) => setSearchQuery(event.target.value)}
+                    onChange={(e) => setSearchQuery(e.target.value)}
                     placeholder="Search by name or email"
                     className="pl-9"
-                    onKeyDown={(event) => {
-                      if (event.key === "Enter") {
-                        event.preventDefault();
+                    onKeyDown={(e) => {
+                      if (e.key === "Enter") {
+                        e.preventDefault();
                         void searchContacts(searchQuery);
                       }
                     }}
@@ -531,6 +548,7 @@
                     {isSearchingContacts ? <Loader2 className="h-4 w-4 animate-spin" /> : "Search"}
                   </Button>
                 </div>
+
                 <ScrollArea className="h-96">
                   {contacts.length === 0 ? (
                     <div className="flex flex-col items-center justify-center gap-2 py-16 text-center text-muted-foreground">
@@ -549,10 +567,7 @@
                           className="flex w-full items-center gap-3 rounded-lg p-3 text-left transition-colors hover:bg-accent"
                         >
                           <Avatar className="h-10 w-10 flex-shrink-0">
-                            <AvatarImage
-                              src={contact.avatar_url || undefined}
-                              alt={contact.full_name}
-                            />
+                            <AvatarImage src={contact.avatar_url || undefined} />
                             <AvatarFallback>{initialsForName(contact.full_name)}</AvatarFallback>
                           </Avatar>
                           <div className="min-w-0 flex-1">
@@ -573,6 +588,7 @@
             </DialogContent>
           </Dialog>
 
+          {/* Delete confirmation dialog */}
           <AlertDialog open={showDeleteDialog} onOpenChange={setShowDeleteDialog}>
             <AlertDialogContent>
               <AlertDialogHeader>
