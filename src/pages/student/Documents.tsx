import { useEffect, useState, useCallback } from 'react';
import { useNavigate } from 'react-router-dom';
import { useAuth } from '@/hooks/useAuth';
import { supabase } from '@/integrations/supabase/client';
import { Card, CardContent, CardDescription, CardHeader, CardTitle } from '@/components/ui/card';
import { Button } from '@/components/ui/button';
import { Input } from '@/components/ui/input';
import { Label } from '@/components/ui/label';
import { Select, SelectContent, SelectItem, SelectTrigger, SelectValue } from '@/components/ui/select';
import { useToast } from '@/hooks/use-toast';
import { getErrorMessage, logError, formatErrorForToast } from '@/lib/errorUtils';
import { FileText, Upload, Download, Trash2, CheckCircle, Clock, XCircle } from 'lucide-react';
import BackButton from '@/components/BackButton';
import { Badge } from '@/components/ui/badge';

interface Document {
  id: string;
  student_id: string;
  document_type: string;
  file_name: string;
  file_size: number;
  mime_type: string;
  storage_path: string;
  verified_status: string;
  verification_notes: string | null;
  created_at: string;
}

const DOCUMENT_TYPES = [
  'passport',
  'transcript',
  'degree_certificate',
  'english_test',
  'recommendation_letter',
  'personal_statement',
  'cv_resume',
  'financial_document',
  'other'
];

export default function Documents() {
  const navigate = useNavigate();
  const { user } = useAuth();
  const { toast } = useToast();
  const [documents, setDocuments] = useState<Document[]>([]);
  const [loading, setLoading] = useState(true);
  const [uploading, setUploading] = useState(false);
  const [studentId, setStudentId] = useState<string | null>(null);

  // Upload form state
  const [selectedFile, setSelectedFile] = useState<File | null>(null);
  const [documentType, setDocumentType] = useState<string>('');

  const fetchStudentAndDocuments = useCallback(async () => {
    try {
      if (!user?.id) {
        console.log('No user ID available');
        setLoading(false);
        return;
      }

      console.log('Fetching student data for user:', user.id);

      // Get student ID
      const { data: studentData, error: studentError } = await supabase
        .from('students')
        .select('id')
        .eq('profile_id', user.id)
        .maybeSingle();

      if (studentError) {
        console.error('Student query error:', studentError);
        throw studentError;
      }

      if (!studentData) {
        console.log('No student profile found for user:', user.id);
        toast({
          title: 'Error',
          description: 'Student profile not found. Please complete your profile first.',
          variant: 'destructive'
        });
        return;
      }

      console.log('Student ID found:', studentData.id);
      setStudentId(studentData.id);

      // Fetch documents
      const { data: docsData, error: docsError } = await supabase
        .from('student_documents')
        .select('*')
        .eq('student_id', studentData.id)
        .order('created_at', { ascending: false });

      if (docsError) {
        console.error('Documents query error:', docsError);
        throw docsError;
      }

      console.log('Documents fetched:', docsData?.length || 0);
      setDocuments(docsData || []);
    } catch (error) {
      logError(error, 'Documents.fetchStudentAndDocuments');
      toast(formatErrorForToast(error, 'Failed to load documents'));
    } finally {
      setLoading(false);
    }
  }, [user?.id, toast]);

  useEffect(() => {
    if (user) {
      fetchStudentAndDocuments();
    }
  }, [user, fetchStudentAndDocuments]);

  const handleFileSelect = (e: React.ChangeEvent<HTMLInputElement>) => {
    if (e.target.files && e.target.files[0]) {
      setSelectedFile(e.target.files[0]);
    }
  };

  const handleUpload = async () => {
    if (!selectedFile || !documentType || !studentId) {
      toast({
        title: 'Error',
        description: 'Please select a file and document type',
        variant: 'destructive'
      });
      return;
    }

    // Validate file size (10MB limit)
    if (selectedFile.size > 10 * 1024 * 1024) {
      toast({
        title: 'Error',
        description: 'File size must be less than 10MB',
        variant: 'destructive'
      });
      return;
    }

    // Validate file type
    const allowedTypes = [
      'application/pdf',
      'image/jpeg',
      'image/png',
      'image/jpg',
      'application/msword',
      'application/vnd.openxmlformats-officedocument.wordprocessingml.document'
    ];
    
    if (!allowedTypes.includes(selectedFile.type)) {
      toast({
        title: 'Error',
        description: 'File type not supported. Please upload PDF, DOC, DOCX, JPG, or PNG files.',
        variant: 'destructive'
      });
      return;
    }

    setUploading(true);
    try {
<<<<<<< HEAD
      // Upload to storage - first folder MUST be student_id to satisfy RLS
      const fileExt = selectedFile.name.split('.').pop();
      const filePath = `${studentId}/${documentType}_${Date.now()}.${fileExt}`;
=======
      // Upload to storage with correct path structure
      const fileExt = selectedFile.name.split('.').pop();
      const fileName = `${documentType}_${Date.now()}.${fileExt}`;
      const filePath = `${studentId}/${fileName}`;

      console.log('Uploading file:', {
        bucket: 'student-documents',
        path: filePath,
        fileName: selectedFile.name,
        size: selectedFile.size,
        type: selectedFile.type
      });
>>>>>>> 9f4af900

      const { data: uploadData, error: uploadError } = await supabase.storage
        .from('student-documents')
        .upload(filePath, selectedFile, {
          cacheControl: '3600',
          upsert: false
        });

      if (uploadError) {
        console.error('Storage upload error:', uploadError);
        throw new Error(`Storage error: ${uploadError.message}`);
      }

      console.log('Upload successful:', uploadData);

      // Create document record
      const { data: insertData, error: dbError } = await supabase
        .from('student_documents')
        .insert({
          student_id: studentId,
          document_type: documentType,
          file_name: selectedFile.name,
          file_size: selectedFile.size,
          mime_type: selectedFile.type,
          storage_path: filePath,
          verified_status: 'pending'
        })
        .select()
        .single();

      if (dbError) {
        console.error('Database insert error:', dbError);
        // Try to clean up the uploaded file
        await supabase.storage
          .from('student-documents')
          .remove([filePath]);
        throw new Error(`Database error: ${dbError.message}`);
      }

      console.log('Document record created:', insertData);

      toast({
        title: 'Success',
        description: 'Document uploaded successfully'
      });

      // Reset form
      setSelectedFile(null);
      setDocumentType('');
      const fileInput = document.getElementById('file-input') as HTMLInputElement;
      if (fileInput) fileInput.value = '';

      // Refresh documents
      fetchStudentAndDocuments();
    } catch (error) {
      console.error('Upload error:', error);
      const errorMessage = error instanceof Error ? error.message : 'Failed to upload document';
      toast({
        title: 'Error',
        description: errorMessage,
        variant: 'destructive'
      });
    } finally {
      setUploading(false);
    }
  };

  const handleDownload = async (doc: Document) => {
    try {
      console.log('Downloading document:', doc.storage_path);
      
      const { data, error } = await supabase.storage
        .from('student-documents')
        .download(doc.storage_path);

      if (error) {
        console.error('Download error:', error);
        throw new Error(`Download failed: ${error.message}`);
      }

      if (!data) {
        throw new Error('No data received from storage');
      }

      // Create download link
      const url = URL.createObjectURL(data);
      const a = document.createElement('a');
      a.href = url;
      a.download = doc.file_name;
      document.body.appendChild(a);
      a.click();
      document.body.removeChild(a);
      URL.revokeObjectURL(url);
      
      toast({
        title: 'Success',
        description: 'Document downloaded successfully'
      });
    } catch (error) {
      console.error('Download error:', error);
      const errorMessage = error instanceof Error ? error.message : 'Failed to download document';
      toast({
        title: 'Error',
        description: errorMessage,
        variant: 'destructive'
      });
    }
  };

  const handleDelete = async (doc: Document) => {
    if (!confirm('Are you sure you want to delete this document?')) return;

    try {
      console.log('Deleting document:', doc.storage_path);
      
      // Delete from storage
      const { error: storageError } = await supabase.storage
        .from('student-documents')
        .remove([doc.storage_path]);

      if (storageError) {
        console.error('Storage delete error:', storageError);
        // Continue with database deletion even if storage fails
        console.warn('Storage deletion failed, but continuing with database cleanup');
      }

      // Delete from database
      const { error: dbError } = await supabase
        .from('student_documents')
        .delete()
        .eq('id', doc.id);

      if (dbError) {
        console.error('Database delete error:', dbError);
        throw new Error(`Database deletion failed: ${dbError.message}`);
      }

      toast({
        title: 'Success',
        description: 'Document deleted successfully'
      });

      fetchStudentAndDocuments();
    } catch (error) {
      console.error('Delete error:', error);
      const errorMessage = error instanceof Error ? error.message : 'Failed to delete document';
      toast({
        title: 'Error',
        description: errorMessage,
        variant: 'destructive'
      });
    }
  };

  const getStatusIcon = (status: string) => {
    switch (status) {
      case 'verified':
        return <CheckCircle className="h-4 w-4 text-green-500" />;
      case 'pending':
        return <Clock className="h-4 w-4 text-yellow-500" />;
      case 'rejected':
        return <XCircle className="h-4 w-4 text-red-500" />;
      default:
        return <Clock className="h-4 w-4 text-gray-500" />;
    }
  };

  const formatFileSize = (bytes: number) => {
    if (bytes < 1024) return bytes + ' B';
    if (bytes < 1024 * 1024) return (bytes / 1024).toFixed(1) + ' KB';
    return (bytes / (1024 * 1024)).toFixed(1) + ' MB';
  };

  if (loading) {
    return (
      <div className="container mx-auto py-8">
        <div className="text-center">Loading documents...</div>
      </div>
    );
  }

  return (
    <div className="container mx-auto py-8 space-y-6">
      <BackButton variant="ghost" size="sm" className="mb-4" fallback="/dashboard" />

      <div className="space-y-1.5 animate-fade-in">
        <h1 className="text-2xl sm:text-3xl lg:text-4xl font-bold tracking-tight">My Documents</h1>
        <p className="text-sm sm:text-base text-muted-foreground leading-relaxed">Upload and manage your application documents</p>
      </div>

      {/* Upload Section */}
      <Card>
        <CardHeader>
          <CardTitle className="flex items-center gap-2">
            <Upload className="h-5 w-5" />
            Upload New Document
          </CardTitle>
          <CardDescription>Upload transcripts, certificates, test scores, and other documents</CardDescription>
        </CardHeader>
        <CardContent className="space-y-4">
          <div className="grid grid-cols-1 md:grid-cols-2 gap-4">
            <div className="space-y-2">
              <Label htmlFor="document-type">Document Type</Label>
              <Select value={documentType} onValueChange={setDocumentType}>
                <SelectTrigger>
                  <SelectValue placeholder="Select document type" />
                </SelectTrigger>
                <SelectContent>
                  {DOCUMENT_TYPES.map((type) => (
                    <SelectItem key={type} value={type}>
                      {type.split('_').map(word => word.charAt(0).toUpperCase() + word.slice(1)).join(' ')}
                    </SelectItem>
                  ))}
                </SelectContent>
              </Select>
            </div>

            <div className="space-y-2">
              <Label htmlFor="file-input">Select File</Label>
              <Input
                id="file-input"
                type="file"
                onChange={handleFileSelect}
                accept=".pdf,.doc,.docx,.jpg,.jpeg,.png"
              />
            </div>
          </div>

          {selectedFile && (
            <div className="text-sm text-muted-foreground">
              Selected: {selectedFile.name} ({formatFileSize(selectedFile.size)})
            </div>
          )}

          <Button onClick={handleUpload} disabled={uploading || !selectedFile || !documentType}>
            <Upload className="mr-2 h-4 w-4" />
            {uploading ? 'Uploading...' : 'Upload Document'}
          </Button>
        </CardContent>
      </Card>

      {/* Documents List */}
      <Card>
        <CardHeader>
          <CardTitle className="flex items-center gap-2">
            <FileText className="h-5 w-5" />
            My Documents ({documents.length})
          </CardTitle>
        </CardHeader>
        <CardContent>
          {documents.length === 0 ? (
            <div className="text-center py-8 text-muted-foreground">
              No documents uploaded yet. Upload your first document above.
            </div>
          ) : (
            <div className="space-y-3">
              {documents.map((doc) => (
                <div key={doc.id} className="flex items-center justify-between p-4 border rounded-lg">
                  <div className="flex items-center gap-4 flex-1">
                    <FileText className="h-8 w-8 text-muted-foreground" />
                    <div className="flex-1">
                      <div className="font-medium">{doc.file_name}</div>
                      <div className="text-sm text-muted-foreground">
                        {doc.document_type.split('_').map(word => word.charAt(0).toUpperCase() + word.slice(1)).join(' ')} • {formatFileSize(doc.file_size)} • {new Date(doc.created_at).toLocaleDateString()}
                      </div>
                      {doc.verification_notes && (
                        <div className="text-sm text-muted-foreground mt-1">
                          Note: {doc.verification_notes}
                        </div>
                      )}
                    </div>
                  </div>
                  <div className="flex items-center gap-3">
                    <Badge variant={doc.verified_status === 'verified' ? 'default' : doc.verified_status === 'rejected' ? 'destructive' : 'secondary'} className="flex items-center gap-1">
                      {getStatusIcon(doc.verified_status)}
                      {doc.verified_status.charAt(0).toUpperCase() + doc.verified_status.slice(1)}
                    </Badge>
                    <Button variant="outline" size="sm" onClick={() => handleDownload(doc)}>
                      <Download className="h-4 w-4" />
                    </Button>
                    <Button variant="outline" size="sm" onClick={() => handleDelete(doc)}>
                      <Trash2 className="h-4 w-4" />
                    </Button>
                  </div>
                </div>
              ))}
            </div>
          )}
        </CardContent>
      </Card>
    </div>
  );
}<|MERGE_RESOLUTION|>--- conflicted
+++ resolved
@@ -47,7 +47,6 @@
   const [uploading, setUploading] = useState(false);
   const [studentId, setStudentId] = useState<string | null>(null);
 
-  // Upload form state
   const [selectedFile, setSelectedFile] = useState<File | null>(null);
   const [documentType, setDocumentType] = useState<string>('');
 
@@ -59,22 +58,15 @@
         return;
       }
 
-      console.log('Fetching student data for user:', user.id);
-
-      // Get student ID
       const { data: studentData, error: studentError } = await supabase
         .from('students')
         .select('id')
         .eq('profile_id', user.id)
         .maybeSingle();
 
-      if (studentError) {
-        console.error('Student query error:', studentError);
-        throw studentError;
-      }
+      if (studentError) throw studentError;
 
       if (!studentData) {
-        console.log('No student profile found for user:', user.id);
         toast({
           title: 'Error',
           description: 'Student profile not found. Please complete your profile first.',
@@ -83,22 +75,15 @@
         return;
       }
 
-      console.log('Student ID found:', studentData.id);
       setStudentId(studentData.id);
 
-      // Fetch documents
       const { data: docsData, error: docsError } = await supabase
         .from('student_documents')
         .select('*')
         .eq('student_id', studentData.id)
         .order('created_at', { ascending: false });
 
-      if (docsError) {
-        console.error('Documents query error:', docsError);
-        throw docsError;
-      }
-
-      console.log('Documents fetched:', docsData?.length || 0);
+      if (docsError) throw docsError;
       setDocuments(docsData || []);
     } catch (error) {
       logError(error, 'Documents.fetchStudentAndDocuments');
@@ -109,15 +94,11 @@
   }, [user?.id, toast]);
 
   useEffect(() => {
-    if (user) {
-      fetchStudentAndDocuments();
-    }
+    if (user) fetchStudentAndDocuments();
   }, [user, fetchStudentAndDocuments]);
 
   const handleFileSelect = (e: React.ChangeEvent<HTMLInputElement>) => {
-    if (e.target.files && e.target.files[0]) {
-      setSelectedFile(e.target.files[0]);
-    }
+    if (e.target.files && e.target.files[0]) setSelectedFile(e.target.files[0]);
   };
 
   const handleUpload = async () => {
@@ -130,7 +111,6 @@
       return;
     }
 
-    // Validate file size (10MB limit)
     if (selectedFile.size > 10 * 1024 * 1024) {
       toast({
         title: 'Error',
@@ -140,7 +120,6 @@
       return;
     }
 
-    // Validate file type
     const allowedTypes = [
       'application/pdf',
       'image/jpeg',
@@ -149,11 +128,11 @@
       'application/msword',
       'application/vnd.openxmlformats-officedocument.wordprocessingml.document'
     ];
-    
+
     if (!allowedTypes.includes(selectedFile.type)) {
       toast({
         title: 'Error',
-        description: 'File type not supported. Please upload PDF, DOC, DOCX, JPG, or PNG files.',
+        description: 'Unsupported file type. Please upload PDF, DOC, DOCX, JPG, or PNG files.',
         variant: 'destructive'
       });
       return;
@@ -161,15 +140,8 @@
 
     setUploading(true);
     try {
-<<<<<<< HEAD
-      // Upload to storage - first folder MUST be student_id to satisfy RLS
       const fileExt = selectedFile.name.split('.').pop();
       const filePath = `${studentId}/${documentType}_${Date.now()}.${fileExt}`;
-=======
-      // Upload to storage with correct path structure
-      const fileExt = selectedFile.name.split('.').pop();
-      const fileName = `${documentType}_${Date.now()}.${fileExt}`;
-      const filePath = `${studentId}/${fileName}`;
 
       console.log('Uploading file:', {
         bucket: 'student-documents',
@@ -178,24 +150,14 @@
         size: selectedFile.size,
         type: selectedFile.type
       });
->>>>>>> 9f4af900
-
-      const { data: uploadData, error: uploadError } = await supabase.storage
+
+      const { error: uploadError } = await supabase.storage
         .from('student-documents')
-        .upload(filePath, selectedFile, {
-          cacheControl: '3600',
-          upsert: false
-        });
-
-      if (uploadError) {
-        console.error('Storage upload error:', uploadError);
-        throw new Error(`Storage error: ${uploadError.message}`);
-      }
-
-      console.log('Upload successful:', uploadData);
-
-      // Create document record
-      const { data: insertData, error: dbError } = await supabase
+        .upload(filePath, selectedFile, { cacheControl: '3600', upsert: false });
+
+      if (uploadError) throw new Error(uploadError.message);
+
+      const { error: dbError } = await supabase
         .from('student_documents')
         .insert({
           student_id: studentId,
@@ -205,40 +167,25 @@
           mime_type: selectedFile.type,
           storage_path: filePath,
           verified_status: 'pending'
-        })
-        .select()
-        .single();
+        });
 
       if (dbError) {
-        console.error('Database insert error:', dbError);
-        // Try to clean up the uploaded file
-        await supabase.storage
-          .from('student-documents')
-          .remove([filePath]);
-        throw new Error(`Database error: ${dbError.message}`);
+        await supabase.storage.from('student-documents').remove([filePath]);
+        throw new Error(dbError.message);
       }
 
-      console.log('Document record created:', insertData);
-
-      toast({
-        title: 'Success',
-        description: 'Document uploaded successfully'
-      });
-
-      // Reset form
+      toast({ title: 'Success', description: 'Document uploaded successfully' });
       setSelectedFile(null);
       setDocumentType('');
       const fileInput = document.getElementById('file-input') as HTMLInputElement;
       if (fileInput) fileInput.value = '';
 
-      // Refresh documents
       fetchStudentAndDocuments();
     } catch (error) {
       console.error('Upload error:', error);
-      const errorMessage = error instanceof Error ? error.message : 'Failed to upload document';
-      toast({
-        title: 'Error',
-        description: errorMessage,
+      toast({
+        title: 'Error',
+        description: error instanceof Error ? error.message : 'Upload failed',
         variant: 'destructive'
       });
     } finally {
@@ -248,41 +195,23 @@
 
   const handleDownload = async (doc: Document) => {
     try {
-      console.log('Downloading document:', doc.storage_path);
-      
       const { data, error } = await supabase.storage
         .from('student-documents')
         .download(doc.storage_path);
-
-      if (error) {
-        console.error('Download error:', error);
-        throw new Error(`Download failed: ${error.message}`);
-      }
-
-      if (!data) {
-        throw new Error('No data received from storage');
-      }
-
-      // Create download link
+      if (error || !data) throw new Error('Download failed');
+
       const url = URL.createObjectURL(data);
       const a = document.createElement('a');
       a.href = url;
       a.download = doc.file_name;
-      document.body.appendChild(a);
       a.click();
-      document.body.removeChild(a);
       URL.revokeObjectURL(url);
-      
-      toast({
-        title: 'Success',
-        description: 'Document downloaded successfully'
-      });
+
+      toast({ title: 'Downloaded', description: 'Document downloaded successfully' });
     } catch (error) {
-      console.error('Download error:', error);
-      const errorMessage = error instanceof Error ? error.message : 'Failed to download document';
-      toast({
-        title: 'Error',
-        description: errorMessage,
+      toast({
+        title: 'Error',
+        description: error instanceof Error ? error.message : 'Download failed',
         variant: 'destructive'
       });
     }
@@ -292,42 +221,15 @@
     if (!confirm('Are you sure you want to delete this document?')) return;
 
     try {
-      console.log('Deleting document:', doc.storage_path);
-      
-      // Delete from storage
-      const { error: storageError } = await supabase.storage
-        .from('student-documents')
-        .remove([doc.storage_path]);
-
-      if (storageError) {
-        console.error('Storage delete error:', storageError);
-        // Continue with database deletion even if storage fails
-        console.warn('Storage deletion failed, but continuing with database cleanup');
-      }
-
-      // Delete from database
-      const { error: dbError } = await supabase
-        .from('student_documents')
-        .delete()
-        .eq('id', doc.id);
-
-      if (dbError) {
-        console.error('Database delete error:', dbError);
-        throw new Error(`Database deletion failed: ${dbError.message}`);
-      }
-
-      toast({
-        title: 'Success',
-        description: 'Document deleted successfully'
-      });
-
+      await supabase.storage.from('student-documents').remove([doc.storage_path]);
+      await supabase.from('student_documents').delete().eq('id', doc.id);
+
+      toast({ title: 'Deleted', description: 'Document removed successfully' });
       fetchStudentAndDocuments();
     } catch (error) {
-      console.error('Delete error:', error);
-      const errorMessage = error instanceof Error ? error.message : 'Failed to delete document';
-      toast({
-        title: 'Error',
-        description: errorMessage,
+      toast({
+        title: 'Error',
+        description: error instanceof Error ? error.message : 'Delete failed',
         variant: 'destructive'
       });
     }
@@ -347,17 +249,13 @@
   };
 
   const formatFileSize = (bytes: number) => {
-    if (bytes < 1024) return bytes + ' B';
-    if (bytes < 1024 * 1024) return (bytes / 1024).toFixed(1) + ' KB';
-    return (bytes / (1024 * 1024)).toFixed(1) + ' MB';
+    if (bytes < 1024) return `${bytes} B`;
+    if (bytes < 1024 * 1024) return `${(bytes / 1024).toFixed(1)} KB`;
+    return `${(bytes / (1024 * 1024)).toFixed(1)} MB`;
   };
 
   if (loading) {
-    return (
-      <div className="container mx-auto py-8">
-        <div className="text-center">Loading documents...</div>
-      </div>
-    );
+    return <div className="container mx-auto py-8 text-center">Loading documents...</div>;
   }
 
   return (
@@ -366,17 +264,19 @@
 
       <div className="space-y-1.5 animate-fade-in">
         <h1 className="text-2xl sm:text-3xl lg:text-4xl font-bold tracking-tight">My Documents</h1>
-        <p className="text-sm sm:text-base text-muted-foreground leading-relaxed">Upload and manage your application documents</p>
+        <p className="text-sm sm:text-base text-muted-foreground leading-relaxed">
+          Upload and manage your application documents
+        </p>
       </div>
 
-      {/* Upload Section */}
       <Card>
         <CardHeader>
           <CardTitle className="flex items-center gap-2">
-            <Upload className="h-5 w-5" />
-            Upload New Document
+            <Upload className="h-5 w-5" /> Upload New Document
           </CardTitle>
-          <CardDescription>Upload transcripts, certificates, test scores, and other documents</CardDescription>
+          <CardDescription>
+            Upload transcripts, certificates, test scores, and other documents
+          </CardDescription>
         </CardHeader>
         <CardContent className="space-y-4">
           <div className="grid grid-cols-1 md:grid-cols-2 gap-4">
@@ -389,7 +289,10 @@
                 <SelectContent>
                   {DOCUMENT_TYPES.map((type) => (
                     <SelectItem key={type} value={type}>
-                      {type.split('_').map(word => word.charAt(0).toUpperCase() + word.slice(1)).join(' ')}
+                      {type
+                        .split('_')
+                        .map((w) => w.charAt(0).toUpperCase() + w.slice(1))
+                        .join(' ')}
                     </SelectItem>
                   ))}
                 </SelectContent>
@@ -420,12 +323,10 @@
         </CardContent>
       </Card>
 
-      {/* Documents List */}
       <Card>
         <CardHeader>
           <CardTitle className="flex items-center gap-2">
-            <FileText className="h-5 w-5" />
-            My Documents ({documents.length})
+            <FileText className="h-5 w-5" /> My Documents ({documents.length})
           </CardTitle>
         </CardHeader>
         <CardContent>
@@ -442,7 +343,12 @@
                     <div className="flex-1">
                       <div className="font-medium">{doc.file_name}</div>
                       <div className="text-sm text-muted-foreground">
-                        {doc.document_type.split('_').map(word => word.charAt(0).toUpperCase() + word.slice(1)).join(' ')} • {formatFileSize(doc.file_size)} • {new Date(doc.created_at).toLocaleDateString()}
+                        {doc.document_type
+                          .split('_')
+                          .map((w) => w.charAt(0).toUpperCase() + w.slice(1))
+                          .join(' ')}{' '}
+                        • {formatFileSize(doc.file_size)} •{' '}
+                        {new Date(doc.created_at).toLocaleDateString()}
                       </div>
                       {doc.verification_notes && (
                         <div className="text-sm text-muted-foreground mt-1">
@@ -452,9 +358,19 @@
                     </div>
                   </div>
                   <div className="flex items-center gap-3">
-                    <Badge variant={doc.verified_status === 'verified' ? 'default' : doc.verified_status === 'rejected' ? 'destructive' : 'secondary'} className="flex items-center gap-1">
+                    <Badge
+                      variant={
+                        doc.verified_status === 'verified'
+                          ? 'default'
+                          : doc.verified_status === 'rejected'
+                          ? 'destructive'
+                          : 'secondary'
+                      }
+                      className="flex items-center gap-1"
+                    >
                       {getStatusIcon(doc.verified_status)}
-                      {doc.verified_status.charAt(0).toUpperCase() + doc.verified_status.slice(1)}
+                      {doc.verified_status.charAt(0).toUpperCase() +
+                        doc.verified_status.slice(1)}
                     </Badge>
                     <Button variant="outline" size="sm" onClick={() => handleDownload(doc)}>
                       <Download className="h-4 w-4" />
