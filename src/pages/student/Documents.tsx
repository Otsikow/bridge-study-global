--- conflicted
+++ resolved
@@ -35,7 +35,7 @@
   'personal_statement',
   'cv_resume',
   'financial_document',
-  'other'
+  'other',
 ];
 
 export default function Documents() {
@@ -46,7 +46,6 @@
   const [loading, setLoading] = useState(true);
   const [uploading, setUploading] = useState(false);
   const [studentId, setStudentId] = useState<string | null>(null);
-
   const [selectedFile, setSelectedFile] = useState<File | null>(null);
   const [documentType, setDocumentType] = useState<string>('');
 
@@ -70,7 +69,7 @@
         toast({
           title: 'Error',
           description: 'Student profile not found. Please complete your profile first.',
-          variant: 'destructive'
+          variant: 'destructive',
         });
         return;
       }
@@ -84,6 +83,7 @@
         .order('created_at', { ascending: false });
 
       if (docsError) throw docsError;
+
       setDocuments(docsData || []);
     } catch (error) {
       logError(error, 'Documents.fetchStudentAndDocuments');
@@ -106,7 +106,7 @@
       toast({
         title: 'Error',
         description: 'Please select a file and document type',
-        variant: 'destructive'
+        variant: 'destructive',
       });
       return;
     }
@@ -115,7 +115,7 @@
       toast({
         title: 'Error',
         description: 'File size must be less than 10MB',
-        variant: 'destructive'
+        variant: 'destructive',
       });
       return;
     }
@@ -126,14 +126,14 @@
       'image/png',
       'image/jpg',
       'application/msword',
-      'application/vnd.openxmlformats-officedocument.wordprocessingml.document'
+      'application/vnd.openxmlformats-officedocument.wordprocessingml.document',
     ];
 
     if (!allowedTypes.includes(selectedFile.type)) {
       toast({
         title: 'Error',
         description: 'Unsupported file type. Please upload PDF, DOC, DOCX, JPG, or PNG files.',
-        variant: 'destructive'
+        variant: 'destructive',
       });
       return;
     }
@@ -141,10 +141,6 @@
     setUploading(true);
     try {
       const fileExt = selectedFile.name.split('.').pop();
-<<<<<<< HEAD
-      const fileName = `${documentType}_${Date.now()}.${fileExt}`;
-      const filePath = `${studentId}/${fileName}`;
-=======
       const filePath = `${studentId}/${documentType}_${Date.now()}.${fileExt}`;
 
       console.log('Uploading file:', {
@@ -152,9 +148,8 @@
         path: filePath,
         fileName: selectedFile.name,
         size: selectedFile.size,
-        type: selectedFile.type
-      });
->>>>>>> 77ee5b3f
+        type: selectedFile.type,
+      });
 
       const { error: uploadError } = await supabase.storage
         .from('student-documents')
@@ -171,7 +166,7 @@
           file_size: selectedFile.size,
           mime_type: selectedFile.type,
           storage_path: filePath,
-          verified_status: 'pending'
+          verified_status: 'pending',
         });
 
       if (dbError) {
@@ -191,7 +186,7 @@
       toast({
         title: 'Error',
         description: error instanceof Error ? error.message : 'Upload failed',
-        variant: 'destructive'
+        variant: 'destructive',
       });
     } finally {
       setUploading(false);
@@ -217,7 +212,7 @@
       toast({
         title: 'Error',
         description: error instanceof Error ? error.message : 'Download failed',
-        variant: 'destructive'
+        variant: 'destructive',
       });
     }
   };
@@ -235,7 +230,7 @@
       toast({
         title: 'Error',
         description: error instanceof Error ? error.message : 'Delete failed',
-        variant: 'destructive'
+        variant: 'destructive',
       });
     }
   };
