import { useEffect, useState, useCallback } from 'react';
import { useNavigate, Link } from 'react-router-dom';
import BackButton from '@/components/BackButton';
import { useAuth } from '@/hooks/useAuth';
import { supabase } from '@/integrations/supabase/client';
import { Card, CardContent, CardDescription, CardHeader, CardTitle } from '@/components/ui/card';
import { Button } from '@/components/ui/button';
import { useToast } from '@/hooks/use-toast';
<<<<<<< HEAD
import { getErrorMessage, logError, formatErrorForToast } from '@/lib/errorUtils';
import { FileText, Plus, Calendar, GraduationCap, MapPin, Filter, Timer, XCircle } from 'lucide-react';
=======
import { FileText, Plus, Calendar, GraduationCap, MapPin, Filter, Timer, XCircle, AlertTriangle, RefreshCw } from 'lucide-react';
>>>>>>> 5dcad19b
import { StatusBadge } from '@/components/StatusBadge';
import { useErrorHandler, ErrorDisplay } from '@/hooks/useErrorHandler';
import { handleDbError } from '@/lib/errorHandling';
import { safeQuery } from '@/lib/supabaseErrorHandling';

interface Application {
  id: string;
  status: string;
  intake_year: number;
  intake_month: number;
  created_at: string;
  submitted_at: string | null;
  program: {
    name: string;
    level: string;
    discipline: string;
    university: {
      name: string;
      city: string;
      country: string;
    };
  };
}

export default function Applications() {
  const navigate = useNavigate();
  const { user } = useAuth();
  const { toast } = useToast();
  const errorHandler = useErrorHandler({ context: 'Applications' });
  const [applications, setApplications] = useState<Application[]>([]);
  const [loading, setLoading] = useState(true);
  const [statusFilter, setStatusFilter] = useState<string>('all');
  const [countryFilter, setCountryFilter] = useState<string>('all');
  const [searchTerm, setSearchTerm] = useState<string>('');
  const [allCountries, setAllCountries] = useState<string[]>([]);

  const fetchApplications = useCallback(async () => {
    try {
      setLoading(true);
      errorHandler.clearError();

      // Get student ID
      const { data: studentData, error: studentError } = await supabase
        .from('students')
        .select('id')
        .eq('profile_id', user?.id)
        .maybeSingle();

      if (studentError) {
        errorHandler.handleError(studentError, 'Failed to fetch student profile');
        setApplications([]);
        setAllCountries([]);
        return;
      }

      if (!studentData) {
        setApplications([]);
        setAllCountries([]);
        return;
      }

      // Fetch applications with program and university details
      const { data: appsData, error: appsError } = await supabase
        .from('applications')
        .select(`
          id,
          status,
          intake_year,
          intake_month,
          created_at,
          submitted_at,
          program:programs (
            name,
            level,
            discipline,
            university:universities (
              name,
              city,
              country
            )
          )
        `)
        .eq('student_id', studentData.id)
        .order('created_at', { ascending: false });

      if (appsError) {
        errorHandler.handleError(appsError, 'Failed to fetch applications');
        setApplications([]);
        setAllCountries([]);
        return;
      }

      const list = (appsData ?? []) as Application[];
      setApplications(list);
      setAllCountries(Array.from(new Set(list.map((a) => a.program.university.country))).sort());
    } catch (error) {
<<<<<<< HEAD
      logError(error, 'Applications.fetchApplications');
      toast(formatErrorForToast(error, 'Failed to load applications'));
=======
      errorHandler.handleError(error, 'Failed to load applications');
>>>>>>> 5dcad19b
    } finally {
      setLoading(false);
    }
  }, [user?.id, errorHandler]);

  useEffect(() => {
    if (user) {
      fetchApplications();
    }
  }, [user, fetchApplications]);

  const getIntakeLabel = (month: number, year: number) => {
    const monthNames = ['Jan', 'Feb', 'Mar', 'Apr', 'May', 'Jun', 'Jul', 'Aug', 'Sep', 'Oct', 'Nov', 'Dec'];
    return `${monthNames[month - 1]} ${year}`;
  };

  const filtered = applications.filter((a) => {
    const matchesStatus = statusFilter === 'all' || a.status === statusFilter;
    const matchesCountry = countryFilter === 'all' || a.program.university.country === countryFilter;
    const term = searchTerm.toLowerCase();
    const matchesSearch = !term || a.program.name.toLowerCase().includes(term) || a.program.university.name.toLowerCase().includes(term);
    return matchesStatus && matchesCountry && matchesSearch;
  });

  const etaFor = (status: string) => {
    const map: Record<string, string> = {
      draft: '1–2w prep',
      submitted: '2–6w decision',
      screening: '1–2w screening',
      conditional_offer: '1–3w conditions',
      unconditional_offer: '2–4w CAS/LOA',
      cas_loa: '2–6w visa',
      visa: '2–6w enroll',
      enrolled: 'Done',
    };
    return map[status] || 'Varies';
  };

  const cancelDraft = async (id: string) => {
    try {
      const { error } = await supabase.from('applications').update({ status: 'withdrawn' }).eq('id', id);
      if (error) throw error;
      toast({ title: 'Cancelled', description: 'Application moved to Withdrawn' });
      fetchApplications();
    } catch (err) {
<<<<<<< HEAD
      logError(err, 'Applications.cancelDraft');
      toast(formatErrorForToast(err, 'Could not cancel application'));
=======
      errorHandler.handleError(err, 'Failed to cancel application');
>>>>>>> 5dcad19b
    }
  };

  if (loading) {
    return (
      <div className="container mx-auto py-8">
        <div className="text-center">Loading applications...</div>
      </div>
    );
  }

  if (errorHandler.hasError) {
    return (
      <div className="container mx-auto py-8 space-y-6">
        <BackButton variant="ghost" size="sm" className="mb-4" fallback="/dashboard" />
        <ErrorDisplay 
          error={errorHandler.error} 
          onRetry={() => errorHandler.retry(fetchApplications)}
          onClear={errorHandler.clearError}
        />
      </div>
    );
  }

  return (
    <div className="container mx-auto py-8 space-y-6">
      <BackButton variant="ghost" size="sm" className="mb-4" fallback="/dashboard" />

      <div className="flex flex-col lg:flex-row items-start lg:items-center justify-between gap-4 flex-wrap animate-fade-in">
        <div className="min-w-0 space-y-1.5">
          <h1 className="text-2xl sm:text-3xl lg:text-4xl font-bold tracking-tight break-words">My Applications</h1>
          <p className="text-sm sm:text-base text-muted-foreground leading-relaxed">Track and manage your university applications</p>
        </div>
        <div className="w-full lg:flex-1 lg:max-w-3xl">
          <div className="grid grid-cols-1 md:grid-cols-4 gap-2 items-end">
            <div className="col-span-1 md:col-span-2">
              <div className="relative">
                <input
                  className="w-full border rounded-md h-9 px-3 text-sm"
                  placeholder="Search program or university..."
                  value={searchTerm}
                  onChange={(e) => setSearchTerm(e.target.value)}
                />
              </div>
            </div>
            <div>
              <select
                className="w-full border rounded-md h-9 text-sm px-2"
                value={statusFilter}
                onChange={(e) => setStatusFilter(e.target.value)}
              >
                <option value="all">All Statuses</option>
                <option value="draft">Draft</option>
                <option value="submitted">Submitted</option>
                <option value="screening">Screening</option>
                <option value="conditional_offer">Conditional Offer</option>
                <option value="unconditional_offer">Unconditional Offer</option>
                <option value="cas_loa">CAS/LOA</option>
                <option value="visa">Visa</option>
                <option value="enrolled">Enrolled</option>
                <option value="withdrawn">Withdrawn</option>
              </select>
            </div>
            <div>
              <select
                className="w-full border rounded-md h-9 text-sm px-2"
                value={countryFilter}
                onChange={(e) => setCountryFilter(e.target.value)}
              >
                <option value="all">All Countries</option>
                {allCountries.map((c) => (
                  <option key={c} value={c}>{c}</option>
                ))}
              </select>
            </div>
          </div>
        </div>
        <Button asChild>
          <Link to="/search">
            <Plus className="mr-2 h-4 w-4" />
            New Application
          </Link>
        </Button>
      </div>

      {/* Summary Cards */}
      <div className="grid gap-4 md:grid-cols-4">
        <Card>
          <CardHeader className="pb-3">
            <CardTitle className="text-sm font-medium">Total Applications</CardTitle>
          </CardHeader>
          <CardContent>
            <div className="text-2xl font-bold">{applications.length}</div>
          </CardContent>
        </Card>
        <Card>
          <CardHeader className="pb-3">
            <CardTitle className="text-sm font-medium">Submitted</CardTitle>
          </CardHeader>
          <CardContent>
            <div className="text-2xl font-bold">
              {applications.filter(a => a.submitted_at).length}
            </div>
          </CardContent>
        </Card>
        <Card>
          <CardHeader className="pb-3">
            <CardTitle className="text-sm font-medium">In Progress</CardTitle>
          </CardHeader>
          <CardContent>
            <div className="text-2xl font-bold">
              {applications.filter(a => a.status === 'draft' || a.status === 'screening').length}
            </div>
          </CardContent>
        </Card>
        <Card>
          <CardHeader className="pb-3">
            <CardTitle className="text-sm font-medium">Offers</CardTitle>
          </CardHeader>
          <CardContent>
            <div className="text-2xl font-bold">
              {applications.filter(a => a.status === 'conditional_offer' || a.status === 'unconditional_offer').length}
            </div>
          </CardContent>
        </Card>
      </div>

      {/* Applications List */}
      <Card>
        <CardHeader>
          <CardTitle className="flex items-center gap-2">
            <FileText className="h-5 w-5" />
            All Applications
          </CardTitle>
        </CardHeader>
        <CardContent>
          {applications.length === 0 ? (
            <div className="text-center py-12">
              <FileText className="h-12 w-12 mx-auto text-muted-foreground mb-4" />
              <h3 className="text-lg font-semibold mb-2">No applications yet</h3>
              <p className="text-muted-foreground mb-4">Start your journey by browsing programs and submitting your first application</p>
              <Button asChild>
                <Link to="/search">
                  <Plus className="mr-2 h-4 w-4" />
                  Browse Programs
                </Link>
              </Button>
            </div>
          ) : (
            <div className="space-y-4">
              {filtered.map((app) => (
                <Card key={app.id} className="hover:shadow-md transition-shadow">
                  <CardContent className="pt-6">
                    <div className="flex items-start justify-between">
                      <div className="space-y-3 flex-1">
                        <div>
                          <h3 className="font-semibold text-lg flex items-center gap-2">
                            <GraduationCap className="h-5 w-5 text-primary" />
                            {app.program.name}
                          </h3>
                          <p className="text-sm text-muted-foreground">
                            {app.program.level} • {app.program.discipline}
                          </p>
                        </div>

                        <div className="flex items-center gap-2 text-sm text-muted-foreground">
                          <MapPin className="h-4 w-4" />
                          {app.program.university.name} • {app.program.university.city}, {app.program.university.country}
                        </div>

                        <div className="flex items-center gap-4 text-sm">
                          <div className="flex items-center gap-1">
                            <Calendar className="h-4 w-4 text-muted-foreground" />
                            <span>Intake: {getIntakeLabel(app.intake_month, app.intake_year)}</span>
                          </div>
                          <div>
                            Applied: {new Date(app.created_at).toLocaleDateString()}
                          </div>
                          <div className="flex items-center gap-1 text-muted-foreground">
                            <Timer className="h-4 w-4" /> {etaFor(app.status)}
                          </div>
                        </div>
                      </div>

                      <div className="flex flex-col items-end gap-3">
                        <StatusBadge status={app.status} />
                        <Button variant="outline" size="sm" asChild>
                          <Link to={`/student/applications/${app.id}`}>
                            View Details
                          </Link>
                        </Button>
                        {app.status === 'draft' && (
                          <Button variant="ghost" size="sm" onClick={() => cancelDraft(app.id)} className="text-destructive">
                            <XCircle className="h-4 w-4 mr-1" /> Cancel
                          </Button>
                        )}
                      </div>
                    </div>
                  </CardContent>
                </Card>
              ))}
            </div>
          )}
        </CardContent>
      </Card>
    </div>
  );
}<|MERGE_RESOLUTION|>--- conflicted
+++ resolved
@@ -3,15 +3,22 @@
 import BackButton from '@/components/BackButton';
 import { useAuth } from '@/hooks/useAuth';
 import { supabase } from '@/integrations/supabase/client';
-import { Card, CardContent, CardDescription, CardHeader, CardTitle } from '@/components/ui/card';
+import { Card, CardContent, CardHeader, CardTitle } from '@/components/ui/card';
 import { Button } from '@/components/ui/button';
 import { useToast } from '@/hooks/use-toast';
-<<<<<<< HEAD
 import { getErrorMessage, logError, formatErrorForToast } from '@/lib/errorUtils';
-import { FileText, Plus, Calendar, GraduationCap, MapPin, Filter, Timer, XCircle } from 'lucide-react';
-=======
-import { FileText, Plus, Calendar, GraduationCap, MapPin, Filter, Timer, XCircle, AlertTriangle, RefreshCw } from 'lucide-react';
->>>>>>> 5dcad19b
+import {
+  FileText,
+  Plus,
+  Calendar,
+  GraduationCap,
+  MapPin,
+  Filter,
+  Timer,
+  XCircle,
+  AlertTriangle,
+  RefreshCw,
+} from 'lucide-react';
 import { StatusBadge } from '@/components/StatusBadge';
 import { useErrorHandler, ErrorDisplay } from '@/hooks/useErrorHandler';
 import { handleDbError } from '@/lib/errorHandling';
@@ -41,6 +48,7 @@
   const { user } = useAuth();
   const { toast } = useToast();
   const errorHandler = useErrorHandler({ context: 'Applications' });
+
   const [applications, setApplications] = useState<Application[]>([]);
   const [loading, setLoading] = useState(true);
   const [statusFilter, setStatusFilter] = useState<string>('all');
@@ -53,27 +61,19 @@
       setLoading(true);
       errorHandler.clearError();
 
-      // Get student ID
       const { data: studentData, error: studentError } = await supabase
         .from('students')
         .select('id')
         .eq('profile_id', user?.id)
         .maybeSingle();
 
-      if (studentError) {
-        errorHandler.handleError(studentError, 'Failed to fetch student profile');
-        setApplications([]);
-        setAllCountries([]);
-        return;
-      }
-
+      if (studentError) throw studentError;
       if (!studentData) {
         setApplications([]);
         setAllCountries([]);
         return;
       }
 
-      // Fetch applications with program and university details
       const { data: appsData, error: appsError } = await supabase
         .from('applications')
         .select(`
@@ -97,44 +97,43 @@
         .eq('student_id', studentData.id)
         .order('created_at', { ascending: false });
 
-      if (appsError) {
-        errorHandler.handleError(appsError, 'Failed to fetch applications');
-        setApplications([]);
-        setAllCountries([]);
-        return;
-      }
+      if (appsError) throw appsError;
 
       const list = (appsData ?? []) as Application[];
       setApplications(list);
-      setAllCountries(Array.from(new Set(list.map((a) => a.program.university.country))).sort());
+      setAllCountries(
+        Array.from(new Set(list.map((a) => a.program.university.country))).sort()
+      );
     } catch (error) {
-<<<<<<< HEAD
       logError(error, 'Applications.fetchApplications');
+      errorHandler.handleError(error, 'Failed to load applications');
       toast(formatErrorForToast(error, 'Failed to load applications'));
-=======
-      errorHandler.handleError(error, 'Failed to load applications');
->>>>>>> 5dcad19b
     } finally {
       setLoading(false);
     }
   }, [user?.id, errorHandler]);
 
   useEffect(() => {
-    if (user) {
-      fetchApplications();
-    }
+    if (user) fetchApplications();
   }, [user, fetchApplications]);
 
   const getIntakeLabel = (month: number, year: number) => {
-    const monthNames = ['Jan', 'Feb', 'Mar', 'Apr', 'May', 'Jun', 'Jul', 'Aug', 'Sep', 'Oct', 'Nov', 'Dec'];
+    const monthNames = [
+      'Jan', 'Feb', 'Mar', 'Apr', 'May', 'Jun',
+      'Jul', 'Aug', 'Sep', 'Oct', 'Nov', 'Dec',
+    ];
     return `${monthNames[month - 1]} ${year}`;
   };
 
   const filtered = applications.filter((a) => {
     const matchesStatus = statusFilter === 'all' || a.status === statusFilter;
-    const matchesCountry = countryFilter === 'all' || a.program.university.country === countryFilter;
+    const matchesCountry =
+      countryFilter === 'all' || a.program.university.country === countryFilter;
     const term = searchTerm.toLowerCase();
-    const matchesSearch = !term || a.program.name.toLowerCase().includes(term) || a.program.university.name.toLowerCase().includes(term);
+    const matchesSearch =
+      !term ||
+      a.program.name.toLowerCase().includes(term) ||
+      a.program.university.name.toLowerCase().includes(term);
     return matchesStatus && matchesCountry && matchesSearch;
   });
 
@@ -154,17 +153,21 @@
 
   const cancelDraft = async (id: string) => {
     try {
-      const { error } = await supabase.from('applications').update({ status: 'withdrawn' }).eq('id', id);
+      const { error } = await supabase
+        .from('applications')
+        .update({ status: 'withdrawn' })
+        .eq('id', id);
+
       if (error) throw error;
-      toast({ title: 'Cancelled', description: 'Application moved to Withdrawn' });
+      toast({
+        title: 'Cancelled',
+        description: 'Application moved to Withdrawn',
+      });
       fetchApplications();
     } catch (err) {
-<<<<<<< HEAD
       logError(err, 'Applications.cancelDraft');
+      errorHandler.handleError(err, 'Could not cancel application');
       toast(formatErrorForToast(err, 'Could not cancel application'));
-=======
-      errorHandler.handleError(err, 'Failed to cancel application');
->>>>>>> 5dcad19b
     }
   };
 
@@ -180,8 +183,8 @@
     return (
       <div className="container mx-auto py-8 space-y-6">
         <BackButton variant="ghost" size="sm" className="mb-4" fallback="/dashboard" />
-        <ErrorDisplay 
-          error={errorHandler.error} 
+        <ErrorDisplay
+          error={errorHandler.error}
           onRetry={() => errorHandler.retry(fetchApplications)}
           onClear={errorHandler.clearError}
         />
@@ -193,22 +196,26 @@
     <div className="container mx-auto py-8 space-y-6">
       <BackButton variant="ghost" size="sm" className="mb-4" fallback="/dashboard" />
 
+      {/* Header and Filters */}
       <div className="flex flex-col lg:flex-row items-start lg:items-center justify-between gap-4 flex-wrap animate-fade-in">
         <div className="min-w-0 space-y-1.5">
-          <h1 className="text-2xl sm:text-3xl lg:text-4xl font-bold tracking-tight break-words">My Applications</h1>
-          <p className="text-sm sm:text-base text-muted-foreground leading-relaxed">Track and manage your university applications</p>
+          <h1 className="text-2xl sm:text-3xl lg:text-4xl font-bold tracking-tight break-words">
+            My Applications
+          </h1>
+          <p className="text-sm sm:text-base text-muted-foreground leading-relaxed">
+            Track and manage your university applications
+          </p>
         </div>
+
         <div className="w-full lg:flex-1 lg:max-w-3xl">
           <div className="grid grid-cols-1 md:grid-cols-4 gap-2 items-end">
             <div className="col-span-1 md:col-span-2">
-              <div className="relative">
-                <input
-                  className="w-full border rounded-md h-9 px-3 text-sm"
-                  placeholder="Search program or university..."
-                  value={searchTerm}
-                  onChange={(e) => setSearchTerm(e.target.value)}
-                />
-              </div>
+              <input
+                className="w-full border rounded-md h-9 px-3 text-sm"
+                placeholder="Search program or university..."
+                value={searchTerm}
+                onChange={(e) => setSearchTerm(e.target.value)}
+              />
             </div>
             <div>
               <select
@@ -236,12 +243,15 @@
               >
                 <option value="all">All Countries</option>
                 {allCountries.map((c) => (
-                  <option key={c} value={c}>{c}</option>
+                  <option key={c} value={c}>
+                    {c}
+                  </option>
                 ))}
               </select>
             </div>
           </div>
         </div>
+
         <Button asChild>
           <Link to="/search">
             <Plus className="mr-2 h-4 w-4" />
@@ -266,7 +276,7 @@
           </CardHeader>
           <CardContent>
             <div className="text-2xl font-bold">
-              {applications.filter(a => a.submitted_at).length}
+              {applications.filter((a) => a.submitted_at).length}
             </div>
           </CardContent>
         </Card>
@@ -276,7 +286,11 @@
           </CardHeader>
           <CardContent>
             <div className="text-2xl font-bold">
-              {applications.filter(a => a.status === 'draft' || a.status === 'screening').length}
+              {
+                applications.filter(
+                  (a) => a.status === 'draft' || a.status === 'screening'
+                ).length
+              }
             </div>
           </CardContent>
         </Card>
@@ -286,7 +300,13 @@
           </CardHeader>
           <CardContent>
             <div className="text-2xl font-bold">
-              {applications.filter(a => a.status === 'conditional_offer' || a.status === 'unconditional_offer').length}
+              {
+                applications.filter(
+                  (a) =>
+                    a.status === 'conditional_offer' ||
+                    a.status === 'unconditional_offer'
+                ).length
+              }
             </div>
           </CardContent>
         </Card>
@@ -296,8 +316,7 @@
       <Card>
         <CardHeader>
           <CardTitle className="flex items-center gap-2">
-            <FileText className="h-5 w-5" />
-            All Applications
+            <FileText className="h-5 w-5" /> All Applications
           </CardTitle>
         </CardHeader>
         <CardContent>
@@ -305,7 +324,10 @@
             <div className="text-center py-12">
               <FileText className="h-12 w-12 mx-auto text-muted-foreground mb-4" />
               <h3 className="text-lg font-semibold mb-2">No applications yet</h3>
-              <p className="text-muted-foreground mb-4">Start your journey by browsing programs and submitting your first application</p>
+              <p className="text-muted-foreground mb-4">
+                Start your journey by browsing programs and submitting your first
+                application
+              </p>
               <Button asChild>
                 <Link to="/search">
                   <Plus className="mr-2 h-4 w-4" />
@@ -332,17 +354,18 @@
 
                         <div className="flex items-center gap-2 text-sm text-muted-foreground">
                           <MapPin className="h-4 w-4" />
-                          {app.program.university.name} • {app.program.university.city}, {app.program.university.country}
+                          {app.program.university.name} •{' '}
+                          {app.program.university.city}, {app.program.university.country}
                         </div>
 
                         <div className="flex items-center gap-4 text-sm">
                           <div className="flex items-center gap-1">
                             <Calendar className="h-4 w-4 text-muted-foreground" />
-                            <span>Intake: {getIntakeLabel(app.intake_month, app.intake_year)}</span>
+                            <span>
+                              Intake: {getIntakeLabel(app.intake_month, app.intake_year)}
+                            </span>
                           </div>
-                          <div>
-                            Applied: {new Date(app.created_at).toLocaleDateString()}
-                          </div>
+                          <div>Applied: {new Date(app.created_at).toLocaleDateString()}</div>
                           <div className="flex items-center gap-1 text-muted-foreground">
                             <Timer className="h-4 w-4" /> {etaFor(app.status)}
                           </div>
@@ -352,12 +375,15 @@
                       <div className="flex flex-col items-end gap-3">
                         <StatusBadge status={app.status} />
                         <Button variant="outline" size="sm" asChild>
-                          <Link to={`/student/applications/${app.id}`}>
-                            View Details
-                          </Link>
+                          <Link to={`/student/applications/${app.id}`}>View Details</Link>
                         </Button>
                         {app.status === 'draft' && (
-                          <Button variant="ghost" size="sm" onClick={() => cancelDraft(app.id)} className="text-destructive">
+                          <Button
+                            variant="ghost"
+                            size="sm"
+                            onClick={() => cancelDraft(app.id)}
+                            className="text-destructive"
+                          >
                             <XCircle className="h-4 w-4 mr-1" /> Cancel
                           </Button>
                         )}
