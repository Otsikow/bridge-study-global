import { useEffect, useState, useCallback } from 'react';
import { useNavigate } from 'react-router-dom';
import { useAuth } from '@/hooks/useAuth';
import { supabase } from '@/integrations/supabase/client';
import { Tabs, TabsContent, TabsList, TabsTrigger } from '@/components/ui/tabs';
import { Button } from '@/components/ui/button';
import { PersonalInfoTab } from '@/components/student/profile/PersonalInfoTab';
import { EducationTab } from '@/components/student/profile/EducationTab';
import { TestScoresTab } from '@/components/student/profile/TestScoresTab';
import { FinancesTab } from '@/components/student/profile/FinancesTab';
import { useToast } from '@/hooks/use-toast';
import type { Tables } from '@/integrations/supabase/types';
import { Loader2, ArrowLeft } from 'lucide-react';

export default function StudentProfile() {
  const navigate = useNavigate();
  const { user } = useAuth();
  const { toast } = useToast();
  const [loading, setLoading] = useState(true);
<<<<<<< HEAD
  const [student, setStudent] = useState<Record<string, unknown> | null>(null);
=======
  const [student, setStudent] = useState<Tables<'students'> | null>(null);
>>>>>>> 0def70a5
  const [activeTab, setActiveTab] = useState('personal');

  useEffect(() => {
    if (user) {
      fetchStudentData();
    }

    // Handle hash navigation for direct links to tabs
    const hash = window.location.hash.replace('#', '');
    if (hash && ['personal', 'education', 'tests', 'finances'].includes(hash)) {
      setActiveTab(hash);
    }
  }, [user, fetchStudentData]);

  const fetchStudentData = useCallback(async () => {
    try {
      const { data, error } = await supabase
        .from('students')
        .select('*')
        .eq('profile_id', user?.id)
        .single();

      if (error) throw error;
      setStudent(data);
    } catch (error) {
      console.error('Error fetching student data:', error);
      toast({
        title: 'Error',
        description: 'Failed to load profile data',
        variant: 'destructive'
      });
    } finally {
      setLoading(false);
    }
  }, [user?.id, toast]);

  if (loading) {
    return (
      <div className="container mx-auto py-8 flex items-center justify-center min-h-[400px]">
        <Loader2 className="h-8 w-8 animate-spin text-primary" />
      </div>
    );
  }

  if (!student) {
    return (
      <div className="container mx-auto py-8">
        <div className="text-center">
          <h2 className="text-2xl font-bold mb-2">Student Profile Not Found</h2>
          <p className="text-muted-foreground">Please contact support if this issue persists.</p>
        </div>
      </div>
    );
  }

  return (
    <div className="container mx-auto py-8">
      <Button
        variant="ghost"
        size="sm"
        onClick={() => navigate(-1)}
        className="mb-4"
      >
        <ArrowLeft className="mr-2 h-4 w-4" />
        Back
      </Button>
      <div className="mb-8">
        <h1 className="text-3xl font-bold mb-2">My Profile</h1>
        <p className="text-muted-foreground">
          Keep your information up to date to ensure smooth application processing
        </p>
      </div>

      <Tabs value={activeTab} onValueChange={setActiveTab} className="space-y-6">
        <TabsList className="grid w-full grid-cols-4">
          <TabsTrigger value="personal">Personal Info</TabsTrigger>
          <TabsTrigger value="education">Education</TabsTrigger>
          <TabsTrigger value="tests">Test Scores</TabsTrigger>
          <TabsTrigger value="finances">Finances</TabsTrigger>
        </TabsList>

        <TabsContent value="personal">
          <PersonalInfoTab student={student} onUpdate={fetchStudentData} />
        </TabsContent>

        <TabsContent value="education">
          <EducationTab studentId={student.id} />
        </TabsContent>

        <TabsContent value="tests">
          <TestScoresTab studentId={student.id} />
        </TabsContent>

        <TabsContent value="finances">
          <FinancesTab student={student} onUpdate={fetchStudentData} />
        </TabsContent>
      </Tabs>
    </div>
  );
}<|MERGE_RESOLUTION|>--- conflicted
+++ resolved
@@ -17,24 +17,8 @@
   const { user } = useAuth();
   const { toast } = useToast();
   const [loading, setLoading] = useState(true);
-<<<<<<< HEAD
-  const [student, setStudent] = useState<Record<string, unknown> | null>(null);
-=======
   const [student, setStudent] = useState<Tables<'students'> | null>(null);
->>>>>>> 0def70a5
   const [activeTab, setActiveTab] = useState('personal');
-
-  useEffect(() => {
-    if (user) {
-      fetchStudentData();
-    }
-
-    // Handle hash navigation for direct links to tabs
-    const hash = window.location.hash.replace('#', '');
-    if (hash && ['personal', 'education', 'tests', 'finances'].includes(hash)) {
-      setActiveTab(hash);
-    }
-  }, [user, fetchStudentData]);
 
   const fetchStudentData = useCallback(async () => {
     try {
@@ -51,12 +35,24 @@
       toast({
         title: 'Error',
         description: 'Failed to load profile data',
-        variant: 'destructive'
+        variant: 'destructive',
       });
     } finally {
       setLoading(false);
     }
   }, [user?.id, toast]);
+
+  useEffect(() => {
+    if (user) {
+      fetchStudentData();
+    }
+
+    // Handle hash navigation for direct links to tabs
+    const hash = window.location.hash.replace('#', '');
+    if (hash && ['personal', 'education', 'tests', 'finances'].includes(hash)) {
+      setActiveTab(hash);
+    }
+  }, [user, fetchStudentData]);
 
   if (loading) {
     return (
@@ -71,7 +67,9 @@
       <div className="container mx-auto py-8">
         <div className="text-center">
           <h2 className="text-2xl font-bold mb-2">Student Profile Not Found</h2>
-          <p className="text-muted-foreground">Please contact support if this issue persists.</p>
+          <p className="text-muted-foreground">
+            Please contact support if this issue persists.
+          </p>
         </div>
       </div>
     );
@@ -88,6 +86,7 @@
         <ArrowLeft className="mr-2 h-4 w-4" />
         Back
       </Button>
+
       <div className="mb-8">
         <h1 className="text-3xl font-bold mb-2">My Profile</h1>
         <p className="text-muted-foreground">
