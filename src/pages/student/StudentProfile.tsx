import { useEffect, useState, useCallback } from 'react';
import { useNavigate } from 'react-router-dom';
import { useAuth } from '@/hooks/useAuth';
import { supabase } from '@/integrations/supabase/client';
import { Tabs, TabsContent, TabsList, TabsTrigger } from '@/components/ui/tabs';
import { Button } from '@/components/ui/button';
import { Card, CardContent, CardDescription, CardHeader, CardTitle } from '@/components/ui/card';
import { Progress } from '@/components/ui/progress';
import { PersonalInfoTab } from '@/components/student/profile/PersonalInfoTab';
import { EducationTab } from '@/components/student/profile/EducationTab';
import { TestScoresTab } from '@/components/student/profile/TestScoresTab';
import { FinancesTab } from '@/components/student/profile/FinancesTab';
import { useToast } from '@/hooks/use-toast';
import { getErrorMessage, logError, formatErrorForToast } from '@/lib/errorUtils';
import type { Tables } from '@/integrations/supabase/types';
import { Loader2 } from 'lucide-react';
import BackButton from '@/components/BackButton';
import { Link } from 'react-router-dom';
import { useErrorHandler, ErrorDisplay } from '@/hooks/useErrorHandler';
import { handleDbError } from '@/lib/errorHandling';

export default function StudentProfile() {
  const navigate = useNavigate();
  const { user } = useAuth();
  const { toast } = useToast();
  const errorHandler = useErrorHandler({ context: 'Student Profile' });
  const [loading, setLoading] = useState(true);
  const [student, setStudent] = useState<Tables<'students'> | null>(null);
  const [activeTab, setActiveTab] = useState('personal');
  const [completeness, setCompleteness] = useState(0);
  const [completedSteps, setCompletedSteps] = useState(0);

  const recalcCompleteness = useCallback(async (studentRecord: Tables<'students'>) => {
    // Step booleans
    const personalDone = !!(studentRecord.legal_name && studentRecord.contact_email && studentRecord.passport_number);
    const financesDone = !!(studentRecord.finances_json && Object.keys(studentRecord.finances_json as Record<string, unknown>).length > 0);

    // Counts for related tables
    const [{ count: educationCount }, { count: testScoresCount }, { count: documentsCount }] = await Promise.all([
      supabase.from('education_records').select('*', { count: 'exact', head: true }).eq('student_id', studentRecord.id),
      supabase.from('test_scores').select('*', { count: 'exact', head: true }).eq('student_id', studentRecord.id),
      supabase.from('student_documents').select('*', { count: 'exact', head: true }).eq('student_id', studentRecord.id),
    ]);

    const educationDone = (educationCount || 0) > 0;
    const testsDone = (testScoresCount || 0) > 0;
    const documentsDone = (documentsCount || 0) >= 2; // align with onboarding

    const items = [personalDone, educationDone, testsDone, financesDone, documentsDone];
    const done = items.filter(Boolean).length;
    const percent = Math.round((done / items.length) * 100);

    setCompletedSteps(done);
    setCompleteness(percent);

    // Persist if changed
    if (studentRecord.profile_completeness !== percent) {
      await supabase.from('students').update({ profile_completeness: percent }).eq('id', studentRecord.id);
    }
  }, []);

  const fetchStudentData = useCallback(async () => {
    try {
      setLoading(true);
      errorHandler.clearError();

      const { data, error } = await supabase
        .from('students')
        .select('*')
        .eq('profile_id', user?.id)
        .maybeSingle();

      if (error) throw error;
      
      if (!data) {
        toast({
          title: 'Profile Setup Required',
          description: 'Please complete your student profile to continue',
          variant: 'default',
        });
        navigate('/student/onboarding');
        return;
      }
      
      setStudent(data);
      await recalcCompleteness(data);
    } catch (error) {
<<<<<<< HEAD
      logError(error, 'StudentProfile.fetchStudentData');
      toast(formatErrorForToast(error, 'Failed to load profile data'));
=======
      errorHandler.handleError(error, 'Failed to load profile data');
>>>>>>> 5dcad19b
    } finally {
      setLoading(false);
    }
  }, [user?.id, toast, navigate, recalcCompleteness, errorHandler]);

  useEffect(() => {
    if (user) {
      fetchStudentData();
    }

    // Handle hash navigation for direct links to tabs
    const hash = window.location.hash.replace('#', '');
    if (hash && ['personal', 'education', 'tests', 'finances'].includes(hash)) {
      setActiveTab(hash);
    }
  }, [user, fetchStudentData]);

  // Keep URL hash in sync with active tab for deep links
  useEffect(() => {
    if (['personal', 'education', 'tests', 'finances'].includes(activeTab)) {
      window.location.hash = activeTab;
    }
  }, [activeTab]);

  if (loading) {
    return (
      <div className="min-h-screen flex items-center justify-center bg-background">
        <div className="text-center space-y-4 animate-fade-in">
          <Loader2 className="h-12 w-12 animate-spin text-primary mx-auto" />
          <p className="text-muted-foreground">Loading your profile...</p>
        </div>
      </div>
    );
  }

  if (errorHandler.hasError) {
    return (
      <div className="min-h-screen bg-gradient-subtle">
        <div className="container mx-auto py-6 md:py-8 px-4 space-y-6">
          <BackButton variant="ghost" size="sm" fallback="/dashboard" />
          <ErrorDisplay 
            error={errorHandler.error} 
            onRetry={() => errorHandler.retry(fetchStudentData)}
            onClear={errorHandler.clearError}
          />
        </div>
      </div>
    );
  }

  if (!student) {
    return (
      <div className="min-h-screen flex items-center justify-center bg-background p-4">
        <Card className="max-w-md w-full">
          <CardContent className="pt-6 text-center space-y-4">
            <div className="h-12 w-12 rounded-full bg-destructive/10 flex items-center justify-center mx-auto">
              <Loader2 className="h-6 w-6 text-destructive" />
            </div>
            <div className="space-y-2">
              <h2 className="text-2xl font-bold">Profile Not Found</h2>
              <p className="text-muted-foreground">
                We couldn't find your student profile. This might be because you haven't completed onboarding yet.
              </p>
            </div>
            <div className="flex gap-3 justify-center pt-2">
              <Button onClick={() => navigate('/student/onboarding')}>
                Complete Onboarding
              </Button>
              <Button variant="outline" onClick={() => navigate('/dashboard')}>
                Go to Dashboard
              </Button>
            </div>
          </CardContent>
        </Card>
      </div>
    );
  }

  return (
    <div className="min-h-screen bg-gradient-subtle">
      <div className="container mx-auto py-6 md:py-8 px-4 space-y-6">
        <BackButton variant="ghost" size="sm" fallback="/dashboard" />

        <div className="space-y-2 animate-fade-in">
          <h1 className="text-2xl sm:text-3xl lg:text-4xl font-bold tracking-tight">My Profile</h1>
          <p className="text-sm sm:text-base text-muted-foreground leading-relaxed">
            Keep your information up to date to ensure smooth application processing
          </p>
        </div>

        {/* Progress Overview */}
        <Card className="hover:shadow-lg transition-shadow animate-fade-in">
          <CardHeader>
            <CardTitle className="text-xl sm:text-2xl">Profile Completeness</CardTitle>
            <CardDescription className="text-sm sm:text-base">
              {completeness}% complete • {completedSteps} of 5 steps completed
            </CardDescription>
          </CardHeader>
          <CardContent className="space-y-4">
            <div className="relative">
              <Progress value={completeness} className="h-3" />
              <span className="absolute right-2 -top-1 text-xs font-medium">{completeness}%</span>
            </div>
            {completeness < 100 && (
              <p className="text-xs sm:text-sm text-muted-foreground">
                Tip: Upload documents like passport and transcripts in the{' '}
                <Link className="underline" to="/student/documents">Documents</Link> section to improve completeness.
              </p>
            )}
          </CardContent>
        </Card>

        <Tabs value={activeTab} onValueChange={setActiveTab} className="space-y-6">
          <TabsList className="grid w-full grid-cols-2 md:grid-cols-4 gap-2 h-auto p-1 bg-muted/50">
            <TabsTrigger value="personal" className="data-[state=active]:bg-background">
              Personal Info
            </TabsTrigger>
            <TabsTrigger value="education" className="data-[state=active]:bg-background">
              Education
            </TabsTrigger>
            <TabsTrigger value="tests" className="data-[state=active]:bg-background">
              Test Scores
            </TabsTrigger>
            <TabsTrigger value="finances" className="data-[state=active]:bg-background">
              Finances
            </TabsTrigger>
          </TabsList>

          <TabsContent value="personal" className="space-y-4 animate-fade-in">
            <PersonalInfoTab student={student} onUpdate={fetchStudentData} />
          </TabsContent>

          <TabsContent value="education" className="space-y-4 animate-fade-in">
            <EducationTab studentId={student.id} onUpdate={fetchStudentData} />
          </TabsContent>

          <TabsContent value="tests" className="space-y-4 animate-fade-in">
            <TestScoresTab studentId={student.id} onUpdate={fetchStudentData} />
          </TabsContent>

          <TabsContent value="finances" className="space-y-4 animate-fade-in">
            <FinancesTab student={student} onUpdate={fetchStudentData} />
          </TabsContent>
        </Tabs>
      </div>
    </div>
  );
}<|MERGE_RESOLUTION|>--- conflicted
+++ resolved
@@ -1,5 +1,5 @@
 import { useEffect, useState, useCallback } from 'react';
-import { useNavigate } from 'react-router-dom';
+import { useNavigate, Link } from 'react-router-dom';
 import { useAuth } from '@/hooks/useAuth';
 import { supabase } from '@/integrations/supabase/client';
 import { Tabs, TabsContent, TabsList, TabsTrigger } from '@/components/ui/tabs';
@@ -15,7 +15,6 @@
 import type { Tables } from '@/integrations/supabase/types';
 import { Loader2 } from 'lucide-react';
 import BackButton from '@/components/BackButton';
-import { Link } from 'react-router-dom';
 import { useErrorHandler, ErrorDisplay } from '@/hooks/useErrorHandler';
 import { handleDbError } from '@/lib/errorHandling';
 
@@ -24,6 +23,7 @@
   const { user } = useAuth();
   const { toast } = useToast();
   const errorHandler = useErrorHandler({ context: 'Student Profile' });
+
   const [loading, setLoading] = useState(true);
   const [student, setStudent] = useState<Tables<'students'> | null>(null);
   const [activeTab, setActiveTab] = useState('personal');
@@ -31,20 +31,25 @@
   const [completedSteps, setCompletedSteps] = useState(0);
 
   const recalcCompleteness = useCallback(async (studentRecord: Tables<'students'>) => {
-    // Step booleans
-    const personalDone = !!(studentRecord.legal_name && studentRecord.contact_email && studentRecord.passport_number);
-    const financesDone = !!(studentRecord.finances_json && Object.keys(studentRecord.finances_json as Record<string, unknown>).length > 0);
-
-    // Counts for related tables
-    const [{ count: educationCount }, { count: testScoresCount }, { count: documentsCount }] = await Promise.all([
-      supabase.from('education_records').select('*', { count: 'exact', head: true }).eq('student_id', studentRecord.id),
-      supabase.from('test_scores').select('*', { count: 'exact', head: true }).eq('student_id', studentRecord.id),
-      supabase.from('student_documents').select('*', { count: 'exact', head: true }).eq('student_id', studentRecord.id),
-    ]);
+    const personalDone = !!(
+      studentRecord.legal_name &&
+      studentRecord.contact_email &&
+      studentRecord.passport_number
+    );
+    const financesDone =
+      !!studentRecord.finances_json &&
+      Object.keys(studentRecord.finances_json as Record<string, unknown>).length > 0;
+
+    const [{ count: educationCount }, { count: testScoresCount }, { count: documentsCount }] =
+      await Promise.all([
+        supabase.from('education_records').select('*', { count: 'exact', head: true }).eq('student_id', studentRecord.id),
+        supabase.from('test_scores').select('*', { count: 'exact', head: true }).eq('student_id', studentRecord.id),
+        supabase.from('student_documents').select('*', { count: 'exact', head: true }).eq('student_id', studentRecord.id),
+      ]);
 
     const educationDone = (educationCount || 0) > 0;
     const testsDone = (testScoresCount || 0) > 0;
-    const documentsDone = (documentsCount || 0) >= 2; // align with onboarding
+    const documentsDone = (documentsCount || 0) >= 2;
 
     const items = [personalDone, educationDone, testsDone, financesDone, documentsDone];
     const done = items.filter(Boolean).length;
@@ -53,9 +58,11 @@
     setCompletedSteps(done);
     setCompleteness(percent);
 
-    // Persist if changed
     if (studentRecord.profile_completeness !== percent) {
-      await supabase.from('students').update({ profile_completeness: percent }).eq('id', studentRecord.id);
+      await supabase
+        .from('students')
+        .update({ profile_completeness: percent })
+        .eq('id', studentRecord.id);
     }
   }, []);
 
@@ -71,26 +78,23 @@
         .maybeSingle();
 
       if (error) throw error;
-      
+
       if (!data) {
         toast({
           title: 'Profile Setup Required',
           description: 'Please complete your student profile to continue',
-          variant: 'default',
         });
         navigate('/student/onboarding');
         return;
       }
-      
+
       setStudent(data);
       await recalcCompleteness(data);
     } catch (error) {
-<<<<<<< HEAD
+      // ✅ Merge: both logError & structured handler
       logError(error, 'StudentProfile.fetchStudentData');
+      errorHandler.handleError(error, 'Failed to load profile data');
       toast(formatErrorForToast(error, 'Failed to load profile data'));
-=======
-      errorHandler.handleError(error, 'Failed to load profile data');
->>>>>>> 5dcad19b
     } finally {
       setLoading(false);
     }
@@ -100,15 +104,12 @@
     if (user) {
       fetchStudentData();
     }
-
-    // Handle hash navigation for direct links to tabs
     const hash = window.location.hash.replace('#', '');
     if (hash && ['personal', 'education', 'tests', 'finances'].includes(hash)) {
       setActiveTab(hash);
     }
   }, [user, fetchStudentData]);
 
-  // Keep URL hash in sync with active tab for deep links
   useEffect(() => {
     if (['personal', 'education', 'tests', 'finances'].includes(activeTab)) {
       window.location.hash = activeTab;
@@ -131,8 +132,8 @@
       <div className="min-h-screen bg-gradient-subtle">
         <div className="container mx-auto py-6 md:py-8 px-4 space-y-6">
           <BackButton variant="ghost" size="sm" fallback="/dashboard" />
-          <ErrorDisplay 
-            error={errorHandler.error} 
+          <ErrorDisplay
+            error={errorHandler.error}
             onRetry={() => errorHandler.retry(fetchStudentData)}
             onClear={errorHandler.clearError}
           />
@@ -152,7 +153,7 @@
             <div className="space-y-2">
               <h2 className="text-2xl font-bold">Profile Not Found</h2>
               <p className="text-muted-foreground">
-                We couldn't find your student profile. This might be because you haven't completed onboarding yet.
+                We couldn't find your student profile. You may need to complete onboarding first.
               </p>
             </div>
             <div className="flex gap-3 justify-center pt-2">
@@ -192,12 +193,17 @@
           <CardContent className="space-y-4">
             <div className="relative">
               <Progress value={completeness} className="h-3" />
-              <span className="absolute right-2 -top-1 text-xs font-medium">{completeness}%</span>
+              <span className="absolute right-2 -top-1 text-xs font-medium">
+                {completeness}%
+              </span>
             </div>
             {completeness < 100 && (
               <p className="text-xs sm:text-sm text-muted-foreground">
                 Tip: Upload documents like passport and transcripts in the{' '}
-                <Link className="underline" to="/student/documents">Documents</Link> section to improve completeness.
+                <Link className="underline" to="/student/documents">
+                  Documents
+                </Link>{' '}
+                section to improve completeness.
               </p>
             )}
           </CardContent>
