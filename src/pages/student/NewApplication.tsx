--- conflicted
+++ resolved
@@ -53,12 +53,6 @@
   const [notes, setNotes] = useState<string>('');
   const [agreedToTerms, setAgreedToTerms] = useState(false);
 
-  useEffect(() => {
-    if (user && programId) {
-      fetchData();
-    }
-  }, [user, programId, fetchData]);
-
   const fetchData = useCallback(async () => {
     try {
       // Get student ID
@@ -73,7 +67,7 @@
         toast({
           title: 'Error',
           description: 'Student profile not found',
-          variant: 'destructive'
+          variant: 'destructive',
         });
         navigate('/student/onboarding');
         return;
@@ -106,17 +100,14 @@
         toast({
           title: 'Error',
           description: 'Program not found',
-          variant: 'destructive'
+          variant: 'destructive',
         });
         navigate('/search');
         return;
       }
 
-<<<<<<< HEAD
-      setProgram(programData);
-=======
+      // ✅ Corrected conflict: explicit type casting
       setProgram(programData as Program);
->>>>>>> 0def70a5
 
       // Fetch intakes
       const { data: intakesData, error: intakesError } = await supabase
@@ -128,19 +119,24 @@
 
       if (intakesError) throw intakesError;
       setIntakes(intakesData || []);
-
     } catch (error) {
       console.error('Error fetching data:', error);
       toast({
         title: 'Error',
         description: 'Failed to load program details',
-        variant: 'destructive'
+        variant: 'destructive',
       });
     } finally {
       setLoading(false);
     }
   }, [user?.id, programId, navigate, toast]);
 
+  useEffect(() => {
+    if (user && programId) {
+      fetchData();
+    }
+  }, [user, programId, fetchData]);
+
   const handleSubmit = async () => {
     if (!studentId || !programId) return;
 
@@ -148,7 +144,7 @@
       toast({
         title: 'Error',
         description: 'Please agree to the terms and conditions',
-        variant: 'destructive'
+        variant: 'destructive',
       });
       return;
     }
@@ -157,16 +153,18 @@
     try {
       const { data, error } = await supabase
         .from('applications')
-        .insert([{
-          student_id: studentId,
-          program_id: programId,
-          intake_year: intakeYear,
-          intake_month: intakeMonth,
-          status: 'draft',
-          notes: notes || null,
-          intake_id: selectedIntake || null,
-          tenant_id: '00000000-0000-0000-0000-000000000001'
-        }])
+        .insert([
+          {
+            student_id: studentId,
+            program_id: programId,
+            intake_year: intakeYear,
+            intake_month: intakeMonth,
+            status: 'draft',
+            notes: notes || null,
+            intake_id: selectedIntake || null,
+            tenant_id: '00000000-0000-0000-0000-000000000001',
+          },
+        ])
         .select()
         .single();
 
@@ -174,7 +172,7 @@
 
       toast({
         title: 'Success',
-        description: 'Application created successfully'
+        description: 'Application created successfully',
       });
 
       navigate(`/student/applications/${data.id}`);
@@ -183,7 +181,7 @@
       toast({
         title: 'Error',
         description: 'Failed to create application',
-        variant: 'destructive'
+        variant: 'destructive',
       });
     } finally {
       setSubmitting(false);
@@ -208,19 +206,16 @@
 
   return (
     <div className="container mx-auto py-8 space-y-6 max-w-4xl">
-      <Button
-        variant="ghost"
-        size="sm"
-        onClick={() => navigate(-1)}
-        className="mb-4"
-      >
+      <Button variant="ghost" size="sm" onClick={() => navigate(-1)} className="mb-4">
         <ArrowLeft className="mr-2 h-4 w-4" />
         Back
       </Button>
 
       <div>
         <h1 className="text-3xl font-bold mb-2">New Application</h1>
-        <p className="text-muted-foreground">Submit your application to start your journey</p>
+        <p className="text-muted-foreground">
+          Submit your application to start your journey
+        </p>
       </div>
 
       {/* Program Details */}
@@ -234,17 +229,25 @@
         <CardContent className="space-y-4">
           <div>
             <h3 className="text-xl font-semibold">{program.name}</h3>
-            <p className="text-muted-foreground">{program.level} • {program.discipline}</p>
+            <p className="text-muted-foreground">
+              {program.level} • {program.discipline}
+            </p>
           </div>
 
           <div className="grid grid-cols-1 md:grid-cols-2 gap-4 text-sm">
             <div className="flex items-center gap-2">
               <MapPin className="h-4 w-4 text-muted-foreground" />
-              <span>{program.university.name}, {program.university.city}, {program.university.country}</span>
+              <span>
+                {program.university.name}, {program.university.city},{' '}
+                {program.university.country}
+              </span>
             </div>
             <div className="flex items-center gap-2">
               <DollarSign className="h-4 w-4 text-muted-foreground" />
-              <span>{program.tuition_currency} {program.tuition_amount.toLocaleString()} per year</span>
+              <span>
+                {program.tuition_currency}{' '}
+                {program.tuition_amount.toLocaleString()} per year
+              </span>
             </div>
             <div className="flex items-center gap-2">
               <Calendar className="h-4 w-4 text-muted-foreground" />
@@ -258,7 +261,9 @@
       <Card>
         <CardHeader>
           <CardTitle>Application Details</CardTitle>
-          <CardDescription>Select your preferred intake and provide additional information</CardDescription>
+          <CardDescription>
+            Select your preferred intake and provide additional information
+          </CardDescription>
         </CardHeader>
         <CardContent className="space-y-6">
           {intakes.length > 0 ? (
@@ -271,7 +276,9 @@
                 <SelectContent>
                   {intakes.map((intake) => (
                     <SelectItem key={intake.id} value={intake.id}>
-                      {intake.term} - Starts: {new Date(intake.start_date).toLocaleDateString()} (Deadline: {new Date(intake.app_deadline).toLocaleDateString()})
+                      {intake.term} - Starts:{' '}
+                      {new Date(intake.start_date).toLocaleDateString()} (Deadline:{' '}
+                      {new Date(intake.app_deadline).toLocaleDateString()})
                     </SelectItem>
                   ))}
                 </SelectContent>
@@ -281,14 +288,21 @@
             <div className="grid grid-cols-1 md:grid-cols-2 gap-4">
               <div className="space-y-2">
                 <Label>Intake Year</Label>
-                <Select value={intakeYear.toString()} onValueChange={(v) => setIntakeYear(parseInt(v))}>
+                <Select
+                  value={intakeYear.toString()}
+                  onValueChange={(v) => setIntakeYear(parseInt(v))}
+                >
                   <SelectTrigger>
                     <SelectValue />
                   </SelectTrigger>
                   <SelectContent>
-                    {[0, 1, 2].map(offset => {
+                    {[0, 1, 2].map((offset) => {
                       const year = new Date().getFullYear() + offset;
-                      return <SelectItem key={year} value={year.toString()}>{year}</SelectItem>;
+                      return (
+                        <SelectItem key={year} value={year.toString()}>
+                          {year}
+                        </SelectItem>
+                      );
                     })}
                   </SelectContent>
                 </Select>
@@ -296,13 +310,31 @@
 
               <div className="space-y-2">
                 <Label>Intake Month</Label>
-                <Select value={intakeMonth.toString()} onValueChange={(v) => setIntakeMonth(parseInt(v))}>
+                <Select
+                  value={intakeMonth.toString()}
+                  onValueChange={(v) => setIntakeMonth(parseInt(v))}
+                >
                   <SelectTrigger>
                     <SelectValue />
                   </SelectTrigger>
                   <SelectContent>
-                    {['January', 'February', 'March', 'April', 'May', 'June', 'July', 'August', 'September', 'October', 'November', 'December'].map((month, idx) => (
-                      <SelectItem key={idx + 1} value={(idx + 1).toString()}>{month}</SelectItem>
+                    {[
+                      'January',
+                      'February',
+                      'March',
+                      'April',
+                      'May',
+                      'June',
+                      'July',
+                      'August',
+                      'September',
+                      'October',
+                      'November',
+                      'December',
+                    ].map((month, idx) => (
+                      <SelectItem key={idx + 1} value={(idx + 1).toString()}>
+                        {month}
+                      </SelectItem>
                     ))}
                   </SelectContent>
                 </Select>
@@ -325,10 +357,11 @@
             <Checkbox
               id="terms"
               checked={agreedToTerms}
-              onCheckedChange={(checked) => setAgreedToTerms(checked as boolean)}
+              onCheckedChange={(checked) => setAgreedToTerms(!!checked)}
             />
             <Label htmlFor="terms" className="text-sm cursor-pointer">
-              I agree to the terms and conditions and confirm that all information provided is accurate
+              I agree to the terms and conditions and confirm that all information
+              provided is accurate
             </Label>
           </div>
 
