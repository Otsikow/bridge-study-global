import { useState } from 'react';
import { useNavigate, Link } from 'react-router-dom';
import { useAuth } from '@/hooks/useAuth';
import { supabase } from '@/integrations/supabase/client';
import { Button } from '@/components/ui/button';
import { Input } from '@/components/ui/input';
import { Label } from '@/components/ui/label';
import { Card, CardContent, CardDescription, CardHeader, CardTitle, CardFooter } from '@/components/ui/card';
import { Select, SelectContent, SelectItem, SelectTrigger, SelectValue } from '@/components/ui/select';
import { useToast } from '@/hooks/use-toast';
import { Loader2, Eye, EyeOff, ArrowLeft } from 'lucide-react';
import gegLogo from '@/assets/geg-logo.png';

const Signup = () => {
  const [email, setEmail] = useState('');
  const [password, setPassword] = useState('');
  const [showPassword, setShowPassword] = useState(false);
  const [fullName, setFullName] = useState('');
<<<<<<< HEAD
  const [role, setRole] = useState<'student' | 'agent'>('student');
=======
  const [role, setRole] = useState<'student' | 'agent' | 'staff'>('student');
>>>>>>> bda43730
  const [loading, setLoading] = useState(false);
  const { signUp } = useAuth();
  const { toast } = useToast();
  const navigate = useNavigate();

  const handleGoogleSignUp = async () => {
    const { error } = await supabase.auth.signInWithOAuth({
      provider: 'google',
      options: {
        redirectTo: `${window.location.origin}/dashboard`,
        queryParams: {
          access_type: 'offline',
          prompt: 'consent',
        },
      },
    });

    if (error) {
      toast({
        variant: 'destructive',
        title: 'Error',
        description: error.message,
      });
    }
  };

  const handleSubmit = async (e: React.FormEvent) => {
    e.preventDefault();
    
    if (password.length < 6) {
      toast({
        variant: 'destructive',
        title: 'Invalid password',
        description: 'Password must be at least 6 characters long.',
      });
      return;
    }

    setLoading(true);

    const { error } = await signUp(email, password, fullName, role);

    if (error) {
      toast({
        variant: 'destructive',
        title: 'Signup failed',
        description: error instanceof Error ? error.message : 'An error occurred during signup',
      });
      setLoading(false);
    } else {
      toast({
        title: 'Account created!',
        description: 'Please check your email to verify your account. You will be redirected to login.',
      });
      setTimeout(() => {
        navigate('/auth/login');
      }, 2000);
    }
  };

  return (
    <div className="min-h-screen flex items-center justify-center bg-gradient-subtle px-4">
      <Card className="w-full max-w-md shadow-lg">
        <CardHeader className="space-y-1 text-center">
          <Link to="/auth/login" className="inline-flex items-center gap-2 text-sm text-muted-foreground hover:text-foreground mb-4">
            <ArrowLeft className="h-4 w-4" />
            Back to login
          </Link>
          <div className="flex justify-center mb-4">
            <img src={gegLogo} alt="GEG Logo" className="h-24 w-24 object-contain dark:brightness-0 dark:invert" />
          </div>
          <CardTitle className="text-2xl font-bold">Join GEG</CardTitle>
          <CardDescription>
            Create your Global Education Gateway account
          </CardDescription>
        </CardHeader>
        <form onSubmit={handleSubmit}>
          <CardContent className="space-y-4">
            <div className="space-y-2">
              <Label htmlFor="fullName">Full Name</Label>
              <Input
                id="fullName"
                type="text"
                placeholder="John Doe"
                value={fullName}
                onChange={(e) => setFullName(e.target.value)}
                required
              />
            </div>
            <div className="space-y-2">
              <Label htmlFor="email">Email</Label>
              <Input
                id="email"
                type="email"
                placeholder="you@example.com"
                value={email}
                onChange={(e) => setEmail(e.target.value)}
                required
              />
            </div>
            <div className="space-y-2">
              <Label htmlFor="password">Password</Label>
              <div className="relative">
                <Input
                  id="password"
                  type={showPassword ? 'text' : 'password'}
                  placeholder="••••••••"
                  value={password}
                  onChange={(e) => setPassword(e.target.value)}
                  required
                  minLength={6}
                />
                <button
                  type="button"
                  onClick={() => setShowPassword(!showPassword)}
                  className="absolute right-3 top-1/2 -translate-y-1/2 text-muted-foreground hover:text-foreground"
                >
                  {showPassword ? <EyeOff className="h-4 w-4" /> : <Eye className="h-4 w-4" />}
                </button>
              </div>
              <p className="text-xs text-muted-foreground">
                Minimum 6 characters
              </p>
            </div>
            <div className="space-y-2">
<<<<<<< HEAD
              <Label htmlFor="role">I am a</Label>
              <Select value={role} onValueChange={(value: 'student' | 'agent') => setRole(value)}>
                <SelectTrigger id="role">
                  <SelectValue placeholder="Select your role" />
                </SelectTrigger>
                <SelectContent>
                  <SelectItem value="student">Student</SelectItem>
                  <SelectItem value="agent">Agent/Counselor</SelectItem>
                </SelectContent>
              </Select>
              <p className="text-xs text-muted-foreground">
                Choose the role that best describes you
=======
              <Label htmlFor="role">Account Type</Label>
              <Select value={role} onValueChange={(value: 'student' | 'agent' | 'staff') => setRole(value)}>
                <SelectTrigger>
                  <SelectValue placeholder="Select account type" />
                </SelectTrigger>
                <SelectContent>
                  <SelectItem value="student">Student</SelectItem>
                  <SelectItem value="agent">Education Agent</SelectItem>
                  <SelectItem value="staff">Staff Member</SelectItem>
                </SelectContent>
              </Select>
              <p className="text-xs text-muted-foreground">
                Choose the type of account you want to create
>>>>>>> bda43730
              </p>
            </div>
          </CardContent>
          <CardFooter className="flex flex-col space-y-4">
            <Button type="submit" className="w-full" disabled={loading}>
              {loading ? (
                <>
                  <Loader2 className="mr-2 h-4 w-4 animate-spin" />
                  Creating account...
                </>
              ) : (
                'Create Account'
              )}
            </Button>
            
            <div className="relative">
              <div className="absolute inset-0 flex items-center">
                <span className="w-full border-t" />
              </div>
              <div className="relative flex justify-center text-xs uppercase">
                <span className="bg-background px-2 text-muted-foreground">Or continue with</span>
              </div>
            </div>

            <Button 
              type="button" 
              variant="outline" 
              className="w-full" 
              onClick={handleGoogleSignUp}
              disabled={loading}
            >
              <svg className="mr-2 h-4 w-4" viewBox="0 0 24 24">
                <path
                  fill="currentColor"
                  d="M22.56 12.25c0-.78-.07-1.53-.2-2.25H12v4.26h5.92c-.26 1.37-1.04 2.53-2.21 3.31v2.77h3.57c2.08-1.92 3.28-4.74 3.28-8.09z"
                />
                <path
                  fill="currentColor"
                  d="M12 23c2.97 0 5.46-.98 7.28-2.66l-3.57-2.77c-.98.66-2.23 1.06-3.71 1.06-2.86 0-5.29-1.93-6.16-4.53H2.18v2.84C3.99 20.53 7.7 23 12 23z"
                />
                <path
                  fill="currentColor"
                  d="M5.84 14.09c-.22-.66-.35-1.36-.35-2.09s.13-1.43.35-2.09V7.07H2.18C1.43 8.55 1 10.22 1 12s.43 3.45 1.18 4.93l2.85-2.22.81-.62z"
                />
                <path
                  fill="currentColor"
                  d="M12 5.38c1.62 0 3.06.56 4.21 1.64l3.15-3.15C17.45 2.09 14.97 1 12 1 7.7 1 3.99 3.47 2.18 7.07l3.66 2.84c.87-2.6 3.3-4.53 6.16-4.53z"
                />
              </svg>
              Google
            </Button>

            <p className="text-sm text-center text-muted-foreground">
              Already have an account?{' '}
              <Link to="/auth/login" className="text-primary hover:underline font-medium">
                Sign in
              </Link>
            </p>
          </CardFooter>
        </form>
      </Card>
    </div>
  );
};

export default Signup;<|MERGE_RESOLUTION|>--- conflicted
+++ resolved
@@ -5,8 +5,21 @@
 import { Button } from '@/components/ui/button';
 import { Input } from '@/components/ui/input';
 import { Label } from '@/components/ui/label';
-import { Card, CardContent, CardDescription, CardHeader, CardTitle, CardFooter } from '@/components/ui/card';
-import { Select, SelectContent, SelectItem, SelectTrigger, SelectValue } from '@/components/ui/select';
+import {
+  Card,
+  CardContent,
+  CardDescription,
+  CardHeader,
+  CardTitle,
+  CardFooter,
+} from '@/components/ui/card';
+import {
+  Select,
+  SelectContent,
+  SelectItem,
+  SelectTrigger,
+  SelectValue,
+} from '@/components/ui/select';
 import { useToast } from '@/hooks/use-toast';
 import { Loader2, Eye, EyeOff, ArrowLeft } from 'lucide-react';
 import gegLogo from '@/assets/geg-logo.png';
@@ -16,12 +29,9 @@
   const [password, setPassword] = useState('');
   const [showPassword, setShowPassword] = useState(false);
   const [fullName, setFullName] = useState('');
-<<<<<<< HEAD
-  const [role, setRole] = useState<'student' | 'agent'>('student');
-=======
   const [role, setRole] = useState<'student' | 'agent' | 'staff'>('student');
->>>>>>> bda43730
   const [loading, setLoading] = useState(false);
+
   const { signUp } = useAuth();
   const { toast } = useToast();
   const navigate = useNavigate();
@@ -49,7 +59,7 @@
 
   const handleSubmit = async (e: React.FormEvent) => {
     e.preventDefault();
-    
+
     if (password.length < 6) {
       toast({
         variant: 'destructive',
@@ -60,20 +70,23 @@
     }
 
     setLoading(true);
-
     const { error } = await signUp(email, password, fullName, role);
 
     if (error) {
       toast({
         variant: 'destructive',
         title: 'Signup failed',
-        description: error instanceof Error ? error.message : 'An error occurred during signup',
+        description:
+          error instanceof Error
+            ? error.message
+            : 'An error occurred during signup',
       });
       setLoading(false);
     } else {
       toast({
         title: 'Account created!',
-        description: 'Please check your email to verify your account. You will be redirected to login.',
+        description:
+          'Please check your email to verify your account. You will be redirected to login.',
       });
       setTimeout(() => {
         navigate('/auth/login');
@@ -85,18 +98,26 @@
     <div className="min-h-screen flex items-center justify-center bg-gradient-subtle px-4">
       <Card className="w-full max-w-md shadow-lg">
         <CardHeader className="space-y-1 text-center">
-          <Link to="/auth/login" className="inline-flex items-center gap-2 text-sm text-muted-foreground hover:text-foreground mb-4">
+          <Link
+            to="/auth/login"
+            className="inline-flex items-center gap-2 text-sm text-muted-foreground hover:text-foreground mb-4"
+          >
             <ArrowLeft className="h-4 w-4" />
             Back to login
           </Link>
           <div className="flex justify-center mb-4">
-            <img src={gegLogo} alt="GEG Logo" className="h-24 w-24 object-contain dark:brightness-0 dark:invert" />
+            <img
+              src={gegLogo}
+              alt="GEG Logo"
+              className="h-24 w-24 object-contain dark:brightness-0 dark:invert"
+            />
           </div>
           <CardTitle className="text-2xl font-bold">Join GEG</CardTitle>
           <CardDescription>
             Create your Global Education Gateway account
           </CardDescription>
         </CardHeader>
+
         <form onSubmit={handleSubmit}>
           <CardContent className="space-y-4">
             <div className="space-y-2">
@@ -110,6 +131,7 @@
                 required
               />
             </div>
+
             <div className="space-y-2">
               <Label htmlFor="email">Email</Label>
               <Input
@@ -121,6 +143,7 @@
                 required
               />
             </div>
+
             <div className="space-y-2">
               <Label htmlFor="password">Password</Label>
               <div className="relative">
@@ -138,30 +161,26 @@
                   onClick={() => setShowPassword(!showPassword)}
                   className="absolute right-3 top-1/2 -translate-y-1/2 text-muted-foreground hover:text-foreground"
                 >
-                  {showPassword ? <EyeOff className="h-4 w-4" /> : <Eye className="h-4 w-4" />}
+                  {showPassword ? (
+                    <EyeOff className="h-4 w-4" />
+                  ) : (
+                    <Eye className="h-4 w-4" />
+                  )}
                 </button>
               </div>
               <p className="text-xs text-muted-foreground">
                 Minimum 6 characters
               </p>
             </div>
-            <div className="space-y-2">
-<<<<<<< HEAD
-              <Label htmlFor="role">I am a</Label>
-              <Select value={role} onValueChange={(value: 'student' | 'agent') => setRole(value)}>
-                <SelectTrigger id="role">
-                  <SelectValue placeholder="Select your role" />
-                </SelectTrigger>
-                <SelectContent>
-                  <SelectItem value="student">Student</SelectItem>
-                  <SelectItem value="agent">Agent/Counselor</SelectItem>
-                </SelectContent>
-              </Select>
-              <p className="text-xs text-muted-foreground">
-                Choose the role that best describes you
-=======
+
+            <div className="space-y-2">
               <Label htmlFor="role">Account Type</Label>
-              <Select value={role} onValueChange={(value: 'student' | 'agent' | 'staff') => setRole(value)}>
+              <Select
+                value={role}
+                onValueChange={(value: 'student' | 'agent' | 'staff') =>
+                  setRole(value)
+                }
+              >
                 <SelectTrigger>
                   <SelectValue placeholder="Select account type" />
                 </SelectTrigger>
@@ -173,10 +192,10 @@
               </Select>
               <p className="text-xs text-muted-foreground">
                 Choose the type of account you want to create
->>>>>>> bda43730
               </p>
             </div>
           </CardContent>
+
           <CardFooter className="flex flex-col space-y-4">
             <Button type="submit" className="w-full" disabled={loading}>
               {loading ? (
@@ -188,20 +207,22 @@
                 'Create Account'
               )}
             </Button>
-            
+
             <div className="relative">
               <div className="absolute inset-0 flex items-center">
                 <span className="w-full border-t" />
               </div>
               <div className="relative flex justify-center text-xs uppercase">
-                <span className="bg-background px-2 text-muted-foreground">Or continue with</span>
+                <span className="bg-background px-2 text-muted-foreground">
+                  Or continue with
+                </span>
               </div>
             </div>
 
-            <Button 
-              type="button" 
-              variant="outline" 
-              className="w-full" 
+            <Button
+              type="button"
+              variant="outline"
+              className="w-full"
               onClick={handleGoogleSignUp}
               disabled={loading}
             >
@@ -228,7 +249,10 @@
 
             <p className="text-sm text-center text-muted-foreground">
               Already have an account?{' '}
-              <Link to="/auth/login" className="text-primary hover:underline font-medium">
+              <Link
+                to="/auth/login"
+                className="text-primary hover:underline font-medium"
+              >
                 Sign in
               </Link>
             </p>
