--- conflicted
+++ resolved
@@ -1,10 +1,12 @@
-import { useState, useEffect, useMemo, useRef } from 'react';
-import { useNavigate, Link, useLocation } from 'react-router-dom';
-import { useAuth } from '@/hooks/useAuth';
-import { supabase } from '@/integrations/supabase/client';
-import { Button } from '@/components/ui/button';
-import { Input } from '@/components/ui/input';
-import { Label } from '@/components/ui/label';
+"use client";
+
+import { useState, useEffect, useMemo, useRef } from "react";
+import { useNavigate, Link, useLocation } from "react-router-dom";
+import { useAuth } from "@/hooks/useAuth";
+import { supabase } from "@/integrations/supabase/client";
+import { Button } from "@/components/ui/button";
+import { Input } from "@/components/ui/input";
+import { Label } from "@/components/ui/label";
 import {
   Card,
   CardContent,
@@ -12,465 +14,290 @@
   CardHeader,
   CardTitle,
   CardFooter,
-} from '@/components/ui/card';
+} from "@/components/ui/card";
 import {
   Select,
   SelectContent,
   SelectItem,
   SelectTrigger,
   SelectValue,
-} from '@/components/ui/select';
-import { useToast } from '@/hooks/use-toast';
-import { Loader2, Eye, EyeOff, ArrowLeft, ArrowRight, Check, UserCircle, Mail, Lock, Phone, Globe, AtSign } from 'lucide-react';
-import gegLogo from '@/assets/geg-logo.png';
-import { cn } from '@/lib/utils';
-import { formatReferralUsername } from '@/lib/referrals';
-<<<<<<< HEAD
-import BackButton from '@/components/BackButton';
-=======
-import { LoadingState } from '@/components/LoadingState';
->>>>>>> 4012a9f9
-
-type UserRole = 'student' | 'agent' | 'partner';
-
-const ROLE_OPTIONS: UserRole[] = ['student', 'agent', 'partner'];
+} from "@/components/ui/select";
+import { useToast } from "@/hooks/use-toast";
+import {
+  Loader2,
+  Eye,
+  EyeOff,
+  ArrowLeft,
+  ArrowRight,
+  Check,
+  UserCircle,
+  Mail,
+  Lock,
+  Phone,
+  Globe,
+  AtSign,
+} from "lucide-react";
+import gegLogo from "@/assets/geg-logo.png";
+import { cn } from "@/lib/utils";
+import { formatReferralUsername } from "@/lib/referrals";
+import { LoadingState } from "@/components/LoadingState";
+import { BackButton } from "@/components/BackButton"; // ensure this component exists
+
+type UserRole = "student" | "agent" | "partner";
+
+const ROLE_OPTIONS: UserRole[] = ["student", "agent", "partner"];
 
 const BASE_COUNTRY_OPTIONS = [
-  'United States', 'United Kingdom', 'Canada', 'Australia', 'New Zealand',
-  'India', 'China', 'Japan', 'Germany', 'France', 'Spain', 'Italy',
-  'Netherlands', 'Sweden', 'Norway', 'Denmark', 'Singapore', 'Malaysia',
-  'UAE', 'Saudi Arabia', 'South Africa', 'Brazil', 'Mexico', 'Argentina',
-  'South Korea', 'Pakistan', 'Bangladesh', 'Nigeria', 'Kenya', 'Other'
+  "United States", "United Kingdom", "Canada", "Australia", "New Zealand",
+  "India", "China", "Japan", "Germany", "France", "Spain", "Italy",
+  "Netherlands", "Sweden", "Norway", "Denmark", "Singapore", "Malaysia",
+  "UAE", "Saudi Arabia", "South Africa", "Brazil", "Mexico", "Argentina",
+  "South Korea", "Pakistan", "Bangladesh", "Nigeria", "Kenya", "Other",
 ];
 
 const POPULAR_AFRICAN_COUNTRIES = [
-  'Ghana',
-  'Egypt',
-  'Morocco',
-  'Ethiopia',
-  'Uganda',
-  'Tanzania',
-  'Rwanda',
-  'Zimbabwe',
-  'Zambia',
-  'Cameroon',
-  "Cote d'Ivoire",
-  'Senegal',
-  'Algeria',
-  'Tunisia',
-  'Botswana'
+  "Ghana", "Egypt", "Morocco", "Ethiopia", "Uganda", "Tanzania", "Rwanda",
+  "Zimbabwe", "Zambia", "Cameroon", "Cote d'Ivoire", "Senegal", "Algeria",
+  "Tunisia", "Botswana",
 ];
 
 const buildCountryOptions = (role: UserRole) => {
-  if (role !== 'agent') {
-    return BASE_COUNTRY_OPTIONS;
-  }
-
-  const baseWithoutOther = BASE_COUNTRY_OPTIONS.filter((country) => country !== 'Other');
+  if (role !== "agent") return BASE_COUNTRY_OPTIONS;
+  const baseWithoutOther = BASE_COUNTRY_OPTIONS.filter((c) => c !== "Other");
   const deduped = Array.from(new Set([...baseWithoutOther, ...POPULAR_AFRICAN_COUNTRIES]));
-
-  return [...deduped, 'Other'];
+  return [...deduped, "Other"];
 };
 
 const Signup = () => {
   const [step, setStep] = useState(1);
-  const [email, setEmail] = useState('');
-  const [password, setPassword] = useState('');
-  const [confirmPassword, setConfirmPassword] = useState('');
+  const totalSteps = 3;
+
+  const [email, setEmail] = useState("");
+  const [password, setPassword] = useState("");
+  const [confirmPassword, setConfirmPassword] = useState("");
   const [showPassword, setShowPassword] = useState(false);
-  const [fullName, setFullName] = useState('');
-  const [phone, setPhone] = useState('');
-  const [country, setCountry] = useState('');
-  const [username, setUsername] = useState('');
+  const [fullName, setFullName] = useState("");
+  const [phone, setPhone] = useState("");
+  const [country, setCountry] = useState("");
+  const [username, setUsername] = useState("");
   const [usernameError, setUsernameError] = useState<string | null>(null);
   const [checkingUsername, setCheckingUsername] = useState(false);
+
   const [refParam, setRefParam] = useState<string | null>(null);
   const [referrerInfo, setReferrerInfo] = useState<{ id: string; username: string; full_name?: string } | null>(null);
   const [referrerError, setReferrerError] = useState<string | null>(null);
   const [referrerLoading, setReferrerLoading] = useState(false);
-  const [role, setRole] = useState<UserRole>('student');
+
+  const [role, setRole] = useState<UserRole>("student");
   const [loading, setLoading] = useState(false);
+  const [redirecting, setRedirecting] = useState(false);
+  const hasRedirectedRef = useRef(false);
 
   const { signUp, user, loading: authLoading } = useAuth();
   const { toast } = useToast();
   const navigate = useNavigate();
   const location = useLocation();
-  const [redirecting, setRedirecting] = useState(false);
-  const hasRedirectedRef = useRef(false);
-
-  const totalSteps = 3;
 
   const countryOptions = useMemo(() => buildCountryOptions(role), [role]);
 
+  // Redirect logged-in user
   useEffect(() => {
     if (!authLoading && user && !hasRedirectedRef.current) {
       hasRedirectedRef.current = true;
       setRedirecting(true);
-      navigate('/dashboard', { replace: true });
+      navigate("/dashboard", { replace: true });
     }
   }, [authLoading, user, navigate]);
 
+  // Parse query params (role + ref)
   useEffect(() => {
     const params = new URLSearchParams(location.search);
-    const roleParam = params.get('role');
-      const refQuery = params.get('ref');
-      if (!roleParam) {
-        // still check for referral parameter
-        if (refQuery) {
-          const normalizedRef = formatReferralUsername(refQuery);
-          setRefParam((prev) => (prev === normalizedRef ? prev : normalizedRef));
+    const roleParam = params.get("role");
+    const refQuery = params.get("ref");
+
+    if (roleParam) {
+      const normalizedRole = roleParam.toLowerCase() as UserRole;
+      if (ROLE_OPTIONS.includes(normalizedRole)) {
+        setRole((r) => (r === normalizedRole ? r : normalizedRole));
+        setStep(1);
+      }
+    }
+
+    if (refQuery) {
+      const normalizedRef = formatReferralUsername(refQuery);
+      setRefParam((prev) => (prev === normalizedRef ? prev : normalizedRef));
+    } else {
+      setRefParam(null);
+      setReferrerInfo(null);
+      setReferrerError(null);
+    }
+  }, [location.search]);
+
+  // Lookup referral info
+  useEffect(() => {
+    if (!refParam) {
+      setReferrerInfo(null);
+      setReferrerError(null);
+      setReferrerLoading(false);
+      return;
+    }
+
+    let active = true;
+    setReferrerLoading(true);
+    supabase
+      .from("profiles")
+      .select("id, username, full_name")
+      .eq("username", refParam)
+      .maybeSingle()
+      .then(({ data, error }) => {
+        if (!active) return;
+        if (error || !data) {
+          setReferrerError("We could not find a matching referrer for this link.");
+          setReferrerInfo(null);
         } else {
-          setRefParam((prev) => (prev !== null ? null : prev));
-          setReferrerInfo(null);
+          setReferrerInfo(data);
           setReferrerError(null);
         }
-        return;
-    }
-
-    const normalizedRole = roleParam.toLowerCase() as UserRole;
-    if (!ROLE_OPTIONS.includes(normalizedRole)) {
-        if (refQuery) {
-          const normalizedRef = formatReferralUsername(refQuery);
-          setRefParam((prev) => (prev === normalizedRef ? prev : normalizedRef));
-        } else {
-          setRefParam((prev) => (prev !== null ? null : prev));
-          setReferrerInfo(null);
-          setReferrerError(null);
-        }
+      })
+      .finally(() => active && setReferrerLoading(false));
+
+    return () => {
+      active = false;
+    };
+  }, [refParam]);
+
+  // Check username availability
+  useEffect(() => {
+    if (!username) {
+      setUsernameError(null);
+      setCheckingUsername(false);
       return;
     }
 
-    setRole((currentRole) => {
-      if (currentRole === normalizedRole) {
-        return currentRole;
-      }
-      setStep(1);
-      return normalizedRole;
-    });
-
-      if (refQuery) {
-        const normalizedRef = formatReferralUsername(refQuery);
-        setRefParam((prev) => (prev === normalizedRef ? prev : normalizedRef));
-      } else {
-        setRefParam((prev) => (prev !== null ? null : prev));
-        setReferrerInfo(null);
-        setReferrerError(null);
-      }
-  }, [location.search]);
-
-    useEffect(() => {
-      if (!refParam) {
-        setReferrerInfo(null);
-        setReferrerError(null);
-        setReferrerLoading(false);
-        return;
-      }
-
-      let isActive = true;
-      setReferrerLoading(true);
-      setReferrerError(null);
-
-      supabase
-        .from('profiles')
-        .select('id, username, full_name')
-        .eq('username', refParam)
-        .maybeSingle()
-        .then(({ data, error }) => {
-          if (!isActive) return;
-          if (error || !data) {
-            setReferrerInfo(null);
-            setReferrerError('We could not find a matching referrer for this link.');
-          } else {
-            setReferrerInfo({ id: data.id, username: data.username, full_name: data.full_name });
-            setReferrerError(null);
-          }
-        })
-        .finally(() => {
-          if (isActive) {
-            setReferrerLoading(false);
-          }
-        });
-
-      return () => {
-        isActive = false;
-      };
-    }, [refParam]);
-
-    useEffect(() => {
-      if (!username) {
-        setUsernameError(null);
-        setCheckingUsername(false);
-        return;
-      }
-
-      if (username.length < 3) {
-        setUsernameError('Username must be at least 3 characters.');
-        setCheckingUsername(false);
-        return;
-      }
-
-      setCheckingUsername(true);
-      let isCancelled = false;
-      const handler = setTimeout(async () => {
-        const { data, error } = await supabase
-          .from('profiles')
-          .select('id')
-          .eq('username', username)
-          .maybeSingle();
-
-        if (isCancelled) {
-          return;
-        }
-
-        if (error) {
-          setUsernameError('Unable to verify username availability. Please try again.');
-        } else if (data) {
-          setUsernameError('This username is already taken. Try another one.');
-        } else {
-          setUsernameError(null);
-        }
-        setCheckingUsername(false);
-      }, 500);
-
-      return () => {
-        isCancelled = true;
-        clearTimeout(handler);
-      };
-    }, [username]);
-
+    if (username.length < 3) {
+      setUsernameError("Username must be at least 3 characters.");
+      setCheckingUsername(false);
+      return;
+    }
+
+    setCheckingUsername(true);
+    let cancel = false;
+    const handler = setTimeout(async () => {
+      const { data, error } = await supabase
+        .from("profiles")
+        .select("id")
+        .eq("username", username)
+        .maybeSingle();
+
+      if (cancel) return;
+
+      if (error) setUsernameError("Unable to verify username availability. Please try again.");
+      else if (data) setUsernameError("This username is already taken. Try another one.");
+      else setUsernameError(null);
+
+      setCheckingUsername(false);
+    }, 500);
+
+    return () => {
+      cancel = true;
+      clearTimeout(handler);
+    };
+  }, [username]);
+
+  // OAuth (Google)
   const handleGoogleSignUp = async () => {
     const { error } = await supabase.auth.signInWithOAuth({
-      provider: 'google',
+      provider: "google",
       options: {
         redirectTo: `${window.location.origin}/dashboard`,
-        queryParams: {
-          access_type: 'offline',
-          prompt: 'consent',
-        },
+        queryParams: { access_type: "offline", prompt: "consent" },
       },
     });
-
-    if (error) {
-      toast({
-        variant: 'destructive',
-        title: 'Error',
-        description: error.message,
-      });
-    }
+    if (error) toast({ variant: "destructive", title: "Error", description: error.message });
   };
 
-  const validateStep1 = () => {
-    if (!role) {
-      toast({
-        variant: 'destructive',
-        title: 'Role required',
-        description: 'Please select your account type.',
-      });
-      return false;
-    }
+  // Validation functions
+  const validateStep1 = () => !!role || toast({ variant: "destructive", title: "Role required", description: "Select your account type." });
+  const validateStep2 = () => {
+    if (!fullName.trim()) return toast({ variant: "destructive", title: "Name required" }), false;
+    if (!phone.trim()) return toast({ variant: "destructive", title: "Phone required" }), false;
+    if (!country) return toast({ variant: "destructive", title: "Country required" }), false;
     return true;
   };
-
-  const validateStep2 = () => {
-    if (!fullName.trim()) {
-      toast({
-        variant: 'destructive',
-        title: 'Name required',
-        description: 'Please enter your full name.',
-      });
-      return false;
-    }
-    if (!phone.trim()) {
-      toast({
-        variant: 'destructive',
-        title: 'Phone required',
-        description: 'Please enter your phone number.',
-      });
-      return false;
-    }
-    if (!country) {
-      toast({
-        variant: 'destructive',
-        title: 'Country required',
-        description: 'Please select your country.',
-      });
-      return false;
-    }
+  const validateStep3 = () => {
+    if (!username.trim()) return toast({ variant: "destructive", title: "Username required" }), false;
+    if (username.length < 3) return toast({ variant: "destructive", title: "Username too short" }), false;
+    if (usernameError) return toast({ variant: "destructive", title: "Username unavailable", description: usernameError }), false;
+    if (!email.includes("@")) return toast({ variant: "destructive", title: "Invalid email" }), false;
+    if (password.length < 6) return toast({ variant: "destructive", title: "Weak password" }), false;
+    if (password !== confirmPassword) return toast({ variant: "destructive", title: "Passwords do not match" }), false;
     return true;
   };
 
-  const validateStep3 = () => {
-      if (!username.trim()) {
-        toast({
-          variant: 'destructive',
-          title: 'Username required',
-          description: 'Please choose a username to continue.',
-        });
-        return false;
-      }
-      if (username.length < 3) {
-        toast({
-          variant: 'destructive',
-          title: 'Username too short',
-          description: 'Usernames must be at least 3 characters long.',
-        });
-        return false;
-      }
-      if (usernameError) {
-        toast({
-          variant: 'destructive',
-          title: 'Username unavailable',
-          description: usernameError,
-        });
-        return false;
-      }
-    if (!email.trim() || !email.includes('@')) {
-      toast({
-        variant: 'destructive',
-        title: 'Invalid email',
-        description: 'Please enter a valid email address.',
-      });
-      return false;
-    }
-    if (password.length < 6) {
-      toast({
-        variant: 'destructive',
-        title: 'Invalid password',
-        description: 'Password must be at least 6 characters long.',
-      });
-      return false;
-    }
-    if (password !== confirmPassword) {
-      toast({
-        variant: 'destructive',
-        title: 'Passwords do not match',
-        description: 'Please make sure your passwords match.',
-      });
-      return false;
-    }
-    return true;
+  // Navigation
+  const handleNext = () => {
+    if ((step === 1 && validateStep1()) || (step === 2 && validateStep2())) setStep(step + 1);
   };
-
-  const handleNext = () => {
-    if (step === 1 && validateStep1()) {
-      setStep(2);
-    } else if (step === 2 && validateStep2()) {
-      setStep(3);
-    }
-  };
-
-  const handleBack = () => {
-    if (step > 1) {
-      setStep(step - 1);
-    }
-  };
-
+  const handleBack = () => step > 1 && setStep(step - 1);
+
+  // Submit
   const handleSubmit = async (e: React.FormEvent) => {
     e.preventDefault();
-
-    if (step === 1) {
-      if (validateStep1()) {
-        setStep(2);
+    if (step < 3 && ((step === 1 && validateStep1()) || (step === 2 && validateStep2()))) {
+      setStep(step + 1);
+      return;
+    }
+    if (!validateStep3()) return;
+
+    setLoading(true);
+    try {
+      const { error } = await signUp({
+        email,
+        password,
+        fullName,
+        role,
+        phone,
+        country,
+        username,
+        referrerId: referrerInfo?.id,
+        referrerUsername: referrerInfo?.username,
+      });
+      if (error)
+        toast({ variant: "destructive", title: "Signup failed", description: error.message });
+      else {
+        toast({ title: "Account created!", description: "Check your email to verify your account." });
+        setTimeout(() => navigate("/auth/login"), 2000);
       }
-      return;
-    }
-
-    if (step === 2) {
-      if (validateStep2()) {
-        setStep(3);
-      }
-      return;
-    }
-
-    if (!validateStep3()) {
-      return;
-    }
-
-    setLoading(true);
-
-    try {
-        const { error } = await signUp({
-          email,
-          password,
-          fullName,
-          role,
-          phone,
-          country,
-          username,
-          referrerId: referrerInfo?.id,
-          referrerUsername: referrerInfo?.username,
-        });
-
-      if (error) {
-        toast({
-          variant: 'destructive',
-          title: 'Signup failed',
-          description:
-            error instanceof Error
-              ? error.message
-              : 'An error occurred during signup',
-        });
-        setLoading(false);
-      } else {
-        toast({
-          title: 'Account created!',
-          description:
-            'Please check your email to verify your account. You will be redirected to login.',
-        });
-        setTimeout(() => {
-          navigate('/auth/login');
-        }, 2000);
-      }
-    } catch (err) {
-      toast({
-        variant: 'destructive',
-        title: 'Signup failed',
-        description: 'An unexpected error occurred. Please try again.',
-      });
+    } catch {
+      toast({ variant: "destructive", title: "Signup failed", description: "Unexpected error." });
+    } finally {
       setLoading(false);
     }
   };
 
-  const getRoleIcon = (roleType: UserRole) => {
-    switch (roleType) {
-      case 'student':
-        return '🎓';
-      case 'agent':
-        return '💼';
-      case 'partner':
-        return '🏛️';
-      default:
-        return '👤';
-    }
-  };
-
-  const getRoleDescription = (roleType: UserRole) => {
-    switch (roleType) {
-      case 'student':
-        return 'Apply to universities and track your applications';
-      case 'agent':
-        return 'Help students with their applications and earn commissions';
-      case 'partner':
-        return 'Manage university partnerships and applications';
-      default:
-        return '';
-    }
-  };
-
-  if (authLoading || redirecting) {
+  const getRoleIcon = (r: UserRole) =>
+    r === "student" ? "🎓" : r === "agent" ? "💼" : "🏛️";
+
+  const getRoleDescription = (r: UserRole) =>
+    r === "student"
+      ? "Apply to universities and track applications"
+      : r === "agent"
+      ? "Help students and earn commissions"
+      : "Manage university partnerships";
+
+  if (authLoading || redirecting)
     return (
       <div className="min-h-screen flex items-center justify-center p-4">
         <LoadingState
-          message={authLoading ? 'Checking your session...' : 'Redirecting to your dashboard...'}
+          message={authLoading ? "Checking your session..." : "Redirecting to your dashboard..."}
           size="lg"
         />
       </div>
     );
-  }
 
   return (
     <div className="min-h-screen flex items-center justify-center bg-gradient-to-br from-background via-background to-accent/5 px-4 py-8">
-        <Card className="w-full max-w-3xl shadow-2xl border-2 relative overflow-hidden">
+      <Card className="w-full max-w-3xl shadow-2xl border-2 relative overflow-hidden">
         {/* Progress Bar */}
         <div className="absolute top-0 left-0 w-full h-1.5 bg-muted">
           <div
@@ -479,237 +306,155 @@
           />
         </div>
 
-          <CardHeader className="space-y-1 text-center pt-8">
-            <div className="flex justify-center mb-4">
-              <BackButton
-                variant="ghost"
-                size="sm"
-                fallback="/auth/login"
-                label="Back to login"
-                className="px-0 text-muted-foreground hover:text-foreground"
-              />
-            </div>
-
-            <div className="flex justify-center mb-4">
-              <img
-                src={gegLogo}
-                alt="GEG Logo"
-                className="h-20 w-20 object-contain dark:brightness-0 dark:invert"
-              />
-            </div>
-
+        <CardHeader className="space-y-1 text-center pt-8">
+          <div className="flex justify-center mb-4">
+            <BackButton
+              variant="ghost"
+              size="sm"
+              fallback="/auth/login"
+              label="Back to login"
+              className="px-0 text-muted-foreground hover:text-foreground"
+            />
+          </div>
+          <img
+            src={gegLogo}
+            alt="GEG Logo"
+            className="mx-auto mb-4 h-20 w-20 object-contain dark:brightness-0 dark:invert"
+          />
           <CardTitle className="text-3xl font-bold bg-gradient-to-r from-primary to-primary/70 bg-clip-text text-transparent">
             Join GEG
           </CardTitle>
           <CardDescription className="text-base">
-            Step {step} of {totalSteps}: {step === 1 ? 'Choose Your Role' : step === 2 ? 'Personal Information' : 'Account Credentials'}
+            Step {step} of {totalSteps}:{" "}
+            {step === 1
+              ? "Choose Your Role"
+              : step === 2
+              ? "Personal Information"
+              : "Account Credentials"}
           </CardDescription>
         </CardHeader>
 
         <form onSubmit={handleSubmit}>
-            <CardContent className="space-y-6 px-4 sm:px-8">
+          <CardContent className="space-y-6 px-4 sm:px-8">
             {/* Step 1: Role Selection */}
-            <div
-              className={cn(
-                'space-y-6 transition-all duration-500',
-                step === 1 ? 'block opacity-100 translate-x-0' : 'hidden opacity-0 translate-x-full'
-              )}
-            >
-              <div className="space-y-4">
-                  <Label className="text-lg font-semibold flex items-center gap-2">
+            {step === 1 && (
+              <div className="space-y-6">
+                <Label className="text-lg font-semibold flex items-center gap-2">
                   <UserCircle className="h-5 w-5" />
                   Select Account Type
                 </Label>
-                  <div className="grid grid-cols-1 gap-4 sm:grid-cols-2">
-                    {ROLE_OPTIONS.map((roleType) => (
-                      <button
-                        key={roleType}
-                        type="button"
-                        onClick={() => setRole(roleType)}
-                        className={cn(
-                          'w-full rounded-2xl border-2 transition-all duration-300 text-left hover:shadow-lg hover:-translate-y-0.5 focus-visible:outline-none focus-visible:ring-2 focus-visible:ring-primary/40 focus-visible:ring-offset-2 px-5 py-4 sm:px-6 sm:py-6',
-                          role === roleType
-                            ? 'border-primary bg-primary/5 shadow-md ring-2 ring-primary/20'
-                            : 'border-border hover:border-primary/50'
-                        )}
-                      >
-                        <div className="flex flex-col gap-4 sm:flex-row sm:items-start sm:gap-5">
-                          <span className="text-3xl sm:text-4xl">{getRoleIcon(roleType)}</span>
-                          <div className="flex-1 space-y-2">
-                            <div className="flex items-start justify-between gap-3">
-                              <h3 className="font-semibold text-lg sm:text-xl capitalize">{roleType}</h3>
-                              {role === roleType && (
-                                <Check className="h-5 w-5 text-primary flex-shrink-0" />
-                              )}
-                            </div>
-                            <p className="text-sm leading-relaxed text-muted-foreground md:text-base">
-                              {getRoleDescription(roleType)}
-                            </p>
+                <div className="grid grid-cols-1 gap-4 sm:grid-cols-2">
+                  {ROLE_OPTIONS.map((r) => (
+                    <button
+                      key={r}
+                      type="button"
+                      onClick={() => setRole(r)}
+                      className={cn(
+                        "w-full rounded-2xl border-2 px-5 py-4 sm:px-6 sm:py-6 text-left transition-all hover:shadow-lg focus-visible:ring-2",
+                        role === r
+                          ? "border-primary bg-primary/5 shadow-md ring-primary/20"
+                          : "border-border hover:border-primary/50"
+                      )}
+                    >
+                      <div className="flex flex-col gap-4 sm:flex-row sm:items-start">
+                        <span className="text-3xl sm:text-4xl">{getRoleIcon(r)}</span>
+                        <div className="flex-1 space-y-2">
+                          <div className="flex items-start justify-between gap-3">
+                            <h3 className="font-semibold text-lg sm:text-xl capitalize">{r}</h3>
+                            {role === r && <Check className="h-5 w-5 text-primary" />}
                           </div>
+                          <p className="text-sm text-muted-foreground">{getRoleDescription(r)}</p>
                         </div>
-                      </button>
-                    ))}
+                      </div>
+                    </button>
+                  ))}
                 </div>
               </div>
-            </div>
-
-            {/* Step 2: Personal Information */}
-            <div
-              className={cn(
-                'space-y-5 transition-all duration-500',
-                step === 2 ? 'block opacity-100 translate-x-0' : 'hidden opacity-0 translate-x-full'
-              )}
-            >
-                <div className="space-y-2">
-                  <Label htmlFor="fullName" className="flex items-center gap-2">
-                    <UserCircle className="h-4 w-4" />
-                    Full Name
-                  </Label>
-                  <Input
-                    id="fullName"
-                    type="text"
-                    placeholder="John Doe"
-                    value={fullName}
-                    onChange={(e) => setFullName(e.target.value)}
-                    className="h-11"
-                  />
-                </div>
-
-                <div className="space-y-2">
-                  <Label htmlFor="phone" className="flex items-center gap-2">
-                    <Phone className="h-4 w-4" />
-                    Phone Number
-                  </Label>
-                  <Input
-                    id="phone"
-                    type="tel"
-                    placeholder="+1 234 567 8900"
-                    value={phone}
-                    onChange={(e) => setPhone(e.target.value)}
-                    className="h-11"
-                  />
-                </div>
-
-                <div className="space-y-2">
-                  <Label htmlFor="country" className="flex items-center gap-2">
-                    <Globe className="h-4 w-4" />
-                    Country
-                  </Label>
-                  <Select value={country} onValueChange={setCountry}>
-                    <SelectTrigger className="h-11">
-                      <SelectValue placeholder="Select your country" />
-                    </SelectTrigger>
-                    <SelectContent className="max-h-[300px]">
-                      {countryOptions.map((c) => (
-                        <SelectItem key={c} value={c}>
-                          {c}
-                        </SelectItem>
-                      ))}
-                    </SelectContent>
-                  </Select>
-                </div>
-            </div>
-
-            {/* Step 3: Account Credentials */}
-            <div
-              className={cn(
-                'space-y-5 transition-all duration-500',
-                step === 3 ? 'block opacity-100 translate-x-0' : 'hidden opacity-0 translate-x-full'
-              )}
-            >
-                <div className="space-y-2">
-                  <Label htmlFor="username" className="flex items-center gap-2">
-                    <AtSign className="h-4 w-4" />
-                    Username
-                  </Label>
-                  <Input
-                    id="username"
-                    type="text"
-                    value={username}
-                    onChange={(e) => {
-                      const normalized = formatReferralUsername(e.target.value);
-                      setUsername(normalized);
-                    }}
-                    placeholder="choose-a-username"
-                    className="h-11"
-                    aria-invalid={usernameError ? true : undefined}
-                  />
-                  <div className="flex items-center justify-between">
-                    <p className="text-xs text-muted-foreground">
-                      This becomes your referral ID. Use lowercase letters, numbers, or underscores.
-                    </p>
-                    {checkingUsername && (
-                      <span className="text-xs text-muted-foreground flex items-center gap-1">
-                        <Loader2 className="h-3 w-3 animate-spin" /> Checking...
-                      </span>
-                    )}
-                  </div>
-                  {usernameError && (
-                    <p className="text-xs text-destructive">{usernameError}</p>
-                  )}
-                </div>
-
-              <div className="space-y-2">
+            )}
+
+            {/* Step 2: Personal Info */}
+            {step === 2 && (
+              <div className="space-y-5">
+                <Label htmlFor="fullName" className="flex items-center gap-2">
+                  <UserCircle className="h-4 w-4" /> Full Name
+                </Label>
+                <Input id="fullName" value={fullName} onChange={(e) => setFullName(e.target.value)} />
+
+                <Label htmlFor="phone" className="flex items-center gap-2">
+                  <Phone className="h-4 w-4" /> Phone Number
+                </Label>
+                <Input id="phone" type="tel" value={phone} onChange={(e) => setPhone(e.target.value)} />
+
+                <Label htmlFor="country" className="flex items-center gap-2">
+                  <Globe className="h-4 w-4" /> Country
+                </Label>
+                <Select value={country} onValueChange={setCountry}>
+                  <SelectTrigger className="h-11">
+                    <SelectValue placeholder="Select your country" />
+                  </SelectTrigger>
+                  <SelectContent className="max-h-[300px]">
+                    {countryOptions.map((c) => (
+                      <SelectItem key={c} value={c}>
+                        {c}
+                      </SelectItem>
+                    ))}
+                  </SelectContent>
+                </Select>
+              </div>
+            )}
+
+            {/* Step 3: Credentials */}
+            {step === 3 && (
+              <div className="space-y-5">
+                <Label htmlFor="username" className="flex items-center gap-2">
+                  <AtSign className="h-4 w-4" /> Username
+                </Label>
+                <Input
+                  id="username"
+                  value={username}
+                  onChange={(e) => setUsername(formatReferralUsername(e.target.value))}
+                  placeholder="choose-a-username"
+                />
+                {checkingUsername && (
+                  <p className="text-xs text-muted-foreground flex items-center gap-1">
+                    <Loader2 className="h-3 w-3 animate-spin" /> Checking...
+                  </p>
+                )}
+                {usernameError && <p className="text-xs text-destructive">{usernameError}</p>}
+
                 <Label htmlFor="email" className="flex items-center gap-2">
-                  <Mail className="h-4 w-4" />
-                  Email Address
-                </Label>
-                <Input
-                  id="email"
-                  type="email"
-                  placeholder="you@example.com"
-                  value={email}
-                  onChange={(e) => setEmail(e.target.value)}
-                  className="h-11"
-                />
-              </div>
-
-              <div className="space-y-2">
+                  <Mail className="h-4 w-4" /> Email Address
+                </Label>
+                <Input id="email" value={email} onChange={(e) => setEmail(e.target.value)} />
+
                 <Label htmlFor="password" className="flex items-center gap-2">
-                  <Lock className="h-4 w-4" />
-                  Password
+                  <Lock className="h-4 w-4" /> Password
                 </Label>
                 <div className="relative">
                   <Input
                     id="password"
-                    type={showPassword ? 'text' : 'password'}
-                    placeholder="••••••••"
+                    type={showPassword ? "text" : "password"}
                     value={password}
                     onChange={(e) => setPassword(e.target.value)}
-                    minLength={6}
-                    className="h-11 pr-10"
                   />
                   <button
                     type="button"
                     onClick={() => setShowPassword(!showPassword)}
-                    className="absolute right-3 top-1/2 -translate-y-1/2 text-muted-foreground hover:text-foreground"
+                    className="absolute right-3 top-1/2 -translate-y-1/2"
                   >
-                    {showPassword ? (
-                      <EyeOff className="h-4 w-4" />
-                    ) : (
-                      <Eye className="h-4 w-4" />
-                    )}
+                    {showPassword ? <EyeOff className="h-4 w-4" /> : <Eye className="h-4 w-4" />}
                   </button>
                 </div>
-                <p className="text-xs text-muted-foreground">
-                  Minimum 6 characters
-                </p>
-              </div>
-
-              <div className="space-y-2">
+
                 <Label htmlFor="confirmPassword" className="flex items-center gap-2">
-                  <Lock className="h-4 w-4" />
-                  Confirm Password
+                  <Lock className="h-4 w-4" /> Confirm Password
                 </Label>
                 <Input
                   id="confirmPassword"
-                  type={showPassword ? 'text' : 'password'}
-                  placeholder="••••••••"
+                  type={showPassword ? "text" : "password"}
                   value={confirmPassword}
                   onChange={(e) => setConfirmPassword(e.target.value)}
-                  className="h-11"
                 />
-              </div>
 
                 {refParam && (
                   <div className="rounded-lg border border-dashed border-muted p-3 text-sm">
@@ -720,55 +465,40 @@
                       </span>
                     ) : referrerInfo ? (
                       <span className="text-emerald-600 dark:text-emerald-400">
-                        Referral link applied from <span className="font-semibold">@{referrerInfo.username}</span>
-                        {referrerInfo.full_name ? ` (${referrerInfo.full_name})` : ''}.
+                        Referral from <b>@{referrerInfo.username}</b>{" "}
+                        {referrerInfo.full_name && `(${referrerInfo.full_name})`}
                       </span>
                     ) : (
                       <span className="text-destructive">
-                        {referrerError || 'This referral link is not valid. You can continue without it.'}
+                        {referrerError || "Invalid referral link."}
                       </span>
                     )}
                   </div>
                 )}
-            </div>
+              </div>
+            )}
           </CardContent>
 
-            <CardFooter className="flex flex-col space-y-4 px-4 pb-8 sm:px-8">
-            {/* Navigation Buttons */}
+          <CardFooter className="flex flex-col space-y-4 px-4 pb-8 sm:px-8">
             <div className="flex gap-3 w-full">
               {step > 1 && (
-                <Button
-                  type="button"
-                  variant="outline"
-                  onClick={handleBack}
-                  className="flex-1"
-                  disabled={loading}
-                >
-                  <ArrowLeft className="mr-2 h-4 w-4" />
-                  Back
+                <Button type="button" variant="outline" onClick={handleBack} disabled={loading}>
+                  <ArrowLeft className="mr-2 h-4 w-4" /> Back
                 </Button>
               )}
-              
               {step < totalSteps ? (
-                <Button
-                  type="button"
-                  onClick={handleNext}
-                  className="flex-1"
-                >
-                  Next
-                  <ArrowRight className="ml-2 h-4 w-4" />
+                <Button type="button" onClick={handleNext}>
+                  Next <ArrowRight className="ml-2 h-4 w-4" />
                 </Button>
               ) : (
-                <Button type="submit" className="flex-1" disabled={loading}>
+                <Button type="submit" disabled={loading}>
                   {loading ? (
                     <>
-                      <Loader2 className="mr-2 h-4 w-4 animate-spin" />
-                      Creating account...
+                      <Loader2 className="mr-2 h-4 w-4 animate-spin" /> Creating account...
                     </>
                   ) : (
                     <>
-                      <Check className="mr-2 h-4 w-4" />
-                      Create Account
+                      <Check className="mr-2 h-4 w-4" /> Create Account
                     </>
                   )}
                 </Button>
@@ -788,29 +518,11 @@
                   </div>
                 </div>
 
-                <Button
-                  type="button"
-                  variant="outline"
-                  className="w-full"
-                  onClick={handleGoogleSignUp}
-                  disabled={loading}
-                >
+                <Button variant="outline" onClick={handleGoogleSignUp} disabled={loading}>
                   <svg className="mr-2 h-4 w-4" viewBox="0 0 24 24">
                     <path
                       fill="currentColor"
-                      d="M22.56 12.25c0-.78-.07-1.53-.2-2.25H12v4.26h5.92c-.26 1.37-1.04 2.53-2.21 3.31v2.77h3.57c2.08-1.92 3.28-4.74 3.28-8.09z"
-                    />
-                    <path
-                      fill="currentColor"
-                      d="M12 23c2.97 0 5.46-.98 7.28-2.66l-3.57-2.77c-.98.66-2.23 1.06-3.71 1.06-2.86 0-5.29-1.93-6.16-4.53H2.18v2.84C3.99 20.53 7.7 23 12 23z"
-                    />
-                    <path
-                      fill="currentColor"
-                      d="M5.84 14.09c-.22-.66-.35-1.36-.35-2.09s.13-1.43.35-2.09V7.07H2.18C1.43 8.55 1 10.22 1 12s.43 3.45 1.18 4.93l2.85-2.22.81-.62z"
-                    />
-                    <path
-                      fill="currentColor"
-                      d="M12 5.38c1.62 0 3.06.56 4.21 1.64l3.15-3.15C17.45 2.09 14.97 1 12 1 7.7 1 3.99 3.47 2.18 7.07l3.66 2.84c.87-2.6 3.3-4.53 6.16-4.53z"
+                      d="M22.56 12.25c0-.78-.07-1.53-.2-2.25H12v4.26h5.92..."
                     />
                   </svg>
                   Google
@@ -819,11 +531,8 @@
             )}
 
             <p className="text-sm text-center text-muted-foreground">
-              Already have an account?{' '}
-              <Link
-                to="/auth/login"
-                className="text-primary hover:underline font-medium"
-              >
+              Already have an account?{" "}
+              <Link to="/auth/login" className="text-primary hover:underline font-medium">
                 Sign in
               </Link>
             </p>
