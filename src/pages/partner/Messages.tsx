import { useCallback, useEffect, useMemo, useRef, useState } from "react";
import { SidebarProvider, SidebarInset } from "@/components/ui/sidebar";
import { PartnerSidebar } from "@/components/partner/PartnerSidebar";
import { PartnerHeader } from "@/components/partner/PartnerHeader";
import { ChatList } from "@/components/messages/ChatList";
import { ChatArea } from "@/components/messages/ChatArea";
import { MessagingUnavailable } from "@/components/messages/MessagingUnavailable";
import { useAgentMessages } from "@/hooks/useAgentMessages";
import { usePresence } from "@/hooks/usePresence";
import { Badge } from "@/components/ui/badge";
import { Button } from "@/components/ui/button";
import {
  Dialog,
  DialogContent,
  DialogDescription,
  DialogHeader,
  DialogTitle,
} from "@/components/ui/dialog";
import { Input } from "@/components/ui/input";
import { ScrollArea } from "@/components/ui/scroll-area";
import { Avatar, AvatarFallback, AvatarImage } from "@/components/ui/avatar";
import { Search, Loader2, Sparkles, MessageCircle } from "lucide-react";
import PartnerZoeAssistant from "@/components/partner/PartnerZoeAssistant";
import type { SendMessagePayload } from "@/hooks/useMessages";

interface ConversationOption {
  id: string;
  name: string;
  subtitle?: string;
  avatarUrl?: string | null;
}

export default function PartnerMessagesPage() {
  const {
    enabled,
    error,
    conversations,
    currentConversation,
    setCurrentConversation,
    messages,
    typingUsers,
    loading,
    sendMessage,
    startTyping,
    stopTyping,
  } = useAgentMessages();
  const { getUserPresence, isUserOnline } = usePresence();

  const [showComposer, setShowComposer] = useState(false);
  const [composerSearch, setComposerSearch] = useState("");
  const [isInitializingAudio, setIsInitializingAudio] = useState(false);
  const messagingDisabled = Boolean(error);

  const audioContextRef = useRef<AudioContext | null>(null);

  useEffect(() => {
    return () => {
      if (audioContextRef.current) {
        audioContextRef.current.close().catch(() => undefined);
        audioContextRef.current = null;
      }
    };
  }, []);

  useEffect(() => {
    if (messagingDisabled) {
      setShowComposer(false);
    }
  }, [messagingDisabled]);

  const playSendSound = useCallback(async () => {
    if (typeof window === "undefined") return;
    const AudioCtx = window.AudioContext || (window as any).webkitAudioContext;
    if (!AudioCtx) return;
    try {
      let ctx = audioContextRef.current;
      if (!ctx) {
        ctx = new AudioCtx();
        audioContextRef.current = ctx;
      }
      if (ctx.state === "suspended") {
        setIsInitializingAudio(true);
        await ctx.resume();
        setIsInitializingAudio(false);
      }
      const oscillator = ctx.createOscillator();
      const gain = ctx.createGain();
      oscillator.type = "triangle";
      oscillator.frequency.setValueAtTime(720, ctx.currentTime);
      gain.gain.setValueAtTime(0.0001, ctx.currentTime);
      gain.gain.exponentialRampToValueAtTime(0.08, ctx.currentTime + 0.015);
      gain.gain.exponentialRampToValueAtTime(0.0001, ctx.currentTime + 0.28);
      oscillator.connect(gain);
      gain.connect(ctx.destination);
      oscillator.start();
      oscillator.stop(ctx.currentTime + 0.3);
    } catch (error) {
      console.warn("Unable to play send sound", error);
      setIsInitializingAudio(false);
    }
  }, []);

  const handleSendMessage = useCallback(
    (payload: SendMessagePayload) => {
      if (!currentConversation || messagingDisabled) return;
      sendMessage(currentConversation, payload);
      void playSendSound();
    },
    [currentConversation, messagingDisabled, playSendSound, sendMessage],
  );

  const handleStartTyping = useCallback(() => {
    if (messagingDisabled) return;
    startTyping(currentConversation ?? undefined);
  }, [currentConversation, messagingDisabled, startTyping]);

  const handleStopTyping = useCallback(() => {
    if (messagingDisabled) return;
    stopTyping(currentConversation ?? undefined);
  }, [currentConversation, messagingDisabled, stopTyping]);

  const totalUnread = useMemo(
    () => conversations.reduce((sum, conversation) => sum + (conversation.unreadCount ?? 0), 0),
    [conversations],
  );

  const currentConversationData = useMemo(
    () => conversations.find((conversation) => conversation.id === currentConversation) ?? null,
    [conversations, currentConversation],
  );

  const conversationOptions = useMemo<ConversationOption[]>(() => {
    return conversations.map((conversation) => {
      let subtitle: string | undefined;
      if (conversation.metadata && typeof conversation.metadata === "object") {
        const metadataSubtitle = (conversation.metadata as { subtitle?: string }).subtitle;
        subtitle = metadataSubtitle ?? undefined;
      }
      return {
        id: conversation.id,
        name: conversation.name ?? "Conversation",
        subtitle,
        avatarUrl: conversation.avatar_url ?? null,
      };
    });
  }, [conversations]);

  const filteredOptions = useMemo(() => {
    const search = composerSearch.trim().toLowerCase();
    if (!search) return conversationOptions;
    return conversationOptions.filter((option) => {
      const haystack = `${option.name} ${option.subtitle ?? ""}`.toLowerCase();
      return haystack.includes(search);
    });
  }, [composerSearch, conversationOptions]);

  const handleSelectConversation = useCallback(
    (conversationId: string) => {
      setCurrentConversation(conversationId);
      setShowComposer(false);
      setComposerSearch("");
    },
    [setCurrentConversation],
  );

  const initialsForName = useCallback((name: string) => {
    return name
      .split(" ")
      .filter(Boolean)
      .map((segment) => segment[0])
      .join("")
      .slice(0, 2)
      .toUpperCase();
  }, []);

  const isMessagingEnabled = enabled && !messagingDisabled && (conversations.length > 0 || !loading);

  return (
    <SidebarProvider>
      <div className="flex min-h-screen w-full bg-slate-50 text-slate-900 transition-colors dark:bg-slate-950 dark:text-slate-100">
        <PartnerSidebar />
        <SidebarInset className="flex flex-1 flex-col bg-gradient-to-br from-slate-100 via-slate-50 to-slate-200 transition-colors dark:from-slate-950 dark:via-slate-950 dark:to-slate-900">
          <PartnerHeader />
          <main className="flex flex-1 flex-col overflow-hidden">
            <div className="border-b border-slate-200/70 bg-white/80 transition-colors dark:border-slate-900/70 dark:bg-slate-950/60">
              <div className="flex flex-col gap-3 px-4 py-4 md:flex-row md:items-center md:justify-between md:px-8">
                <div>
                  <h1 className="text-2xl font-semibold text-slate-900 transition-colors dark:text-slate-100 md:text-3xl">Partner Messages</h1>
                  <p className="text-sm text-slate-600 transition-colors dark:text-slate-400">
                    Coordinate with students and universities across your pipeline.
                  </p>
                </div>
                <div className="flex flex-wrap items-center gap-3">
                  <Button
                    onClick={() => setShowComposer(true)}
                    size="sm"
                    className="gap-2 rounded-full bg-blue-600 px-4 py-2 text-blue-50 shadow-lg hover:bg-blue-500"
                    disabled={messagingDisabled}
                  >
                    <MessageCircle className="h-4 w-4" />
                    New Message
                  </Button>
                  {totalUnread > 0 && (
                    <Badge variant="destructive" className="rounded-full px-3 py-1 text-xs font-semibold">
                      {totalUnread} unread
                    </Badge>
                  )}
                  <Button
                    variant="outline"
                    size="sm"
                    className="gap-2 rounded-full border-blue-200/70 bg-blue-50/80 text-blue-700 transition-colors hover:bg-blue-100 dark:border-blue-900/50 dark:bg-blue-950/50 dark:text-blue-100 dark:hover:bg-blue-900/60"
                    onClick={() => setShowComposer(true)}
                    disabled={messagingDisabled}
                  >
                    <Sparkles className="h-4 w-4" />
                    Quick Switch
                  </Button>
                </div>
              </div>
            </div>

            <div className="flex flex-1 overflow-hidden">
<<<<<<< HEAD
              {messagingDisabled ? (
                <MessagingUnavailable
                  reason={error ?? "Messaging is currently unavailable."}
                  redirectHref="/partner"
                  redirectLabel="Return to partner home"
=======
              <div className="w-full border-r border-slate-200/70 bg-white/80 transition-colors dark:border-slate-900/70 dark:bg-slate-950/60 md:w-[360px] lg:w-[400px]">
                <ChatList
                  conversations={conversations}
                  currentConversation={currentConversation}
                  onSelectConversation={handleSelectConversation}
                  onNewChat={() => setShowComposer(true)}
                  getUserPresence={getUserPresence}
                  isUserOnline={isUserOnline}
>>>>>>> 42ceb333
                />
              ) : (
                <>
                  <div className="w-full border-r border-slate-200/70 bg-white/80 transition-colors dark:border-slate-900/70 dark:bg-slate-950/60 md:w-[360px] lg:w-[400px]">
                    <ChatList
                      conversations={conversations}
                      currentConversation={currentConversation}
                      onSelectConversation={handleSelectConversation}
                      onNewChat={() => setShowComposer(true)}
                    />
                  </div>

                  <div className="hidden flex-1 bg-slate-100/70 transition-colors dark:bg-slate-900/50 md:flex">
                    <ChatArea
                      conversation={currentConversationData}
                      messages={messages}
                      typingUsers={typingUsers}
                      loading={loading}
                      onSendMessage={handleSendMessage}
                      onStartTyping={handleStartTyping}
                      onStopTyping={handleStopTyping}
                      getUserPresence={getUserPresence}
                      isUserOnline={isUserOnline}
                      onBack={() => setCurrentConversation(null)}
                    />
                  </div>

                  <div className="hidden w-full max-w-xl border-l border-slate-200/70 bg-slate-100/60 transition-colors dark:border-slate-900/70 dark:bg-slate-950/40 xl:flex">
                    <PartnerZoeAssistant />
                  </div>
                </>
              )}
            </div>
          </main>

          {!messagingDisabled && currentConversation && (
            <div className="md:hidden fixed inset-0 z-40 flex flex-col bg-white transition-colors dark:bg-slate-950">
              <ChatArea
                conversation={currentConversationData}
                messages={messages}
                typingUsers={typingUsers}
                loading={loading}
                onSendMessage={handleSendMessage}
                onStartTyping={handleStartTyping}
                onStopTyping={handleStopTyping}
                getUserPresence={getUserPresence}
                isUserOnline={isUserOnline}
                onBack={() => setCurrentConversation(null)}
                showBackButton
              />
            </div>
          )}
        </SidebarInset>
      </div>

      {!messagingDisabled && (
        <Dialog
          open={showComposer}
          onOpenChange={(open) => {
            setShowComposer(open);
            if (!open) {
              setComposerSearch("");
            }
          }}
        >
          <DialogContent className="sm:max-w-lg">
            <DialogHeader>
              <DialogTitle>Start a conversation</DialogTitle>
              <DialogDescription>
                Select a student or university thread to jump into the conversation.
              </DialogDescription>
            </DialogHeader>

            {!isMessagingEnabled ? (
              <div className="flex flex-col items-center justify-center gap-3 py-12 text-slate-500 dark:text-slate-400">
                <Loader2 className="h-5 w-5 animate-spin" />
                <p className="text-sm">Loading your messaging workspace…</p>
              </div>
            ) : (
              <div className="space-y-4">
                <div className="relative">
                  <Search className="absolute left-3 top-1/2 h-4 w-4 -translate-y-1/2 text-slate-400" />
                  <Input
                    value={composerSearch}
                    onChange={(event) => setComposerSearch(event.target.value)}
                    placeholder="Search students, universities, or programs…"
                    className="pl-9"
                  />
                </div>

                <ScrollArea className="h-[420px]">
                  {filteredOptions.length === 0 ? (
                    <div className="flex flex-col items-center justify-center gap-2 py-16 text-center text-slate-500 dark:text-slate-400">
                      <p className="text-sm font-medium">No matching threads found</p>
                      <p className="text-xs text-slate-500 dark:text-slate-500">
                        Try a different search query or create a new application to begin messaging.
                      </p>
                    </div>
                  ) : (
                    <div className="space-y-2">
                      {filteredOptions.map((option) => (
                        <button
                          key={option.id}
                          onClick={() => handleSelectConversation(option.id)}
                          className="flex w-full items-center gap-3 rounded-xl border border-transparent bg-slate-100/80 p-3 text-left transition hover:border-blue-200/70 hover:bg-white dark:bg-slate-950/80 dark:hover:border-blue-900/60 dark:hover:bg-slate-900/80"
                        >
                          <Avatar className="h-10 w-10 border border-slate-200 dark:border-slate-800/70">
                            {option.avatarUrl ? (
                              <AvatarImage src={option.avatarUrl} alt={option.name} />
                            ) : (
                              <AvatarFallback className="bg-blue-100 text-blue-700 dark:bg-blue-900/40 dark:text-blue-200">
                                {initialsForName(option.name)}
                              </AvatarFallback>
                            )}
                          </Avatar>
                          <div className="min-w-0 flex-1">
                            <p className="truncate text-sm font-semibold text-slate-900 dark:text-slate-100">{option.name}</p>
                            {option.subtitle && (
                              <p className="truncate text-xs text-slate-500 dark:text-slate-400">{option.subtitle}</p>
                            )}
                          </div>
                        </button>
                      ))}
                    </div>
                  )}
                </ScrollArea>
              </div>
            )}
          </DialogContent>
        </Dialog>
      )}

      {isInitializingAudio && (
        <div className="fixed bottom-4 right-4 z-50 rounded-full bg-blue-600 px-3 py-2 text-xs font-semibold text-blue-50 shadow-lg">
          Preparing audio…
        </div>
      )}
    </SidebarProvider>
  );
}<|MERGE_RESOLUTION|>--- conflicted
+++ resolved
@@ -44,6 +44,7 @@
     startTyping,
     stopTyping,
   } = useAgentMessages();
+
   const { getUserPresence, isUserOnline } = usePresence();
 
   const [showComposer, setShowComposer] = useState(false);
@@ -72,6 +73,7 @@
     if (typeof window === "undefined") return;
     const AudioCtx = window.AudioContext || (window as any).webkitAudioContext;
     if (!AudioCtx) return;
+
     try {
       let ctx = audioContextRef.current;
       if (!ctx) {
@@ -83,6 +85,7 @@
         await ctx.resume();
         setIsInitializingAudio(false);
       }
+
       const oscillator = ctx.createOscillator();
       const gain = ctx.createGain();
       oscillator.type = "triangle";
@@ -106,7 +109,7 @@
       sendMessage(currentConversation, payload);
       void playSendSound();
     },
-    [currentConversation, messagingDisabled, playSendSound, sendMessage],
+    [currentConversation, messagingDisabled, playSendSound, sendMessage]
   );
 
   const handleStartTyping = useCallback(() => {
@@ -121,12 +124,12 @@
 
   const totalUnread = useMemo(
     () => conversations.reduce((sum, conversation) => sum + (conversation.unreadCount ?? 0), 0),
-    [conversations],
+    [conversations]
   );
 
   const currentConversationData = useMemo(
     () => conversations.find((conversation) => conversation.id === currentConversation) ?? null,
-    [conversations, currentConversation],
+    [conversations, currentConversation]
   );
 
   const conversationOptions = useMemo<ConversationOption[]>(() => {
@@ -160,7 +163,7 @@
       setShowComposer(false);
       setComposerSearch("");
     },
-    [setCurrentConversation],
+    [setCurrentConversation]
   );
 
   const initialsForName = useCallback((name: string) => {
@@ -173,7 +176,8 @@
       .toUpperCase();
   }, []);
 
-  const isMessagingEnabled = enabled && !messagingDisabled && (conversations.length > 0 || !loading);
+  const isMessagingEnabled =
+    enabled && !messagingDisabled && (conversations.length > 0 || !loading);
 
   return (
     <SidebarProvider>
@@ -185,7 +189,9 @@
             <div className="border-b border-slate-200/70 bg-white/80 transition-colors dark:border-slate-900/70 dark:bg-slate-950/60">
               <div className="flex flex-col gap-3 px-4 py-4 md:flex-row md:items-center md:justify-between md:px-8">
                 <div>
-                  <h1 className="text-2xl font-semibold text-slate-900 transition-colors dark:text-slate-100 md:text-3xl">Partner Messages</h1>
+                  <h1 className="text-2xl font-semibold text-slate-900 transition-colors dark:text-slate-100 md:text-3xl">
+                    Partner Messages
+                  </h1>
                   <p className="text-sm text-slate-600 transition-colors dark:text-slate-400">
                     Coordinate with students and universities across your pipeline.
                   </p>
@@ -201,7 +207,10 @@
                     New Message
                   </Button>
                   {totalUnread > 0 && (
-                    <Badge variant="destructive" className="rounded-full px-3 py-1 text-xs font-semibold">
+                    <Badge
+                      variant="destructive"
+                      className="rounded-full px-3 py-1 text-xs font-semibold"
+                    >
                       {totalUnread} unread
                     </Badge>
                   )}
@@ -220,22 +229,11 @@
             </div>
 
             <div className="flex flex-1 overflow-hidden">
-<<<<<<< HEAD
               {messagingDisabled ? (
                 <MessagingUnavailable
                   reason={error ?? "Messaging is currently unavailable."}
                   redirectHref="/partner"
                   redirectLabel="Return to partner home"
-=======
-              <div className="w-full border-r border-slate-200/70 bg-white/80 transition-colors dark:border-slate-900/70 dark:bg-slate-950/60 md:w-[360px] lg:w-[400px]">
-                <ChatList
-                  conversations={conversations}
-                  currentConversation={currentConversation}
-                  onSelectConversation={handleSelectConversation}
-                  onNewChat={() => setShowComposer(true)}
-                  getUserPresence={getUserPresence}
-                  isUserOnline={isUserOnline}
->>>>>>> 42ceb333
                 />
               ) : (
                 <>
@@ -245,6 +243,8 @@
                       currentConversation={currentConversation}
                       onSelectConversation={handleSelectConversation}
                       onNewChat={() => setShowComposer(true)}
+                      getUserPresence={getUserPresence}
+                      isUserOnline={isUserOnline}
                     />
                   </div>
 
@@ -296,9 +296,7 @@
           open={showComposer}
           onOpenChange={(open) => {
             setShowComposer(open);
-            if (!open) {
-              setComposerSearch("");
-            }
+            if (!open) setComposerSearch("");
           }}
         >
           <DialogContent className="sm:max-w-lg">
@@ -352,9 +350,13 @@
                             )}
                           </Avatar>
                           <div className="min-w-0 flex-1">
-                            <p className="truncate text-sm font-semibold text-slate-900 dark:text-slate-100">{option.name}</p>
+                            <p className="truncate text-sm font-semibold text-slate-900 dark:text-slate-100">
+                              {option.name}
+                            </p>
                             {option.subtitle && (
-                              <p className="truncate text-xs text-slate-500 dark:text-slate-400">{option.subtitle}</p>
+                              <p className="truncate text-xs text-slate-500 dark:text-slate-400">
+                                {option.subtitle}
+                              </p>
                             )}
                           </div>
                         </button>
