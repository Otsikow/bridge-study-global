--- conflicted
+++ resolved
@@ -22,10 +22,7 @@
   getUserPresence?: (userId: string) => UserPresence | null;
   isUserOnline?: (userId: string) => boolean;
   onBack?: () => void;
-<<<<<<< HEAD
   showBackButton?: boolean;
-=======
->>>>>>> c82c5af4
 }
 
 export function ChatArea({
@@ -38,12 +35,8 @@
   onStopTyping,
   getUserPresence,
   isUserOnline,
-<<<<<<< HEAD
   onBack,
-  showBackButton
-=======
-  onBack
->>>>>>> c82c5af4
+  showBackButton,
 }: ChatAreaProps) {
   const { user } = useAuth();
   const scrollRef = useRef<HTMLDivElement>(null);
@@ -56,22 +49,18 @@
 
   const getConversationName = () => {
     if (!conversation) return '';
-    
     if (conversation.is_group) {
       return conversation.name || 'Group Chat';
     }
-    
     const otherParticipant = conversation.participants?.find(p => p.user_id !== user?.id);
     return otherParticipant?.profile?.full_name || 'Unknown User';
   };
 
   const getConversationAvatar = () => {
     if (!conversation) return null;
-    
     if (conversation.avatar_url) {
       return conversation.avatar_url;
     }
-    
     const otherParticipant = conversation.participants?.find(p => p.user_id !== user?.id);
     return otherParticipant?.profile?.avatar_url || null;
   };
@@ -82,7 +71,7 @@
     }
 
     const otherParticipant = conversation.participants?.find(
-      (participant) => participant.user_id !== user.id
+      participant => participant.user_id !== user.id
     );
 
     if (!otherParticipant) {
@@ -94,7 +83,6 @@
     }
 
     const presence = getUserPresence?.(otherParticipant.user_id);
-
     if (!presence) {
       return { label: 'Offline', indicator: 'bg-gray-400' };
     }
@@ -129,14 +117,9 @@
 
   const formatMessageDate = (date: string) => {
     const messageDate = new Date(date);
-    
-    if (isToday(messageDate)) {
-      return 'Today';
-    } else if (isYesterday(messageDate)) {
-      return 'Yesterday';
-    } else {
-      return format(messageDate, 'MMMM dd, yyyy');
-    }
+    if (isToday(messageDate)) return 'Today';
+    if (isYesterday(messageDate)) return 'Yesterday';
+    return format(messageDate, 'MMMM dd, yyyy');
   };
 
   const formatMessageTime = (date: string) => {
@@ -145,23 +128,17 @@
 
   const shouldShowDateDivider = (currentMsg: Message, previousMsg: Message | null) => {
     if (!previousMsg) return true;
-    
     const currentDate = new Date(currentMsg.created_at).toDateString();
     const previousDate = new Date(previousMsg.created_at).toDateString();
-    
     return currentDate !== previousDate;
   };
 
   const shouldGroupMessage = (currentMsg: Message, previousMsg: Message | null) => {
     if (!previousMsg) return false;
-    
-    const timeDiff = new Date(currentMsg.created_at).getTime() - new Date(previousMsg.created_at).getTime();
+    const timeDiff =
+      new Date(currentMsg.created_at).getTime() - new Date(previousMsg.created_at).getTime();
     const fiveMinutes = 5 * 60 * 1000;
-    
-    return (
-      currentMsg.sender_id === previousMsg.sender_id &&
-      timeDiff < fiveMinutes
-    );
+    return currentMsg.sender_id === previousMsg.sender_id && timeDiff < fiveMinutes;
   };
 
   if (!conversation) {
@@ -182,7 +159,6 @@
     <div className="flex-1 flex flex-col h-full">
       {/* Header */}
       <div className="p-4 border-b bg-background flex items-center gap-3">
-<<<<<<< HEAD
         {showBackButton && onBack && (
           <Button
             variant="ghost"
@@ -192,18 +168,7 @@
             aria-label="Go back to conversations"
           >
             <ArrowLeft className="h-5 w-5" />
-=======
-        {onBack && (
-          <Button
-            variant="ghost"
-            size="icon"
-            className="md:hidden"
-            onClick={onBack}
-            aria-label="Go back"
-          >
-            <ArrowLeft className="h-5 w-5" />
             <span className="sr-only">Back to conversations</span>
->>>>>>> c82c5af4
           </Button>
         )}
         <Avatar className="h-10 w-10">
@@ -214,10 +179,7 @@
           <h2 className="font-semibold">{conversationName}</h2>
           <p className="text-xs text-muted-foreground flex items-center gap-1">
             <span
-              className={cn(
-                'inline-block w-2 h-2 rounded-full',
-                presenceDetails.indicator
-              )}
+              className={cn('inline-block w-2 h-2 rounded-full', presenceDetails.indicator)}
             />
             {presenceDetails.label}
           </p>
@@ -310,7 +272,7 @@
                 <div className="bg-muted rounded-2xl px-4 py-3">
                   <p className="text-xs font-medium text-muted-foreground mb-2">
                     {typingUsers
-                      .map((indicator) => indicator.profile?.full_name || 'Someone')
+                      .map(indicator => indicator.profile?.full_name || 'Someone')
                       .join(', ')}{' '}
                     {typingUsers.length === 1 ? 'is' : 'are'} typing…
                   </p>
