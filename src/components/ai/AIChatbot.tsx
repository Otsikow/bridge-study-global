--- conflicted
+++ resolved
@@ -17,7 +17,6 @@
   Image,
   X as XIcon,
   Loader2,
-  Paperclip,
 } from "lucide-react";
 import { useToast } from "@/hooks/use-toast";
 import { useAuth } from "@/hooks/useAuth";
@@ -228,21 +227,16 @@
     try {
       const ext = file.name.split(".").pop();
       const fileName = `${Date.now()}-${Math.random().toString(36).substring(2)}.${ext}`;
-<<<<<<< HEAD
-      // Use chat-uploads/{userId} path to align with storage policies
       const filePath = `chat-uploads/${session.user.id}/${fileName}`;
 
-      console.log('Uploading chat attachment:', {
-        bucket: 'public',
+      console.log("Uploading chat attachment:", {
+        bucket: "public",
         path: filePath,
         fileName: file.name,
         size: file.size,
-        type: file.type
-      });
-
-=======
-      const filePath = `chat-attachments/${fileName}`;
->>>>>>> 6c7b27d9
+        type: file.type,
+      });
+
       const { data: uploadData, error } = await supabase.storage
         .from("public")
         .upload(filePath, file, { cacheControl: "3600", upsert: false });
