--- conflicted
+++ resolved
@@ -190,7 +190,7 @@
 
   // ---- File Uploads ----
   const uploadFile = async (file: File) => {
-    if (!session?.access_token || !session.user?.id) {
+    if (!session?.access_token) {
       toast({ title: "Sign in required", description: "Please sign in to upload files." });
       return;
     }
@@ -224,27 +224,21 @@
       return;
     }
 
-<<<<<<< HEAD
-    // Get current user ID from session
-    const { data: { user } } = await supabase.auth.getUser();
-    if (!user) {
-      toast({ title: "Sign in required", description: "Please sign in to upload files." });
-      return;
-    }
-
-    const ext = file.name.split(".").pop();
-    const fileName = `${Date.now()}-${Math.random().toString(36).substring(2)}.${ext}`;
-    const filePath = `${user.id}/${fileName}`;
-=======
     try {
+      const { data: userData } = await supabase.auth.getUser();
+      const user = userData?.user;
+      if (!user) {
+        toast({ title: "Sign in required", description: "Please sign in to upload files." });
+        return;
+      }
+
       const ext = file.name.split(".").pop();
       const fileName = `${Date.now()}-${Math.random().toString(36).substring(2)}.${ext}`;
-      const filePath = `chat-uploads/${session.user.id}/${fileName}`;
+      const filePath = `chat-uploads/${user.id}/${fileName}`;
 
       const { error } = await supabase.storage
         .from("public")
         .upload(filePath, file, { cacheControl: "3600", upsert: false });
->>>>>>> 77ee5b3f
 
       if (error) throw error;
 
