--- conflicted
+++ resolved
@@ -4,12 +4,6 @@
 import { Input } from "@/components/ui/input";
 import { Card, CardContent, CardHeader, CardTitle } from "@/components/ui/card";
 import { ScrollArea } from "@/components/ui/scroll-area";
-<<<<<<< HEAD
-import { MessageCircle, Send, X, Bot, User, Mic, MicOff, Paperclip, FileText, Image as ImageIcon } from "lucide-react";
-import { useToast } from "@/hooks/use-toast";
-import { useAuth } from "@/hooks/useAuth";
-import { supabase } from "@/integrations/supabase/client";
-=======
 import {
   MessageCircle,
   Send,
@@ -23,6 +17,7 @@
   Image,
   X as XIcon,
   Loader2,
+  Paperclip,
 } from "lucide-react";
 import { useToast } from "@/hooks/use-toast";
 import { useAuth } from "@/hooks/useAuth";
@@ -35,18 +30,11 @@
   url: string;
   size: number;
 }
->>>>>>> 9614c633
 
 interface Message {
   role: "user" | "assistant";
   content: string;
-<<<<<<< HEAD
-  fileUrl?: string;
-  fileName?: string;
-  fileType?: string;
-=======
   attachments?: Attachment[];
->>>>>>> 9614c633
 }
 
 function FormattedMessage({ content }: { content: string }) {
@@ -101,7 +89,8 @@
       if (match) listItems.push(match[1]);
     } else if (line.trim() === "") {
       flushList();
-      if (elements.length > 0) elements.push(<div key={elements.length} className="h-2" />);
+      if (elements.length > 0)
+        elements.push(<div key={elements.length} className="h-2" />);
     } else {
       flushList();
       elements.push(
@@ -129,110 +118,23 @@
   const [input, setInput] = useState("");
   const [attachments, setAttachments] = useState<Attachment[]>([]);
   const [isLoading, setIsLoading] = useState(false);
+  const [isUploading, setIsUploading] = useState(false);
   const [isRecording, setIsRecording] = useState(false);
-<<<<<<< HEAD
-  const [uploadedFile, setUploadedFile] = useState<{ url: string; name: string; type: string } | null>(null);
-  const scrollRef = useRef<HTMLDivElement>(null);
-  const recognitionRef = useRef<any>(null);
-  const fileInputRef = useRef<HTMLInputElement>(null);
-=======
-  const [isUploading, setIsUploading] = useState(false);
   const [isDragOver, setIsDragOver] = useState(false);
 
   const scrollRef = useRef<HTMLDivElement>(null);
   const fileInputRef = useRef<HTMLInputElement>(null);
   const mediaRecorderRef = useRef<MediaRecorder | null>(null);
   const chunksRef = useRef<Blob[]>([]);
->>>>>>> 9614c633
+
   const { toast } = useToast();
   const { session } = useAuth();
-
-  const isImage = (mime: string) => mime.startsWith("image/");
 
   useEffect(() => {
     if (scrollRef.current) scrollRef.current.scrollTop = scrollRef.current.scrollHeight;
   }, [messages]);
 
-<<<<<<< HEAD
-  useEffect(() => {
-    // Initialize Speech Recognition
-    if ('webkitSpeechRecognition' in window || 'SpeechRecognition' in window) {
-      const SpeechRecognition = (window as any).webkitSpeechRecognition || (window as any).SpeechRecognition;
-      recognitionRef.current = new SpeechRecognition();
-      recognitionRef.current.continuous = false;
-      recognitionRef.current.interimResults = false;
-      recognitionRef.current.lang = 'en-US';
-
-      recognitionRef.current.onresult = (event: any) => {
-        const transcript = event.results[0][0].transcript;
-        setInput((prev) => prev + (prev ? ' ' : '') + transcript);
-      };
-
-      recognitionRef.current.onerror = (event: any) => {
-        console.error('Speech recognition error:', event.error);
-        setIsRecording(false);
-        if (event.error !== 'no-speech' && event.error !== 'aborted') {
-          toast({
-            title: "Voice input error",
-            description: "Failed to recognize speech. Please try again.",
-            variant: "destructive",
-          });
-        }
-      };
-
-      recognitionRef.current.onend = () => {
-        setIsRecording(false);
-      };
-    }
-
-    return () => {
-      if (recognitionRef.current) {
-        recognitionRef.current.stop();
-      }
-    };
-  }, [toast]);
-
-  const toggleRecording = () => {
-    if (!recognitionRef.current) {
-      toast({
-        title: "Not supported",
-        description: "Voice input is not supported in your browser.",
-        variant: "destructive",
-      });
-      return;
-    }
-
-    if (isRecording) {
-      recognitionRef.current.stop();
-      setIsRecording(false);
-    } else {
-      try {
-        recognitionRef.current.start();
-        setIsRecording(true);
-      } catch (error) {
-        console.error('Failed to start recognition:', error);
-        toast({
-          title: "Error",
-          description: "Failed to start voice input.",
-          variant: "destructive",
-        });
-      }
-    }
-  };
-
-  const handleFileUpload = async (event: React.ChangeEvent<HTMLInputElement>) => {
-    const file = event.target.files?.[0];
-    if (!file) return;
-
-    // Validate file type
-    const validTypes = ['image/jpeg', 'image/png', 'image/jpg', 'image/gif', 'image/webp', 'application/pdf', 'application/msword', 'application/vnd.openxmlformats-officedocument.wordprocessingml.document', 'text/plain'];
-    if (!validTypes.includes(file.type)) {
-      toast({
-        title: "Invalid file type",
-        description: "Please upload an image, PDF, or document file.",
-        variant: "destructive",
-=======
-  // Voice Recording
+  // ---- Voice Recording ----
   const startRecording = async () => {
     try {
       const stream = await navigator.mediaDevices.getUserMedia({ audio: true });
@@ -256,7 +158,7 @@
     } catch {
       toast({
         title: "Microphone not accessible",
-        description: "Please allow microphone access to record.",
+        description: "Please allow microphone access.",
         variant: "destructive",
       });
     }
@@ -287,34 +189,13 @@
     }
   };
 
-  // File Uploads
-  const handleFileUpload = async (event: React.ChangeEvent<HTMLInputElement>) => {
-    const files = event.target.files;
-    if (!files || files.length === 0) return;
-
-    setIsUploading(true);
-    try {
-      const uploadPromises = Array.from(files).map(file => uploadFile(file));
-      await Promise.all(uploadPromises);
-    } catch (error) {
-      console.error('Batch upload error:', error);
-      toast({ 
-        title: "Upload failed", 
-        description: "Some files failed to upload. Please try again.",
-        variant: "destructive" 
-      });
-    } finally {
-      setIsUploading(false);
-      if (fileInputRef.current) fileInputRef.current.value = "";
-    }
-  };
-
+  // ---- File Uploads ----
   const uploadFile = async (file: File) => {
     if (!session?.access_token) {
       toast({ title: "Sign in required", description: "Please sign in to upload files." });
       return;
     }
-    
+
     const allowed = [
       "image/jpeg",
       "image/png",
@@ -325,112 +206,36 @@
       "application/msword",
       "application/vnd.openxmlformats-officedocument.wordprocessingml.document",
     ];
-    
+
     if (!allowed.includes(file.type)) {
-      toast({ 
-        title: "Invalid file type", 
+      toast({
+        title: "Invalid file type",
         description: "Please upload images, PDFs, or text files only.",
-        variant: "destructive" 
->>>>>>> 9614c633
+        variant: "destructive",
       });
       return;
     }
 
-<<<<<<< HEAD
-    // Validate file size (max 10MB)
     if (file.size > 10 * 1024 * 1024) {
       toast({
         title: "File too large",
-        description: "Please upload a file smaller than 10MB.",
+        description: "File size must be less than 10MB",
         variant: "destructive",
-=======
-    if (file.size > 10 * 1024 * 1024) {
-      toast({ 
-        title: "File too large", 
-        description: "File size must be less than 10MB", 
-        variant: "destructive" 
->>>>>>> 9614c633
       });
       return;
     }
 
     try {
-<<<<<<< HEAD
-      const fileExt = file.name.split('.').pop();
-      const fileName = `${Date.now()}-${Math.random().toString(36).substring(7)}.${fileExt}`;
-      const filePath = `chat-uploads/${session?.user?.id}/${fileName}`;
-
-      const { error: uploadError } = await supabase.storage
-        .from('public')
-        .upload(filePath, file);
-
-      if (uploadError) throw uploadError;
-
-      const { data: { publicUrl } } = supabase.storage
-        .from('public')
-        .getPublicUrl(filePath);
-
-      setUploadedFile({
-        url: publicUrl,
-        name: file.name,
-        type: file.type,
-      });
-
-      toast({
-        title: "File uploaded",
-        description: `${file.name} has been uploaded successfully.`,
-      });
-    } catch (error) {
-      console.error('File upload error:', error);
-      toast({
-        title: "Upload failed",
-        description: "Failed to upload file. Please try again.",
-        variant: "destructive",
-      });
-    }
-
-    // Reset input
-    event.target.value = '';
-  };
-
-  const removeUploadedFile = () => {
-    setUploadedFile(null);
-  };
-
-  const sendMessage = async () => {
-    if ((!input.trim() && !uploadedFile) || isLoading) return;
-=======
       const ext = file.name.split(".").pop();
       const fileName = `${Date.now()}-${Math.random().toString(36).substring(2)}.${ext}`;
       const filePath = `chat-attachments/${fileName}`;
-
-      console.log('Uploading chat attachment:', {
-        bucket: 'public',
-        path: filePath,
-        fileName: file.name,
-        size: file.size,
-        type: file.type
-      });
-
       const { data: uploadData, error } = await supabase.storage
         .from("public")
-        .upload(filePath, file, {
-          cacheControl: '3600',
-          upsert: false
-        });
-
-      if (error) {
-        console.error('Storage upload error:', error);
-        throw new Error(`Upload failed: ${error.message}`);
-      }
-
-      console.log('Upload successful:', uploadData);
-
+        .upload(filePath, file, { cacheControl: "3600", upsert: false });
+
+      if (error) throw error;
       const { data } = supabase.storage.from("public").getPublicUrl(filePath);
-      
-      if (!data?.publicUrl) {
-        throw new Error('Failed to get public URL');
-      }
+      if (!data?.publicUrl) throw new Error("Failed to get public URL");
 
       const attachment: Attachment = {
         id: fileName,
@@ -439,26 +244,29 @@
         url: data.publicUrl,
         size: file.size,
       };
-      
+
       setAttachments((prev) => [...prev, attachment]);
-      toast({ 
-        title: "Success", 
-        description: `${file.name} uploaded successfully.` 
-      });
+      toast({ title: "Success", description: `${file.name} uploaded successfully.` });
     } catch (error) {
-      console.error('Upload error:', error);
-      const errorMessage = error instanceof Error ? error.message : 'Upload failed';
-      toast({ 
-        title: "Upload failed", 
-        description: errorMessage,
-        variant: "destructive" 
-      });
-    }
-  };
-
-  const removeAttachment = (id: string) => {
+      const msg = error instanceof Error ? error.message : "Upload failed";
+      toast({ title: "Upload failed", description: msg, variant: "destructive" });
+    }
+  };
+
+  const handleFileUpload = async (e: React.ChangeEvent<HTMLInputElement>) => {
+    const files = e.target.files;
+    if (!files?.length) return;
+    setIsUploading(true);
+    try {
+      await Promise.all(Array.from(files).map(uploadFile));
+    } finally {
+      setIsUploading(false);
+      if (fileInputRef.current) fileInputRef.current.value = "";
+    }
+  };
+
+  const removeAttachment = (id: string) =>
     setAttachments((prev) => prev.filter((a) => a.id !== id));
-  };
 
   const handleDrop = async (e: React.DragEvent) => {
     e.preventDefault();
@@ -466,24 +274,15 @@
     const files = Array.from(e.dataTransfer.files);
     setIsUploading(true);
     try {
-      const uploadPromises = files.map(file => uploadFile(file));
-      await Promise.all(uploadPromises);
-    } catch (error) {
-      console.error('Drop upload error:', error);
-      toast({ 
-        title: "Upload failed", 
-        description: "Some files failed to upload. Please try again.",
-        variant: "destructive" 
-      });
+      await Promise.all(files.map(uploadFile));
     } finally {
       setIsUploading(false);
     }
   };
 
-  // Send Message
+  // ---- Send Message ----
   const sendMessage = async () => {
     if ((!input.trim() && attachments.length === 0) || isLoading) return;
->>>>>>> 9614c633
     if (!session?.access_token) {
       toast({
         title: "Sign in required",
@@ -493,18 +292,6 @@
       return;
     }
 
-<<<<<<< HEAD
-    const userMessage: Message = { 
-      role: "user", 
-      content: input || (uploadedFile ? `[Uploaded file: ${uploadedFile.name}]` : ""),
-      fileUrl: uploadedFile?.url,
-      fileName: uploadedFile?.name,
-      fileType: uploadedFile?.type,
-    };
-    setMessages((prev) => [...prev, userMessage]);
-    setInput("");
-    setUploadedFile(null);
-=======
     const userMessage: Message = {
       role: "user",
       content: input,
@@ -514,7 +301,6 @@
     setMessages((p) => [...p, userMessage]);
     setInput("");
     setAttachments([]);
->>>>>>> 9614c633
     setIsLoading(true);
 
     try {
@@ -529,7 +315,6 @@
       });
 
       if (!response.ok || !response.body) throw new Error("Failed to get response");
-
       const reader = response.body.getReader();
       const decoder = new TextDecoder();
       let assistantMessage = "";
@@ -564,16 +349,15 @@
           }
         }
       }
-    } catch (err) {
-      console.error(err);
+    } catch {
       toast({ title: "Error", description: "Message failed", variant: "destructive" });
     } finally {
       setIsLoading(false);
     }
   };
 
-  // UI
-  if (!isOpen) {
+  // ---- UI ----
+  if (!isOpen)
     return (
       <Button
         onClick={() => setIsOpen(true)}
@@ -584,7 +368,6 @@
         <MessageCircle className="h-5 w-5 md:h-6 md:w-6" />
       </Button>
     );
-  }
 
   const formatFileSize = (bytes: number) => {
     if (bytes === 0) return "0 Bytes";
@@ -596,7 +379,7 @@
 
   return (
     <Card className="fixed bottom-4 right-4 left-4 h-[calc(100vh-2rem)] shadow-2xl flex flex-col xs:left-auto xs:w-[380px] xs:h-[85vh] xs:max-h-[600px] md:bottom-6 md:right-6 z-50">
-      <CardHeader className="flex items-center justify-between space-y-0 pb-3 px-4 pt-4">
+      <CardHeader className="flex items-center justify-between pb-3 px-4 pt-4">
         <CardTitle className="flex items-center gap-2 text-base md:text-lg">
           <Bot className="h-5 w-5" /> AI Assistant
         </CardTitle>
@@ -604,16 +387,14 @@
           <X className="h-4 w-4" />
         </Button>
       </CardHeader>
+
       <CardContent className="flex-1 flex flex-col p-0 min-h-0">
         <ScrollArea className="flex-1 px-3 md:px-4" ref={scrollRef}>
           <div className="space-y-3 md:space-y-4 py-3 md:py-4">
             {messages.map((msg, i) => (
-              <div
-                key={i}
-                className={`flex gap-2 ${msg.role === "user" ? "justify-end" : "justify-start"}`}
-              >
+              <div key={i} className={`flex gap-2 ${msg.role === "user" ? "justify-end" : "justify-start"}`}>
                 {msg.role === "assistant" && (
-                  <div className="h-8 w-8 rounded-full bg-primary/10 dark:bg-primary/20 flex items-center justify-center">
+                  <div className="h-8 w-8 rounded-full bg-primary/10 flex items-center justify-center">
                     <Bot className="h-4 w-4 text-primary" />
                   </div>
                 )}
@@ -624,37 +405,16 @@
                       : "bg-muted text-foreground/90 dark:bg-secondary/60"
                   } shadow-sm`}
                 >
-<<<<<<< HEAD
-                  {message.fileUrl && (
-                    <div className="mb-2 p-2 rounded-lg bg-background/20 dark:bg-background/40">
-                      {message.fileType?.startsWith('image/') ? (
-                        <div className="space-y-1">
-                          <div className="flex items-center gap-2 text-xs opacity-90">
-                            <ImageIcon className="h-3 w-3" />
-                            <span className="truncate">{message.fileName}</span>
-                          </div>
-                          <img 
-                            src={message.fileUrl} 
-                            alt={message.fileName}
-                            className="max-w-full h-auto rounded max-h-40 object-contain"
-                          />
-                        </div>
-                      ) : (
-                        <div className="flex items-center gap-2 text-xs opacity-90">
-                          <FileText className="h-3 w-3" />
-                          <span className="truncate">{message.fileName}</span>
-                        </div>
-                      )}
-                    </div>
-                  )}
-                  <FormattedMessage content={message.content} />
-=======
                   <FormattedMessage content={msg.content} />
                   {msg.attachments?.length ? (
                     <div className="mt-2 space-y-1">
                       {msg.attachments.map((a) => (
                         <div key={a.id} className="flex items-center gap-2 text-xs opacity-90">
-                          {a.type.startsWith("image/") ? <Image className="h-3 w-3" /> : <FileText className="h-3 w-3" />}
+                          {a.type.startsWith("image/") ? (
+                            <Image className="h-3 w-3" />
+                          ) : (
+                            <FileText className="h-3 w-3" />
+                          )}
                           <a
                             href={a.url}
                             target="_blank"
@@ -667,7 +427,6 @@
                       ))}
                     </div>
                   ) : null}
->>>>>>> 9614c633
                 </div>
                 {msg.role === "user" && (
                   <div className="h-8 w-8 rounded-full bg-primary flex items-center justify-center">
@@ -690,28 +449,6 @@
         </ScrollArea>
 
         <div className="p-3 md:p-4 border-t flex-shrink-0">
-<<<<<<< HEAD
-          {uploadedFile && (
-            <div className="mb-2 p-2 rounded-lg bg-muted flex items-center justify-between">
-              <div className="flex items-center gap-2 flex-1 min-w-0">
-                {uploadedFile.type.startsWith('image/') ? (
-                  <ImageIcon className="h-4 w-4 flex-shrink-0" />
-                ) : (
-                  <FileText className="h-4 w-4 flex-shrink-0" />
-                )}
-                <span className="text-xs truncate">{uploadedFile.name}</span>
-              </div>
-              <Button
-                variant="ghost"
-                size="icon"
-                onClick={removeUploadedFile}
-                className="h-6 w-6 flex-shrink-0"
-              >
-                <X className="h-3 w-3" />
-              </Button>
-            </div>
-          )}
-=======
           {attachments.length > 0 && (
             <div className="mb-3 space-y-2">
               {attachments.map((a) => (
@@ -737,7 +474,6 @@
             </div>
           )}
 
->>>>>>> 9614c633
           <form
             onSubmit={(e) => {
               e.preventDefault();
@@ -757,59 +493,12 @@
             <input
               ref={fileInputRef}
               type="file"
+              multiple
               accept="image/*,.pdf,.doc,.docx,.txt"
               onChange={handleFileUpload}
               className="hidden"
             />
-            <Button
-              type="button"
-              size="icon"
-              variant="outline"
-              onClick={() => fileInputRef.current?.click()}
-              disabled={isLoading || !!uploadedFile}
-              className="flex-shrink-0"
-              title="Upload file"
-            >
-              <Paperclip className="h-4 w-4" />
-            </Button>
-            <Input
-              value={input}
-              onChange={(e) => setInput(e.target.value)}
-<<<<<<< HEAD
-              placeholder="Ask me anything..."
-              disabled={isLoading}
-              className="text-sm md:text-base flex-1"
-            />
-            <Button
-              type="button"
-              size="icon"
-              variant={isRecording ? "destructive" : "outline"}
-              onClick={toggleRecording}
-              disabled={isLoading}
-              className="flex-shrink-0"
-              title={isRecording ? "Stop recording" : "Start voice input"}
-            >
-              {isRecording ? <MicOff className="h-4 w-4" /> : <Mic className="h-4 w-4" />}
-            </Button>
-            <Button 
-              type="submit" 
-              size="icon" 
-              disabled={isLoading || (!input.trim() && !uploadedFile)} 
-              className="flex-shrink-0"
-            >
-=======
-              placeholder="Type your message..."
-              disabled={isLoading || isUploading}
-              className="flex-1"
-            />
-            <input
-              type="file"
-              ref={fileInputRef}
-              onChange={handleFileUpload}
-              multiple
-              accept="image/*,.pdf,.doc,.docx,.txt"
-              className="hidden"
-            />
+
             <Button
               type="button"
               variant="ghost"
@@ -820,6 +509,7 @@
             >
               {isUploading ? <Loader2 className="h-4 w-4 animate-spin" /> : <Upload className="h-4 w-4" />}
             </Button>
+
             <Button
               type="button"
               variant="ghost"
@@ -830,8 +520,16 @@
             >
               {isRecording ? <MicOff className="h-4 w-4 text-destructive" /> : <Mic className="h-4 w-4" />}
             </Button>
+
+            <Input
+              value={input}
+              onChange={(e) => setInput(e.target.value)}
+              placeholder="Ask me anything..."
+              disabled={isLoading || isUploading}
+              className="flex-1"
+            />
+
             <Button type="submit" size="icon" disabled={isLoading || isUploading} className="h-9 w-9">
->>>>>>> 9614c633
               <Send className="h-4 w-4" />
             </Button>
           </form>
