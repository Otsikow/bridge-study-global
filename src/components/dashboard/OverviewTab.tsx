import { useEffect, useState, useRef, useCallback } from 'react';
import { Link } from 'react-router-dom';
import { Card, CardContent, CardDescription, CardHeader, CardTitle } from "@/components/ui/card";
import { supabase } from '@/integrations/supabase/client';
import {
  BarChart, Bar, XAxis, YAxis, CartesianGrid, Tooltip, Legend,
  ResponsiveContainer, PieChart, Pie, Cell
} from 'recharts';
import { Button } from '@/components/ui/button';
import { Badge } from '@/components/ui/badge';
<<<<<<< HEAD
import { Sparkles } from 'lucide-react';
import type { RealtimeChannel } from '@supabase/supabase-js';
=======
import { Sparkles, Loader2 } from 'lucide-react';
>>>>>>> 3b1e84e9

interface OverviewTabProps {
  metrics: {
    totalStudents: number;
    totalApplications: number;
    partnerUniversities: number;
    agents: number;
    revenue: number;
  };
  loading: boolean;
}

interface CountryData {
  name: string;
  count: number;
}

interface AgentData {
  name: string;
  applications: number;
}

interface ProgramData {
  name: string;
  applications: number;
}

const COLORS = ['#0088FE', '#00C49F', '#FFBB28', '#FF8042', '#8884D8', '#82ca9d'];

export default function OverviewTab({ metrics, loading }: OverviewTabProps) {
  const [topCountries, setTopCountries] = useState<CountryData[]>([]);
  const [topAgents, setTopAgents] = useState<AgentData[]>([]);
  const [topPrograms, setTopPrograms] = useState<ProgramData[]>([]);
  const [analyticsLoading, setAnalyticsLoading] = useState(true);
  const [showcaseStats, setShowcaseStats] = useState<{ count: number; lastUpdated: string | null }>({
    count: 0,
    lastUpdated: null,
  });
  const channelRef = useRef<RealtimeChannel | null>(null);

  const fetchAnalytics = useCallback(async () => {
      try {
        setAnalyticsLoading(true);

        // Fetch top countries
        const { data: studentsData } = await supabase
          .from('students')
          .select('nationality');
        
        const countryCounts = studentsData?.reduce((acc: { [key: string]: number }, student) => {
          if (student.nationality) {
            acc[student.nationality] = (acc[student.nationality] || 0) + 1;
          }
          return acc;
        }, {}) || {};

        const topCountriesData = Object.entries(countryCounts)
          .map(([name, count]) => ({ name, count: count as number }))
          .sort((a, b) => b.count - a.count)
          .slice(0, 5);

        setTopCountries(topCountriesData);

        // Fetch top agents by applications
        const { data: applicationsData } = await supabase
          .from('applications')
          .select(`
            agent_id,
            agents (
              profile_id,
              profiles (
                full_name
              )
            )
          `)
          .not('agent_id', 'is', null);

        const agentCounts = applicationsData?.reduce((acc: { [key: string]: { name: string, count: number } }, app: any) => {
          if (app.agent_id && app.agents?.profiles?.full_name) {
            const agentName = app.agents.profiles.full_name;
            if (!acc[app.agent_id]) {
              acc[app.agent_id] = { name: agentName, count: 0 };
            }
            acc[app.agent_id].count++;
          }
          return acc;
        }, {}) || {};

        const topAgentsData = Object.values(agentCounts)
          .sort((a, b) => b.count - a.count)
          .slice(0, 5)
          .map(agent => ({ name: agent.name, applications: agent.count }));

        setTopAgents(topAgentsData);

        // Fetch top programs
        const { data: programsData } = await supabase
          .from('applications')
          .select(`
            program_id,
            programs (
              name
            )
          `);

        const programCounts = programsData?.reduce((acc: { [key: string]: { name: string, count: number } }, app: any) => {
          if (app.program_id && app.programs?.name) {
            const programName = app.programs.name;
            if (!acc[app.program_id]) {
              acc[app.program_id] = { name: programName, count: 0 };
            }
            acc[app.program_id].count++;
          }
          return acc;
        }, {}) || {};

        const topProgramsData = Object.values(programCounts)
          .sort((a, b) => b.count - a.count)
          .slice(0, 5)
          .map(program => ({ name: program.name, applications: program.count }));

        setTopPrograms(topProgramsData);

        const { count: featuredCount } = await supabase
          .from('universities')
          .select('*', { count: 'exact', head: true })
          .eq('featured', true);

        const { data: featuredUpdated } = await supabase
          .from('universities')
          .select('updated_at')
          .eq('featured', true)
          .order('updated_at', { ascending: false })
          .limit(1);

        setShowcaseStats({
          count: featuredCount || 0,
          lastUpdated: featuredUpdated?.[0]?.updated_at ?? null,
        });

      } catch (error) {
        console.error('Error fetching analytics:', error);
      } finally {
        setAnalyticsLoading(false);
      }
    }, []);

  useEffect(() => {
    fetchAnalytics();
  }, [fetchAnalytics]);

  // Set up real-time subscriptions for live updates
  useEffect(() => {
    if (channelRef.current) {
      supabase.removeChannel(channelRef.current);
      channelRef.current = null;
    }

    const channel = supabase
      .channel('overview-analytics-realtime')
      .on(
        'postgres_changes',
        { event: '*', schema: 'public', table: 'students' },
        () => fetchAnalytics()
      )
      .on(
        'postgres_changes',
        { event: '*', schema: 'public', table: 'applications' },
        () => fetchAnalytics()
      )
      .on(
        'postgres_changes',
        { event: '*', schema: 'public', table: 'universities' },
        () => fetchAnalytics()
      )
      .subscribe((status) => {
        if (status === 'SUBSCRIBED') {
          console.log('Overview analytics real-time subscription active');
        }
      });

    channelRef.current = channel;

    return () => {
      if (channelRef.current) {
        supabase.removeChannel(channelRef.current);
        channelRef.current = null;
      }
    };
  }, [fetchAnalytics]);

  return (
    <div className="space-y-6">
      {/* Platform Overview */}
      <div className="grid gap-6 md:grid-cols-2">
        <Card>
          <CardHeader>
            <CardTitle>Platform Overview</CardTitle>
          </CardHeader>
          <CardContent>
            <div className="space-y-4">
              <div className="flex justify-between">
                <span className="text-sm text-muted-foreground">Active Students</span>
                <span className="font-medium">{loading ? '...' : metrics.totalStudents}</span>
              </div>
              <div className="flex justify-between">
                <span className="text-sm text-muted-foreground">Total Applications</span>
                <span className="font-medium">{loading ? '...' : metrics.totalApplications}</span>
              </div>
              <div className="flex justify-between">
                <span className="text-sm text-muted-foreground">Partner Universities</span>
                <span className="font-medium">{loading ? '...' : metrics.partnerUniversities}</span>
              </div>
              <div className="flex justify-between">
                <span className="text-sm text-muted-foreground">Active Agents</span>
                <span className="font-medium">{loading ? '...' : metrics.agents}</span>
              </div>
              <div className="flex justify-between">
                <span className="text-sm text-muted-foreground">Total Revenue</span>
                <span className="font-medium text-success">${loading ? '...' : metrics.revenue.toLocaleString()}</span>
              </div>
            </div>
          </CardContent>
        </Card>

        <Card>
          <CardHeader>
            <CardTitle>Application Status Distribution</CardTitle>
          </CardHeader>
          <CardContent>
            <div className="space-y-3">
              <div className="flex items-center justify-between">
                <div className="flex items-center gap-2">
                  <div className="w-3 h-3 rounded-full bg-yellow-500"></div>
                  <span className="text-sm">Draft</span>
                </div>
                <span className="font-medium">-</span>
              </div>
              <div className="flex items-center justify-between">
                <div className="flex items-center gap-2">
                  <div className="w-3 h-3 rounded-full bg-blue-500"></div>
                  <span className="text-sm">Submitted</span>
                </div>
                <span className="font-medium">-</span>
              </div>
              <div className="flex items-center justify-between">
                <div className="flex items-center gap-2">
                  <div className="w-3 h-3 rounded-full bg-green-500"></div>
                  <span className="text-sm">Approved</span>
                </div>
                <span className="font-medium">-</span>
              </div>
              <div className="flex items-center justify-between">
                <div className="flex items-center gap-2">
                  <div className="w-3 h-3 rounded-full bg-purple-500"></div>
                  <span className="text-sm">Enrolled</span>
                </div>
                <span className="font-medium">-</span>
              </div>
            </div>
          </CardContent>
        </Card>

        <Card className="md:col-span-2 border-dashed">
          <CardHeader className="flex flex-col gap-3 sm:flex-row sm:items-center sm:justify-between">
            <div className="space-y-1">
              <CardTitle className="flex items-center gap-2 text-base">
                <Sparkles className="h-4 w-4 text-primary" /> Featured university showcase
              </CardTitle>
              <CardDescription>
                Control the carousel content that appears on the marketing site.
              </CardDescription>
            </div>
            <Button size="sm" asChild>
              <Link to="/admin/featured-universities">Manage</Link>
            </Button>
          </CardHeader>
          <CardContent className="grid gap-4 sm:grid-cols-2">
            <div className="space-y-1">
              <p className="text-xs text-muted-foreground">Active spotlights</p>
              <Badge className="text-lg px-3 py-1">
                {analyticsLoading ? '...' : showcaseStats.count}
              </Badge>
            </div>
            <div className="space-y-1">
              <p className="text-xs text-muted-foreground">Last curated</p>
              <p className="text-sm font-medium">
                {analyticsLoading
                  ? 'Loading...'
                  : showcaseStats.lastUpdated
                  ? new Date(showcaseStats.lastUpdated).toLocaleString()
                  : 'Not available'}
              </p>
            </div>
          </CardContent>
        </Card>
      </div>

      {/* Analytics Widgets */}
      <div className="grid gap-6 md:grid-cols-3">
        {/* Top Performing Countries */}
        <Card>
          <CardHeader>
            <CardTitle>Top Countries</CardTitle>
          </CardHeader>
          <CardContent>
            {analyticsLoading ? (
              <div className="flex items-center justify-center gap-2 text-muted-foreground py-8">
                <Loader2 className="h-4 w-4 animate-spin" />
                <span>Loading...</span>
              </div>
            ) : topCountries.length > 0 ? (
              <div className="space-y-3">
                {topCountries.map((country, index) => (
                  <div key={country.name} className="flex items-center justify-between">
                    <div className="flex items-center gap-2">
                      <span className="text-sm font-medium text-muted-foreground">
                        #{index + 1}
                      </span>
                      <span className="text-sm">{country.name}</span>
                    </div>
                    <span className="font-medium">{country.count} students</span>
                  </div>
                ))}
              </div>
            ) : (
              <div className="text-center text-muted-foreground py-8">No data available</div>
            )}
          </CardContent>
        </Card>

        {/* Top Performing Agents */}
        <Card>
          <CardHeader>
            <CardTitle>Top Agents</CardTitle>
          </CardHeader>
          <CardContent>
            {analyticsLoading ? (
              <div className="flex items-center justify-center gap-2 text-muted-foreground py-8">
                <Loader2 className="h-4 w-4 animate-spin" />
                <span>Loading...</span>
              </div>
            ) : topAgents.length > 0 ? (
              <div className="space-y-3">
                {topAgents.map((agent, index) => (
                  <div key={agent.name} className="flex items-center justify-between">
                    <div className="flex items-center gap-2">
                      <span className="text-sm font-medium text-muted-foreground">
                        #{index + 1}
                      </span>
                      <span className="text-sm">{agent.name}</span>
                    </div>
                    <span className="font-medium">{agent.applications} apps</span>
                  </div>
                ))}
              </div>
            ) : (
              <div className="text-center text-muted-foreground py-8">No data available</div>
            )}
          </CardContent>
        </Card>

        {/* Top Performing Programs */}
        <Card>
          <CardHeader>
            <CardTitle>Top Programmes</CardTitle>
          </CardHeader>
          <CardContent>
            {analyticsLoading ? (
              <div className="flex items-center justify-center gap-2 text-muted-foreground py-8">
                <Loader2 className="h-4 w-4 animate-spin" />
                <span>Loading...</span>
              </div>
            ) : topPrograms.length > 0 ? (
              <div className="space-y-3">
                {topPrograms.map((program, index) => (
                  <div key={program.name} className="flex items-center justify-between">
                    <div className="flex items-center gap-2">
                      <span className="text-sm font-medium text-muted-foreground">
                        #{index + 1}
                      </span>
                      <span className="text-sm truncate max-w-[150px]" title={program.name}>
                        {program.name}
                      </span>
                    </div>
                    <span className="font-medium">{program.applications} apps</span>
                  </div>
                ))}
              </div>
            ) : (
              <div className="text-center text-muted-foreground py-8">No data available</div>
            )}
          </CardContent>
        </Card>
      </div>

      {/* Charts */}
      <div className="grid gap-6 md:grid-cols-2">
        <Card>
          <CardHeader>
            <CardTitle>Top Countries Chart</CardTitle>
          </CardHeader>
          <CardContent>
            {topCountries.length > 0 ? (
              <ResponsiveContainer width="100%" height={300}>
                <BarChart data={topCountries}>
                  <CartesianGrid strokeDasharray="3 3" />
                  <XAxis dataKey="name" />
                  <YAxis />
                  <Tooltip />
                  <Bar dataKey="count" fill="#3b82f6" />
                </BarChart>
              </ResponsiveContainer>
            ) : (
              <div className="text-center text-muted-foreground py-16">No data to display</div>
            )}
          </CardContent>
        </Card>

        <Card>
          <CardHeader>
            <CardTitle>Top Agents Performance</CardTitle>
          </CardHeader>
          <CardContent>
            {topAgents.length > 0 ? (
              <ResponsiveContainer width="100%" height={300}>
                <PieChart>
                  <Pie
                    data={topAgents}
                    cx="50%"
                    cy="50%"
                    labelLine={false}
                    label={(entry) => `${entry.name}: ${entry.applications}`}
                    outerRadius={80}
                    fill="#8884d8"
                    dataKey="applications"
                  >
                    {topAgents.map((entry, index) => (
                      <Cell key={`cell-${index}`} fill={COLORS[index % COLORS.length]} />
                    ))}
                  </Pie>
                  <Tooltip />
                </PieChart>
              </ResponsiveContainer>
            ) : (
              <div className="text-center text-muted-foreground py-16">No data to display</div>
            )}
          </CardContent>
        </Card>
      </div>
    </div>
  );
}<|MERGE_RESOLUTION|>--- conflicted
+++ resolved
@@ -8,12 +8,8 @@
 } from 'recharts';
 import { Button } from '@/components/ui/button';
 import { Badge } from '@/components/ui/badge';
-<<<<<<< HEAD
-import { Sparkles } from 'lucide-react';
+import { Sparkles, Loader2 } from 'lucide-react';
 import type { RealtimeChannel } from '@supabase/supabase-js';
-=======
-import { Sparkles, Loader2 } from 'lucide-react';
->>>>>>> 3b1e84e9
 
 interface OverviewTabProps {
   metrics: {
@@ -55,117 +51,118 @@
   const channelRef = useRef<RealtimeChannel | null>(null);
 
   const fetchAnalytics = useCallback(async () => {
-      try {
-        setAnalyticsLoading(true);
-
-        // Fetch top countries
-        const { data: studentsData } = await supabase
-          .from('students')
-          .select('nationality');
-        
-        const countryCounts = studentsData?.reduce((acc: { [key: string]: number }, student) => {
-          if (student.nationality) {
-            acc[student.nationality] = (acc[student.nationality] || 0) + 1;
+    try {
+      setAnalyticsLoading(true);
+
+      // Fetch top countries
+      const { data: studentsData } = await supabase
+        .from('students')
+        .select('nationality');
+      
+      const countryCounts = studentsData?.reduce((acc: { [key: string]: number }, student) => {
+        if (student.nationality) {
+          acc[student.nationality] = (acc[student.nationality] || 0) + 1;
+        }
+        return acc;
+      }, {}) || {};
+
+      const topCountriesData = Object.entries(countryCounts)
+        .map(([name, count]) => ({ name, count: count as number }))
+        .sort((a, b) => b.count - a.count)
+        .slice(0, 5);
+
+      setTopCountries(topCountriesData);
+
+      // Fetch top agents by applications
+      const { data: applicationsData } = await supabase
+        .from('applications')
+        .select(`
+          agent_id,
+          agents (
+            profile_id,
+            profiles (
+              full_name
+            )
+          )
+        `)
+        .not('agent_id', 'is', null);
+
+      const agentCounts = applicationsData?.reduce((acc: { [key: string]: { name: string, count: number } }, app: any) => {
+        if (app.agent_id && app.agents?.profiles?.full_name) {
+          const agentName = app.agents.profiles.full_name;
+          if (!acc[app.agent_id]) {
+            acc[app.agent_id] = { name: agentName, count: 0 };
           }
-          return acc;
-        }, {}) || {};
-
-        const topCountriesData = Object.entries(countryCounts)
-          .map(([name, count]) => ({ name, count: count as number }))
-          .sort((a, b) => b.count - a.count)
-          .slice(0, 5);
-
-        setTopCountries(topCountriesData);
-
-        // Fetch top agents by applications
-        const { data: applicationsData } = await supabase
-          .from('applications')
-          .select(`
-            agent_id,
-            agents (
-              profile_id,
-              profiles (
-                full_name
-              )
-            )
-          `)
-          .not('agent_id', 'is', null);
-
-        const agentCounts = applicationsData?.reduce((acc: { [key: string]: { name: string, count: number } }, app: any) => {
-          if (app.agent_id && app.agents?.profiles?.full_name) {
-            const agentName = app.agents.profiles.full_name;
-            if (!acc[app.agent_id]) {
-              acc[app.agent_id] = { name: agentName, count: 0 };
-            }
-            acc[app.agent_id].count++;
+          acc[app.agent_id].count++;
+        }
+        return acc;
+      }, {}) || {};
+
+      const topAgentsData = Object.values(agentCounts)
+        .sort((a, b) => b.count - a.count)
+        .slice(0, 5)
+        .map(agent => ({ name: agent.name, applications: agent.count }));
+
+      setTopAgents(topAgentsData);
+
+      // Fetch top programs
+      const { data: programsData } = await supabase
+        .from('applications')
+        .select(`
+          program_id,
+          programs (
+            name
+          )
+        `);
+
+      const programCounts = programsData?.reduce((acc: { [key: string]: { name: string, count: number } }, app: any) => {
+        if (app.program_id && app.programs?.name) {
+          const programName = app.programs.name;
+          if (!acc[app.program_id]) {
+            acc[app.program_id] = { name: programName, count: 0 };
           }
-          return acc;
-        }, {}) || {};
-
-        const topAgentsData = Object.values(agentCounts)
-          .sort((a, b) => b.count - a.count)
-          .slice(0, 5)
-          .map(agent => ({ name: agent.name, applications: agent.count }));
-
-        setTopAgents(topAgentsData);
-
-        // Fetch top programs
-        const { data: programsData } = await supabase
-          .from('applications')
-          .select(`
-            program_id,
-            programs (
-              name
-            )
-          `);
-
-        const programCounts = programsData?.reduce((acc: { [key: string]: { name: string, count: number } }, app: any) => {
-          if (app.program_id && app.programs?.name) {
-            const programName = app.programs.name;
-            if (!acc[app.program_id]) {
-              acc[app.program_id] = { name: programName, count: 0 };
-            }
-            acc[app.program_id].count++;
-          }
-          return acc;
-        }, {}) || {};
-
-        const topProgramsData = Object.values(programCounts)
-          .sort((a, b) => b.count - a.count)
-          .slice(0, 5)
-          .map(program => ({ name: program.name, applications: program.count }));
-
-        setTopPrograms(topProgramsData);
-
-        const { count: featuredCount } = await supabase
-          .from('universities')
-          .select('*', { count: 'exact', head: true })
-          .eq('featured', true);
-
-        const { data: featuredUpdated } = await supabase
-          .from('universities')
-          .select('updated_at')
-          .eq('featured', true)
-          .order('updated_at', { ascending: false })
-          .limit(1);
-
-        setShowcaseStats({
-          count: featuredCount || 0,
-          lastUpdated: featuredUpdated?.[0]?.updated_at ?? null,
-        });
-
-      } catch (error) {
-        console.error('Error fetching analytics:', error);
-      } finally {
-        setAnalyticsLoading(false);
-      }
-    }, []);
+          acc[app.program_id].count++;
+        }
+        return acc;
+      }, {}) || {};
+
+      const topProgramsData = Object.values(programCounts)
+        .sort((a, b) => b.count - a.count)
+        .slice(0, 5)
+        .map(program => ({ name: program.name, applications: program.count }));
+
+      setTopPrograms(topProgramsData);
+
+      // Featured university analytics
+      const { count: featuredCount } = await supabase
+        .from('universities')
+        .select('*', { count: 'exact', head: true })
+        .eq('featured', true);
+
+      const { data: featuredUpdated } = await supabase
+        .from('universities')
+        .select('updated_at')
+        .eq('featured', true)
+        .order('updated_at', { ascending: false })
+        .limit(1);
+
+      setShowcaseStats({
+        count: featuredCount || 0,
+        lastUpdated: featuredUpdated?.[0]?.updated_at ?? null,
+      });
+
+    } catch (error) {
+      console.error('Error fetching analytics:', error);
+    } finally {
+      setAnalyticsLoading(false);
+    }
+  }, []);
 
   useEffect(() => {
     fetchAnalytics();
   }, [fetchAnalytics]);
 
-  // Set up real-time subscriptions for live updates
+  // Real-time subscriptions
   useEffect(() => {
     if (channelRef.current) {
       supabase.removeChannel(channelRef.current);
@@ -233,50 +230,40 @@
               </div>
               <div className="flex justify-between">
                 <span className="text-sm text-muted-foreground">Total Revenue</span>
-                <span className="font-medium text-success">${loading ? '...' : metrics.revenue.toLocaleString()}</span>
+                <span className="font-medium text-success">
+                  ${loading ? '...' : metrics.revenue.toLocaleString()}
+                </span>
               </div>
             </div>
           </CardContent>
         </Card>
 
+        {/* Placeholder Application Status Widget */}
         <Card>
           <CardHeader>
             <CardTitle>Application Status Distribution</CardTitle>
           </CardHeader>
           <CardContent>
             <div className="space-y-3">
-              <div className="flex items-center justify-between">
-                <div className="flex items-center gap-2">
-                  <div className="w-3 h-3 rounded-full bg-yellow-500"></div>
-                  <span className="text-sm">Draft</span>
+              {[
+                { label: "Draft", color: "bg-yellow-500" },
+                { label: "Submitted", color: "bg-blue-500" },
+                { label: "Approved", color: "bg-green-500" },
+                { label: "Enrolled", color: "bg-purple-500" }
+              ].map((item) => (
+                <div key={item.label} className="flex items-center justify-between">
+                  <div className="flex items-center gap-2">
+                    <div className={`w-3 h-3 rounded-full ${item.color}`}></div>
+                    <span className="text-sm">{item.label}</span>
+                  </div>
+                  <span className="font-medium">-</span>
                 </div>
-                <span className="font-medium">-</span>
-              </div>
-              <div className="flex items-center justify-between">
-                <div className="flex items-center gap-2">
-                  <div className="w-3 h-3 rounded-full bg-blue-500"></div>
-                  <span className="text-sm">Submitted</span>
-                </div>
-                <span className="font-medium">-</span>
-              </div>
-              <div className="flex items-center justify-between">
-                <div className="flex items-center gap-2">
-                  <div className="w-3 h-3 rounded-full bg-green-500"></div>
-                  <span className="text-sm">Approved</span>
-                </div>
-                <span className="font-medium">-</span>
-              </div>
-              <div className="flex items-center justify-between">
-                <div className="flex items-center gap-2">
-                  <div className="w-3 h-3 rounded-full bg-purple-500"></div>
-                  <span className="text-sm">Enrolled</span>
-                </div>
-                <span className="font-medium">-</span>
-              </div>
+              ))}
             </div>
           </CardContent>
         </Card>
 
+        {/* Featured Universities */}
         <Card className="md:col-span-2 border-dashed">
           <CardHeader className="flex flex-col gap-3 sm:flex-row sm:items-center sm:justify-between">
             <div className="space-y-1">
@@ -314,7 +301,7 @@
 
       {/* Analytics Widgets */}
       <div className="grid gap-6 md:grid-cols-3">
-        {/* Top Performing Countries */}
+        {/* Top Countries */}
         <Card>
           <CardHeader>
             <CardTitle>Top Countries</CardTitle>
@@ -345,7 +332,7 @@
           </CardContent>
         </Card>
 
-        {/* Top Performing Agents */}
+        {/* Top Agents */}
         <Card>
           <CardHeader>
             <CardTitle>Top Agents</CardTitle>
@@ -376,7 +363,7 @@
           </CardContent>
         </Card>
 
-        {/* Top Performing Programs */}
+        {/* Top Programs */}
         <Card>
           <CardHeader>
             <CardTitle>Top Programmes</CardTitle>
@@ -412,6 +399,8 @@
 
       {/* Charts */}
       <div className="grid gap-6 md:grid-cols-2">
+
+        {/* Top Countries Chart */}
         <Card>
           <CardHeader>
             <CardTitle>Top Countries Chart</CardTitle>
@@ -433,6 +422,7 @@
           </CardContent>
         </Card>
 
+        {/* Top Agents Pie Chart */}
         <Card>
           <CardHeader>
             <CardTitle>Top Agents Performance</CardTitle>
@@ -463,6 +453,7 @@
             )}
           </CardContent>
         </Card>
+
       </div>
     </div>
   );
