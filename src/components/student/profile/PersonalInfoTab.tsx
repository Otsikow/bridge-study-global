--- conflicted
+++ resolved
@@ -8,32 +8,8 @@
 import { Loader2 } from 'lucide-react';
 import type { Tables } from '@/integrations/supabase/types';
 
-interface Student {
-  id: string;
-  legal_name?: string;
-  preferred_name?: string;
-  date_of_birth?: string;
-  nationality?: string;
-  passport_number?: string;
-  passport_expiry?: string;
-  contact_email?: string;
-  current_country?: string;
-  address?: {
-    phone?: string;
-    line1?: string;
-    line2?: string;
-    city?: string;
-    postal_code?: string;
-    country?: string;
-  };
-}
-
 interface PersonalInfoTabProps {
-<<<<<<< HEAD
-  student: Student;
-=======
   student: Tables<'students'>;
->>>>>>> 0def70a5
   onUpdate: () => void;
 }
 
