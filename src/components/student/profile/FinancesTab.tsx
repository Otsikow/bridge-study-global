import { useState } from 'react';
import { Card, CardContent, CardDescription, CardHeader, CardTitle } from '@/components/ui/card';
import { Button } from '@/components/ui/button';
import { Input } from '@/components/ui/input';
import { Label } from '@/components/ui/label';
import { Select, SelectContent, SelectItem, SelectTrigger, SelectValue } from '@/components/ui/select';
import { Textarea } from '@/components/ui/textarea';
import { supabase } from '@/integrations/supabase/client';
import { useToast } from '@/hooks/use-toast';
import { Loader2, DollarSign } from 'lucide-react';
import type { Tables } from '@/integrations/supabase/types';

interface Student {
  id: string;
  finances_json?: {
    sponsor_type?: string;
    annual_budget?: string;
    currency?: string;
    sponsor_name?: string;
    sponsor_relationship?: string;
    sponsor_occupation?: string;
    additional_notes?: string;
  };
}

interface FinancesTabProps {
<<<<<<< HEAD
  student: Student;
=======
  student: Tables<'students'>;
>>>>>>> 0def70a5
  onUpdate: () => void;
}

export function FinancesTab({ student, onUpdate }: FinancesTabProps) {
  const { toast } = useToast();
  const [loading, setLoading] = useState(false);
  const [formData, setFormData] = useState({
    sponsor_type: student.finances_json?.sponsor_type || '',
    annual_budget: student.finances_json?.annual_budget || '',
    currency: student.finances_json?.currency || 'USD',
    sponsor_name: student.finances_json?.sponsor_name || '',
    sponsor_relationship: student.finances_json?.sponsor_relationship || '',
    sponsor_occupation: student.finances_json?.sponsor_occupation || '',
    additional_notes: student.finances_json?.additional_notes || ''
  });

  const handleChange = (field: string, value: string) => {
    setFormData(prev => ({
      ...prev,
      [field]: value
    }));
  };

  const handleSubmit = async (e: React.FormEvent) => {
    e.preventDefault();
    setLoading(true);

    try {
      const { error } = await supabase
        .from('students')
        .update({
          finances_json: formData
        })
        .eq('id', student.id);

      if (error) throw error;

      toast({
        title: 'Success',
        description: 'Financial information updated successfully'
      });
      onUpdate();
    } catch (error) {
      console.error('Error updating finances:', error);
      toast({
        title: 'Error',
        description: 'Failed to update financial information',
        variant: 'destructive'
      });
    } finally {
      setLoading(false);
    }
  };

  return (
    <form onSubmit={handleSubmit} className="space-y-6">
      <Card>
        <CardHeader>
          <CardTitle className="flex items-center gap-2">
            <DollarSign className="h-5 w-5" />
            Financial Information
          </CardTitle>
          <CardDescription>
            Provide details about your finances and sponsorship
          </CardDescription>
        </CardHeader>
        <CardContent className="space-y-4">
          <div className="space-y-2">
            <Label htmlFor="sponsor_type">Funding Source *</Label>
            <Select value={formData.sponsor_type} onValueChange={(value) => handleChange('sponsor_type', value)}>
              <SelectTrigger>
                <SelectValue placeholder="Select funding source" />
              </SelectTrigger>
              <SelectContent>
                <SelectItem value="self">Self-Funded</SelectItem>
                <SelectItem value="parent">Parent/Guardian</SelectItem>
                <SelectItem value="relative">Other Relative</SelectItem>
                <SelectItem value="government">Government Scholarship</SelectItem>
                <SelectItem value="employer">Employer</SelectItem>
                <SelectItem value="loan">Educational Loan</SelectItem>
                <SelectItem value="other">Other</SelectItem>
              </SelectContent>
            </Select>
          </div>

          <div className="grid grid-cols-2 gap-4">
            <div className="space-y-2">
              <Label htmlFor="annual_budget">Annual Budget *</Label>
              <Input
                id="annual_budget"
                type="number"
                value={formData.annual_budget}
                onChange={(e) => handleChange('annual_budget', e.target.value)}
                placeholder="e.g., 25000"
                required
              />
            </div>
            <div className="space-y-2">
              <Label htmlFor="currency">Currency *</Label>
              <Select value={formData.currency} onValueChange={(value) => handleChange('currency', value)}>
                <SelectTrigger>
                  <SelectValue />
                </SelectTrigger>
                <SelectContent>
                  <SelectItem value="USD">USD ($)</SelectItem>
                  <SelectItem value="EUR">EUR (€)</SelectItem>
                  <SelectItem value="GBP">GBP (£)</SelectItem>
                  <SelectItem value="CAD">CAD ($)</SelectItem>
                  <SelectItem value="AUD">AUD ($)</SelectItem>
                </SelectContent>
              </Select>
            </div>
          </div>

          {formData.sponsor_type && formData.sponsor_type !== 'self' && (
            <>
              <div className="space-y-2">
                <Label htmlFor="sponsor_name">Sponsor Name</Label>
                <Input
                  id="sponsor_name"
                  value={formData.sponsor_name}
                  onChange={(e) => handleChange('sponsor_name', e.target.value)}
                />
              </div>

              <div className="grid grid-cols-2 gap-4">
                <div className="space-y-2">
                  <Label htmlFor="sponsor_relationship">Relationship</Label>
                  <Input
                    id="sponsor_relationship"
                    value={formData.sponsor_relationship}
                    onChange={(e) => handleChange('sponsor_relationship', e.target.value)}
                    placeholder="e.g., Father, Uncle, Employer"
                  />
                </div>
                <div className="space-y-2">
                  <Label htmlFor="sponsor_occupation">Sponsor Occupation</Label>
                  <Input
                    id="sponsor_occupation"
                    value={formData.sponsor_occupation}
                    onChange={(e) => handleChange('sponsor_occupation', e.target.value)}
                  />
                </div>
              </div>
            </>
          )}

          <div className="space-y-2">
            <Label htmlFor="additional_notes">Additional Notes</Label>
            <Textarea
              id="additional_notes"
              value={formData.additional_notes}
              onChange={(e) => handleChange('additional_notes', e.target.value)}
              placeholder="Any additional information about your financial situation..."
              rows={4}
            />
          </div>

          <div className="p-4 bg-muted rounded-lg">
            <h4 className="font-medium mb-2">Documents Required</h4>
            <ul className="text-sm text-muted-foreground space-y-1 list-disc list-inside">
              <li>Bank statements (last 6 months)</li>
              <li>Sponsor letter (if applicable)</li>
              <li>Proof of income or assets</li>
              <li>Loan approval letter (if applicable)</li>
            </ul>
            <p className="text-sm text-muted-foreground mt-3">
              Upload these documents in the <strong>Documents</strong> section
            </p>
          </div>
        </CardContent>
      </Card>

      <Button type="submit" disabled={loading} className="w-full">
        {loading && <Loader2 className="mr-2 h-4 w-4 animate-spin" />}
        Save Financial Information
      </Button>
    </form>
  );
}<|MERGE_RESOLUTION|>--- conflicted
+++ resolved
@@ -24,11 +24,10 @@
 }
 
 interface FinancesTabProps {
-<<<<<<< HEAD
-  student: Student;
-=======
-  student: Tables<'students'>;
->>>>>>> 0def70a5
+student: Tables<'students'>;
+onUpdate: () => void;
+}
+
   onUpdate: () => void;
 }
 
