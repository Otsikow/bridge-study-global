--- conflicted
+++ resolved
@@ -1,4 +1,4 @@
-import { useEffect, useState } from 'react';
+import { useEffect, useState, useCallback } from 'react';
 import { Card, CardContent, CardDescription, CardHeader, CardTitle } from '@/components/ui/card';
 import { Button } from '@/components/ui/button';
 import { Input } from '@/components/ui/input';
@@ -10,20 +10,6 @@
 import { Plus, GraduationCap, Pencil, Trash2, Loader2 } from 'lucide-react';
 import type { Tables } from '@/integrations/supabase/types';
 
-interface EducationRecord {
-  id: string;
-  student_id: string;
-  level: string;
-  institution_name: string;
-  country: string;
-  start_date: string;
-  end_date?: string;
-  grade_scale?: string;
-  gpa?: number;
-  created_at?: string;
-  updated_at?: string;
-}
-
 interface EducationTabProps {
   studentId: string;
 }
@@ -31,15 +17,9 @@
 export function EducationTab({ studentId }: EducationTabProps) {
   const { toast } = useToast();
   const [loading, setLoading] = useState(true);
-<<<<<<< HEAD
-  const [educationRecords, setEducationRecords] = useState<EducationRecord[]>([]);
-  const [isDialogOpen, setIsDialogOpen] = useState(false);
-  const [editingRecord, setEditingRecord] = useState<EducationRecord | null>(null);
-=======
   const [educationRecords, setEducationRecords] = useState<Tables<'education_records'>[]>([]);
   const [isDialogOpen, setIsDialogOpen] = useState(false);
   const [editingRecord, setEditingRecord] = useState<Tables<'education_records'> | null>(null);
->>>>>>> 0def70a5
   const [formData, setFormData] = useState({
     level: '',
     institution_name: '',
@@ -50,10 +30,6 @@
     gpa: ''
   });
 
-  useEffect(() => {
-    fetchEducationRecords();
-  }, [fetchEducationRecords]);
-
   const fetchEducationRecords = useCallback(async () => {
     try {
       const { data, error } = await supabase
@@ -70,6 +46,10 @@
       setLoading(false);
     }
   }, [studentId]);
+
+  useEffect(() => {
+    fetchEducationRecords();
+  }, [fetchEducationRecords]);
 
   const handleSubmit = async (e: React.FormEvent) => {
     e.preventDefault();
@@ -105,11 +85,7 @@
       resetForm();
       fetchEducationRecords();
     } catch (error: unknown) {
-<<<<<<< HEAD
-      const errorMessage = error instanceof Error ? error.message : 'An error occurred';
-=======
       const errorMessage = error instanceof Error ? error.message : 'An unexpected error occurred';
->>>>>>> 0def70a5
       toast({
         title: 'Error',
         description: errorMessage,
@@ -133,11 +109,7 @@
       toast({ title: 'Success', description: 'Education record deleted' });
       fetchEducationRecords();
     } catch (error: unknown) {
-<<<<<<< HEAD
-      const errorMessage = error instanceof Error ? error.message : 'An error occurred';
-=======
       const errorMessage = error instanceof Error ? error.message : 'An unexpected error occurred';
->>>>>>> 0def70a5
       toast({
         title: 'Error',
         description: errorMessage,
@@ -158,11 +130,7 @@
     });
   };
 
-<<<<<<< HEAD
-  const openEditDialog = (record: EducationRecord) => {
-=======
   const openEditDialog = (record: Tables<'education_records'>) => {
->>>>>>> 0def70a5
     setEditingRecord(record);
     setFormData({
       level: record.level,
@@ -205,7 +173,7 @@
               <div className="space-y-4 py-4">
                 <div className="space-y-2">
                   <Label htmlFor="level">Level *</Label>
-                  <Select value={formData.level} onValueChange={(value) => setFormData({...formData, level: value})}>
+                  <Select value={formData.level} onValueChange={(value) => setFormData({ ...formData, level: value })}>
                     <SelectTrigger>
                       <SelectValue placeholder="Select level" />
                     </SelectTrigger>
@@ -223,7 +191,7 @@
                   <Input
                     id="institution_name"
                     value={formData.institution_name}
-                    onChange={(e) => setFormData({...formData, institution_name: e.target.value})}
+                    onChange={(e) => setFormData({ ...formData, institution_name: e.target.value })}
                     required
                   />
                 </div>
@@ -233,7 +201,7 @@
                   <Input
                     id="country"
                     value={formData.country}
-                    onChange={(e) => setFormData({...formData, country: e.target.value})}
+                    onChange={(e) => setFormData({ ...formData, country: e.target.value })}
                     required
                   />
                 </div>
@@ -245,7 +213,7 @@
                       id="start_date"
                       type="date"
                       value={formData.start_date}
-                      onChange={(e) => setFormData({...formData, start_date: e.target.value})}
+                      onChange={(e) => setFormData({ ...formData, start_date: e.target.value })}
                       required
                     />
                   </div>
@@ -255,7 +223,7 @@
                       id="end_date"
                       type="date"
                       value={formData.end_date}
-                      onChange={(e) => setFormData({...formData, end_date: e.target.value})}
+                      onChange={(e) => setFormData({ ...formData, end_date: e.target.value })}
                     />
                   </div>
                 </div>
@@ -263,7 +231,7 @@
                 <div className="grid grid-cols-2 gap-4">
                   <div className="space-y-2">
                     <Label htmlFor="grade_scale">Grading Scale</Label>
-                    <Select value={formData.grade_scale} onValueChange={(value) => setFormData({...formData, grade_scale: value})}>
+                    <Select value={formData.grade_scale} onValueChange={(value) => setFormData({ ...formData, grade_scale: value })}>
                       <SelectTrigger>
                         <SelectValue placeholder="Select scale" />
                       </SelectTrigger>
@@ -283,7 +251,7 @@
                       type="number"
                       step="0.01"
                       value={formData.gpa}
-                      onChange={(e) => setFormData({...formData, gpa: e.target.value})}
+                      onChange={(e) => setFormData({ ...formData, gpa: e.target.value })}
                     />
                   </div>
                 </div>
