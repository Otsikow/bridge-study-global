import { useState, useEffect } from 'react';
import { Card, CardContent, CardHeader, CardTitle } from '@/components/ui/card';
import { Table, TableBody, TableCell, TableHead, TableHeader, TableRow } from '@/components/ui/table';
import { Button } from '@/components/ui/button';
import { Badge } from '@/components/ui/badge';
import { DollarSign, Calendar, CreditCard, Download, ExternalLink } from 'lucide-react';
import { supabase } from '@/integrations/supabase/client';
import { useAuth } from '@/hooks/useAuth';
import { LoadingState } from '@/components/LoadingState';
import { useToast } from '@/hooks/use-toast';

interface Payment {
  id: string;
  amount_cents: number;
  currency: string;
  status: string;
  purpose: string;
  receipt_url: string | null;
  created_at: string;
  application_id: string | null;
  stripe_payment_intent: string | null;
  applications?: {
    programs: {
      name: string;
      universities: {
        name: string;
      };
    };
  };
}

export function StudentPayments() {
  const [payments, setPayments] = useState<Payment[]>([]);
  const [loading, setLoading] = useState(true);
  const { user, profile } = useAuth();
  const { toast } = useToast();

  useEffect(() => {
    fetchPayments();
  }, [user]);

  const fetchPayments = async () => {
    try {
      setLoading(true);

      // Get student ID first
      const { data: studentData, error: studentError } = await supabase
        .from('students')
        .select('id')
        .eq('profile_id', user?.id)
        .single();

      if (studentError) {
        console.error('Error fetching student:', studentError);
        setLoading(false);
        return;
      }

      // Fetch applications for this student
      const { data: applicationsData, error: applicationsError } = await supabase
        .from('applications')
        .select('id')
        .eq('student_id', studentData.id);

      if (applicationsError) {
        console.error('Error fetching applications:', applicationsError);
      }

      const applicationIds = applicationsData?.map(app => app.id) || [];

      // Fetch payments for these applications
      const { data, error } = await supabase
        .from('payments')
        .select(`
          *,
          applications (
            programs (
              name,
              universities (
                name
              )
            )
          )
        `)
        .in('application_id', applicationIds)
        .order('created_at', { ascending: false });

      if (error) {
        console.error('Error fetching payments:', error);
        toast({
          title: 'Error',
          description: 'Failed to load payments',
          variant: 'destructive',
        });
      } else {
        setPayments(data || []);
      }
    } catch (err) {
      console.error('Unexpected error:', err);
    } finally {
      setLoading(false);
    }
  };

  const initiatePayment = async () => {
    // Placeholder for Stripe payment integration
    toast({
      title: 'Payment Gateway',
      description: 'Stripe payment integration will be implemented here',
    });
  };

  const formatAmount = (cents: number, currency: string) => {
    const amount = cents / 100;
    return new Intl.NumberFormat('en-US', {
      style: 'currency',
      currency: currency || 'USD',
    }).format(amount);
  };

  const formatDate = (dateString: string) => {
    return new Date(dateString).toLocaleDateString('en-US', {
      year: 'numeric',
      month: 'short',
      day: 'numeric',
    });
  };

  const getStatusBadge = (status: string) => {
    const variants: Record<string, 'default' | 'secondary' | 'destructive' | 'outline'> = {
      succeeded: 'default',
      pending: 'secondary',
      failed: 'destructive',
      refunded: 'outline',
    };
    return <Badge variant={variants[status] || 'secondary'}>{status.toUpperCase()}</Badge>;
  };

  const getPurposeLabel = (purpose: string) => {
    const labels: Record<string, string> = {
      application_fee: 'Application Fee',
      service_fee: 'Service Fee',
      deposit: 'Deposit',
      tuition: 'Tuition',
      other: 'Other',
    };
    return labels[purpose] || purpose;
  };

  const totalPaid = payments
    .filter((p) => p.status === 'succeeded')
    .reduce((sum, p) => sum + p.amount_cents, 0);

  const totalPending = payments
    .filter((p) => p.status === 'pending')
    .reduce((sum, p) => sum + p.amount_cents, 0);

  const nextDueDate = payments.find((p) => p.status === 'pending');

  if (loading) {
    return (
      <div className="flex items-center justify-center min-h-[400px]">
        <LoadingState message="Loading payment history..." />
      </div>
    );
  }

  return (
<<<<<<< HEAD
    <div className="space-y-6 animate-fade-in max-w-6xl w-full mx-auto px-1 sm:px-0">
      <div className="flex flex-col gap-4 lg:flex-row lg:items-center lg:justify-between">
        <div className="space-y-1.5 min-w-0 flex-1">
          <h1 className="text-2xl sm:text-3xl lg:text-4xl font-bold tracking-tight break-words">
            Payments
          </h1>
          <p className="text-sm sm:text-base text-muted-foreground leading-relaxed">
            Manage your invoices and payment methods
          </p>
        </div>
        <div className="flex flex-col gap-2 w-full sm:flex-row sm:flex-wrap sm:justify-end lg:w-auto">
=======
    <div className="flex w-full flex-col gap-8">
      <div className="grid gap-6 lg:grid-cols-[minmax(0,1fr)_auto] lg:items-center">
        <div className="relative overflow-hidden rounded-2xl border border-border/60 bg-background/80 p-6 shadow-sm backdrop-blur supports-[backdrop-filter]:bg-background/70">
          <div className="pointer-events-none absolute -top-20 right-0 h-32 w-32 rounded-full bg-primary/10 blur-3xl" />
          <div className="space-y-2 relative">
            <p className="text-xs font-semibold uppercase tracking-wide text-primary/70">Billing Center</p>
            <h1 className="text-2xl font-bold tracking-tight sm:text-3xl lg:text-4xl">
              Payments Overview
            </h1>
            <p className="max-w-2xl text-sm leading-relaxed text-muted-foreground sm:text-base">
              Keep track of invoices, monitor your outstanding balance, and download payment receipts in one place.
            </p>
          </div>
          <div className="mt-6 grid gap-4 sm:grid-cols-2">
            <div className="flex items-center gap-3 rounded-xl border border-border/50 bg-muted/40 p-4">
              <div className="flex h-12 w-12 items-center justify-center rounded-full bg-primary/10">
                <DollarSign className="h-5 w-5 text-primary" />
              </div>
              <div>
                <p className="text-xs uppercase tracking-wide text-muted-foreground">Total Paid</p>
                <p className="text-lg font-semibold text-success">
                  {formatAmount(totalPaid, payments[0]?.currency || 'USD')}
                </p>
              </div>
            </div>
            <div className="flex items-center gap-3 rounded-xl border border-border/50 bg-muted/40 p-4">
              <div className="flex h-12 w-12 items-center justify-center rounded-full bg-success/10">
                <Calendar className="h-5 w-5 text-success" />
              </div>
              <div>
                <p className="text-xs uppercase tracking-wide text-muted-foreground">Next Due</p>
                <p className="text-lg font-semibold text-foreground">
                  {nextDueDate ? formatDate(nextDueDate.created_at) : 'No pending payments'}
                </p>
              </div>
            </div>
          </div>
        </div>
        <div className="flex flex-col gap-3 sm:flex-row sm:items-center sm:justify-end">
>>>>>>> 355ee750
          <Button
            variant="outline"
            className="group flex w-full items-center justify-center gap-2 whitespace-nowrap rounded-xl border-primary/40 bg-primary/5 text-primary transition hover:border-primary/60 hover:bg-primary/10 sm:w-auto"
            onClick={initiatePayment}
          >
            <CreditCard className="h-4 w-4 transition-transform group-hover:scale-110" />
            <span>Make a Payment</span>
          </Button>
          <Button className="group flex w-full items-center justify-center gap-2 whitespace-nowrap rounded-xl sm:w-auto">
            <Download className="h-4 w-4 transition-transform group-hover:scale-110" />
            <span>Export History</span>
          </Button>
        </div>
      </div>

<<<<<<< HEAD
      <div className="grid grid-cols-1 gap-4 sm:grid-cols-2 xl:grid-cols-3 xl:gap-6">
        <Card className="rounded-xl border shadow-card h-full">
=======
      <div className="grid grid-cols-1 gap-4 md:grid-cols-2 xl:grid-cols-3">
        <Card className="rounded-2xl border border-border/60 bg-card/80 shadow-xl backdrop-blur supports-[backdrop-filter]:bg-card/70">
>>>>>>> 355ee750
          <CardHeader className="pb-2">
            <CardTitle className="text-sm font-semibold text-muted-foreground">Outstanding Balance</CardTitle>
          </CardHeader>
          <CardContent className="space-y-1">
            <div className="text-3xl font-bold">
              {formatAmount(totalPending, payments[0]?.currency || 'USD')}
            </div>
            <p className="text-sm text-muted-foreground">
              {payments.filter((p) => p.status === 'pending').length} pending payment(s)
            </p>
          </CardContent>
        </Card>
<<<<<<< HEAD
        <Card className="rounded-xl border shadow-card h-full">
=======
        <Card className="rounded-2xl border border-border/60 bg-card/80 shadow-xl backdrop-blur supports-[backdrop-filter]:bg-card/70">
>>>>>>> 355ee750
          <CardHeader className="pb-2">
            <CardTitle className="text-sm font-semibold text-muted-foreground">Total Paid</CardTitle>
          </CardHeader>
          <CardContent className="space-y-1">
            <div className="text-3xl font-bold text-success">
              {formatAmount(totalPaid, payments[0]?.currency || 'USD')}
            </div>
            <p className="text-sm text-muted-foreground">
              Across {payments.filter((p) => p.status === 'succeeded').length} invoice(s)
            </p>
          </CardContent>
        </Card>
<<<<<<< HEAD
        <Card className="rounded-xl border shadow-card h-full">
=======
        <Card className="rounded-2xl border border-border/60 bg-card/80 shadow-xl backdrop-blur supports-[backdrop-filter]:bg-card/70">
>>>>>>> 355ee750
          <CardHeader className="pb-2">
            <CardTitle className="text-sm font-semibold text-muted-foreground">Next Due Date</CardTitle>
          </CardHeader>
          <CardContent className="space-y-1">
            {nextDueDate ? (
              <div className="space-y-2">
                <div className="flex items-center gap-2 text-foreground">
                  <Calendar className="h-5 w-5 text-success" />
                  {formatDate(nextDueDate.created_at)}
                </div>
                <p className="text-sm text-muted-foreground">{getPurposeLabel(nextDueDate.purpose)}</p>
              </div>
            ) : (
              <div className="text-sm text-muted-foreground">No pending payments</div>
            )}
          </CardContent>
        </Card>
      </div>

      <Card className="rounded-2xl border border-border/60 bg-card/80 shadow-xl backdrop-blur supports-[backdrop-filter]:bg-card/70">
        <CardHeader>
          <CardTitle className="flex items-center gap-2">
            <DollarSign className="h-5 w-5" /> Payment History
          </CardTitle>
        </CardHeader>
        <CardContent>
          {payments.length === 0 ? (
            <div className="text-center py-8 text-muted-foreground">
              <p>No payment history yet</p>
            </div>
          ) : (
            <div className="w-full overflow-x-auto">
              <Table>
                <TableHeader>
                  <TableRow>
                    <TableHead>Date</TableHead>
                    <TableHead>Description</TableHead>
                    <TableHead className="text-right">Amount</TableHead>
                    <TableHead>Status</TableHead>
                    <TableHead></TableHead>
                  </TableRow>
                </TableHeader>
                <TableBody>
                  {payments.map((payment) => (
                    <TableRow key={payment.id}>
                      <TableCell>{formatDate(payment.created_at)}</TableCell>
                      <TableCell className="min-w-[240px]">
                        <div>
                          <div className="font-medium">{getPurposeLabel(payment.purpose)}</div>
                          {payment.applications?.programs && (
                            <div className="text-sm text-muted-foreground">
                              {payment.applications.programs.name} at{' '}
                              {payment.applications.programs.universities?.name}
                            </div>
                          )}
                        </div>
                      </TableCell>
                      <TableCell className="text-right font-medium">
                        {formatAmount(payment.amount_cents, payment.currency)}
                      </TableCell>
                      <TableCell>{getStatusBadge(payment.status)}</TableCell>
                      <TableCell className="text-right">
                        {payment.receipt_url && (
                          <Button
                            variant="outline"
                            size="sm"
                            className="gap-2"
                            onClick={() => window.open(payment.receipt_url!, '_blank')}
                          >
                            Receipt <ExternalLink className="h-3 w-3" />
                          </Button>
                        )}
                      </TableCell>
                    </TableRow>
                  ))}
                </TableBody>
              </Table>
            </div>
          )}
        </CardContent>
      </Card>
    </div>
  );
}<|MERGE_RESOLUTION|>--- conflicted
+++ resolved
@@ -1,13 +1,31 @@
-import { useState, useEffect } from 'react';
-import { Card, CardContent, CardHeader, CardTitle } from '@/components/ui/card';
-import { Table, TableBody, TableCell, TableHead, TableHeader, TableRow } from '@/components/ui/table';
-import { Button } from '@/components/ui/button';
-import { Badge } from '@/components/ui/badge';
-import { DollarSign, Calendar, CreditCard, Download, ExternalLink } from 'lucide-react';
-import { supabase } from '@/integrations/supabase/client';
-import { useAuth } from '@/hooks/useAuth';
-import { LoadingState } from '@/components/LoadingState';
-import { useToast } from '@/hooks/use-toast';
+import { useState, useEffect } from "react";
+import {
+  Card,
+  CardContent,
+  CardHeader,
+  CardTitle,
+} from "@/components/ui/card";
+import {
+  Table,
+  TableBody,
+  TableCell,
+  TableHead,
+  TableHeader,
+  TableRow,
+} from "@/components/ui/table";
+import { Button } from "@/components/ui/button";
+import { Badge } from "@/components/ui/badge";
+import {
+  DollarSign,
+  Calendar,
+  CreditCard,
+  Download,
+  ExternalLink,
+} from "lucide-react";
+import { supabase } from "@/integrations/supabase/client";
+import { useAuth } from "@/hooks/useAuth";
+import { LoadingState } from "@/components/LoadingState";
+import { useToast } from "@/hooks/use-toast";
 
 interface Payment {
   id: string;
@@ -32,7 +50,7 @@
 export function StudentPayments() {
   const [payments, setPayments] = useState<Payment[]>([]);
   const [loading, setLoading] = useState(true);
-  const { user, profile } = useAuth();
+  const { user } = useAuth();
   const { toast } = useToast();
 
   useEffect(() => {
@@ -43,35 +61,29 @@
     try {
       setLoading(true);
 
-      // Get student ID first
       const { data: studentData, error: studentError } = await supabase
-        .from('students')
-        .select('id')
-        .eq('profile_id', user?.id)
+        .from("students")
+        .select("id")
+        .eq("profile_id", user?.id)
         .single();
 
-      if (studentError) {
-        console.error('Error fetching student:', studentError);
+      if (studentError || !studentData) {
+        console.error("Error fetching student:", studentError);
         setLoading(false);
         return;
       }
 
-      // Fetch applications for this student
-      const { data: applicationsData, error: applicationsError } = await supabase
-        .from('applications')
-        .select('id')
-        .eq('student_id', studentData.id);
-
-      if (applicationsError) {
-        console.error('Error fetching applications:', applicationsError);
-      }
-
-      const applicationIds = applicationsData?.map(app => app.id) || [];
-
-      // Fetch payments for these applications
+      const { data: applicationsData } = await supabase
+        .from("applications")
+        .select("id")
+        .eq("student_id", studentData.id);
+
+      const applicationIds = applicationsData?.map((a) => a.id) || [];
+
       const { data, error } = await supabase
-        .from('payments')
-        .select(`
+        .from("payments")
+        .select(
+          `
           *,
           applications (
             programs (
@@ -81,81 +93,85 @@
               )
             )
           )
-        `)
-        .in('application_id', applicationIds)
-        .order('created_at', { ascending: false });
+        `
+        )
+        .in("application_id", applicationIds)
+        .order("created_at", { ascending: false });
 
       if (error) {
-        console.error('Error fetching payments:', error);
+        console.error("Error fetching payments:", error);
         toast({
-          title: 'Error',
-          description: 'Failed to load payments',
-          variant: 'destructive',
+          title: "Error",
+          description: "Failed to load payments",
+          variant: "destructive",
         });
       } else {
         setPayments(data || []);
       }
     } catch (err) {
-      console.error('Unexpected error:', err);
+      console.error("Unexpected error:", err);
     } finally {
       setLoading(false);
     }
   };
 
   const initiatePayment = async () => {
-    // Placeholder for Stripe payment integration
     toast({
-      title: 'Payment Gateway',
-      description: 'Stripe payment integration will be implemented here',
+      title: "Payment Gateway",
+      description: "Stripe integration will be added here",
     });
   };
 
-  const formatAmount = (cents: number, currency: string) => {
-    const amount = cents / 100;
-    return new Intl.NumberFormat('en-US', {
-      style: 'currency',
-      currency: currency || 'USD',
-    }).format(amount);
-  };
-
-  const formatDate = (dateString: string) => {
-    return new Date(dateString).toLocaleDateString('en-US', {
-      year: 'numeric',
-      month: 'short',
-      day: 'numeric',
+  const formatAmount = (cents: number, currency: string) =>
+    new Intl.NumberFormat("en-US", {
+      style: "currency",
+      currency: currency || "USD",
+    }).format(cents / 100);
+
+  const formatDate = (dateString: string) =>
+    new Date(dateString).toLocaleDateString("en-US", {
+      year: "numeric",
+      month: "short",
+      day: "numeric",
     });
-  };
 
   const getStatusBadge = (status: string) => {
-    const variants: Record<string, 'default' | 'secondary' | 'destructive' | 'outline'> = {
-      succeeded: 'default',
-      pending: 'secondary',
-      failed: 'destructive',
-      refunded: 'outline',
+    const variants: Record<
+      string,
+      "default" | "secondary" | "destructive" | "outline"
+    > = {
+      succeeded: "default",
+      pending: "secondary",
+      failed: "destructive",
+      refunded: "outline",
     };
-    return <Badge variant={variants[status] || 'secondary'}>{status.toUpperCase()}</Badge>;
+    return (
+      <Badge variant={variants[status] || "secondary"}>
+        {status.toUpperCase()}
+      </Badge>
+    );
   };
 
   const getPurposeLabel = (purpose: string) => {
     const labels: Record<string, string> = {
-      application_fee: 'Application Fee',
-      service_fee: 'Service Fee',
-      deposit: 'Deposit',
-      tuition: 'Tuition',
-      other: 'Other',
+      application_fee: "Application Fee",
+      service_fee: "Service Fee",
+      deposit: "Deposit",
+      tuition: "Tuition",
+      other: "Other",
     };
     return labels[purpose] || purpose;
   };
 
   const totalPaid = payments
-    .filter((p) => p.status === 'succeeded')
+    .filter((p) => p.status === "succeeded")
     .reduce((sum, p) => sum + p.amount_cents, 0);
 
   const totalPending = payments
-    .filter((p) => p.status === 'pending')
+    .filter((p) => p.status === "pending")
     .reduce((sum, p) => sum + p.amount_cents, 0);
 
-  const nextDueDate = payments.find((p) => p.status === 'pending');
+  const nextDueDate = payments.find((p) => p.status === "pending");
 
   if (loading) {
     return (
@@ -166,135 +182,131 @@
   }
 
   return (
-<<<<<<< HEAD
-    <div className="space-y-6 animate-fade-in max-w-6xl w-full mx-auto px-1 sm:px-0">
-      <div className="flex flex-col gap-4 lg:flex-row lg:items-center lg:justify-between">
-        <div className="space-y-1.5 min-w-0 flex-1">
-          <h1 className="text-2xl sm:text-3xl lg:text-4xl font-bold tracking-tight break-words">
-            Payments
+    <div className="flex w-full flex-col gap-8 max-w-6xl mx-auto px-3 sm:px-6">
+      {/* HEADER */}
+      <div className="grid gap-6 lg:grid-cols-[minmax(0,1fr)_auto] lg:items-center">
+        <div className="rounded-2xl border border-border/60 bg-background/80 p-6 shadow-sm backdrop-blur">
+          <p className="text-xs font-semibold uppercase tracking-wide text-primary/70">
+            Billing Center
+          </p>
+          <h1 className="text-2xl font-bold sm:text-3xl lg:text-4xl">
+            Payments Overview
           </h1>
-          <p className="text-sm sm:text-base text-muted-foreground leading-relaxed">
-            Manage your invoices and payment methods
+          <p className="max-w-2xl text-sm leading-relaxed text-muted-foreground">
+            View invoices, track payments, and download receipts.
           </p>
-        </div>
-        <div className="flex flex-col gap-2 w-full sm:flex-row sm:flex-wrap sm:justify-end lg:w-auto">
-=======
-    <div className="flex w-full flex-col gap-8">
-      <div className="grid gap-6 lg:grid-cols-[minmax(0,1fr)_auto] lg:items-center">
-        <div className="relative overflow-hidden rounded-2xl border border-border/60 bg-background/80 p-6 shadow-sm backdrop-blur supports-[backdrop-filter]:bg-background/70">
-          <div className="pointer-events-none absolute -top-20 right-0 h-32 w-32 rounded-full bg-primary/10 blur-3xl" />
-          <div className="space-y-2 relative">
-            <p className="text-xs font-semibold uppercase tracking-wide text-primary/70">Billing Center</p>
-            <h1 className="text-2xl font-bold tracking-tight sm:text-3xl lg:text-4xl">
-              Payments Overview
-            </h1>
-            <p className="max-w-2xl text-sm leading-relaxed text-muted-foreground sm:text-base">
-              Keep track of invoices, monitor your outstanding balance, and download payment receipts in one place.
-            </p>
-          </div>
+
           <div className="mt-6 grid gap-4 sm:grid-cols-2">
-            <div className="flex items-center gap-3 rounded-xl border border-border/50 bg-muted/40 p-4">
-              <div className="flex h-12 w-12 items-center justify-center rounded-full bg-primary/10">
-                <DollarSign className="h-5 w-5 text-primary" />
-              </div>
+            <div className="flex items-center gap-3 rounded-xl border bg-muted/40 p-4">
+              <DollarSign className="h-5 w-5 text-primary" />
               <div>
-                <p className="text-xs uppercase tracking-wide text-muted-foreground">Total Paid</p>
+                <p className="text-xs uppercase text-muted-foreground">
+                  Total Paid
+                </p>
                 <p className="text-lg font-semibold text-success">
-                  {formatAmount(totalPaid, payments[0]?.currency || 'USD')}
+                  {formatAmount(totalPaid, payments[0]?.currency || "USD")}
                 </p>
               </div>
             </div>
-            <div className="flex items-center gap-3 rounded-xl border border-border/50 bg-muted/40 p-4">
-              <div className="flex h-12 w-12 items-center justify-center rounded-full bg-success/10">
-                <Calendar className="h-5 w-5 text-success" />
-              </div>
+
+            <div className="flex items-center gap-3 rounded-xl border bg-muted/40 p-4">
+              <Calendar className="h-5 w-5 text-success" />
               <div>
-                <p className="text-xs uppercase tracking-wide text-muted-foreground">Next Due</p>
-                <p className="text-lg font-semibold text-foreground">
-                  {nextDueDate ? formatDate(nextDueDate.created_at) : 'No pending payments'}
+                <p className="text-xs uppercase text-muted-foreground">
+                  Next Due
+                </p>
+                <p className="text-lg font-semibold">
+                  {nextDueDate
+                    ? formatDate(nextDueDate.created_at)
+                    : "No pending payments"}
                 </p>
               </div>
             </div>
           </div>
         </div>
+
         <div className="flex flex-col gap-3 sm:flex-row sm:items-center sm:justify-end">
->>>>>>> 355ee750
           <Button
             variant="outline"
-            className="group flex w-full items-center justify-center gap-2 whitespace-nowrap rounded-xl border-primary/40 bg-primary/5 text-primary transition hover:border-primary/60 hover:bg-primary/10 sm:w-auto"
+            className="group flex items-center gap-2 rounded-xl"
             onClick={initiatePayment}
           >
-            <CreditCard className="h-4 w-4 transition-transform group-hover:scale-110" />
-            <span>Make a Payment</span>
+            <CreditCard className="h-4 w-4 group-hover:scale-110" />
+            Make a Payment
           </Button>
-          <Button className="group flex w-full items-center justify-center gap-2 whitespace-nowrap rounded-xl sm:w-auto">
-            <Download className="h-4 w-4 transition-transform group-hover:scale-110" />
-            <span>Export History</span>
+
+          <Button className="group flex items-center gap-2 rounded-xl">
+            <Download className="h-4 w-4 group-hover:scale-110" />
+            Export History
           </Button>
         </div>
       </div>
 
-<<<<<<< HEAD
-      <div className="grid grid-cols-1 gap-4 sm:grid-cols-2 xl:grid-cols-3 xl:gap-6">
-        <Card className="rounded-xl border shadow-card h-full">
-=======
+      {/* STAT CARDS */}
       <div className="grid grid-cols-1 gap-4 md:grid-cols-2 xl:grid-cols-3">
-        <Card className="rounded-2xl border border-border/60 bg-card/80 shadow-xl backdrop-blur supports-[backdrop-filter]:bg-card/70">
->>>>>>> 355ee750
-          <CardHeader className="pb-2">
-            <CardTitle className="text-sm font-semibold text-muted-foreground">Outstanding Balance</CardTitle>
+        <Card className="rounded-2xl border border-border/60 shadow-xl">
+          <CardHeader>
+            <CardTitle className="text-sm text-muted-foreground">
+              Outstanding Balance
+            </CardTitle>
           </CardHeader>
-          <CardContent className="space-y-1">
-            <div className="text-3xl font-bold">
-              {formatAmount(totalPending, payments[0]?.currency || 'USD')}
-            </div>
+          <CardContent>
+            <p className="text-3xl font-bold">
+              {formatAmount(totalPending, payments[0]?.currency || "USD")}
+            </p>
             <p className="text-sm text-muted-foreground">
-              {payments.filter((p) => p.status === 'pending').length} pending payment(s)
+              {payments.filter((p) => p.status === "pending").length} pending
             </p>
           </CardContent>
         </Card>
-<<<<<<< HEAD
-        <Card className="rounded-xl border shadow-card h-full">
-=======
-        <Card className="rounded-2xl border border-border/60 bg-card/80 shadow-xl backdrop-blur supports-[backdrop-filter]:bg-card/70">
->>>>>>> 355ee750
-          <CardHeader className="pb-2">
-            <CardTitle className="text-sm font-semibold text-muted-foreground">Total Paid</CardTitle>
+
+        <Card className="rounded-2xl border border-border/60 shadow-xl">
+          <CardHeader>
+            <CardTitle className="text-sm text-muted-foreground">
+              Total Paid
+            </CardTitle>
           </CardHeader>
-          <CardContent className="space-y-1">
-            <div className="text-3xl font-bold text-success">
-              {formatAmount(totalPaid, payments[0]?.currency || 'USD')}
-            </div>
+          <CardContent>
+            <p className="text-3xl font-bold text-success">
+              {formatAmount(totalPaid, payments[0]?.currency || "USD")}
+            </p>
             <p className="text-sm text-muted-foreground">
-              Across {payments.filter((p) => p.status === 'succeeded').length} invoice(s)
+              {
+                payments.filter((p) => p.status === "succeeded").length
+              }{" "}
+              invoices paid
             </p>
           </CardContent>
         </Card>
-<<<<<<< HEAD
-        <Card className="rounded-xl border shadow-card h-full">
-=======
-        <Card className="rounded-2xl border border-border/60 bg-card/80 shadow-xl backdrop-blur supports-[backdrop-filter]:bg-card/70">
->>>>>>> 355ee750
-          <CardHeader className="pb-2">
-            <CardTitle className="text-sm font-semibold text-muted-foreground">Next Due Date</CardTitle>
+
+        <Card className="rounded-2xl border border-border/60 shadow-xl">
+          <CardHeader>
+            <CardTitle className="text-sm text-muted-foreground">
+              Next Due Date
+            </CardTitle>
           </CardHeader>
-          <CardContent className="space-y-1">
+          <CardContent>
             {nextDueDate ? (
-              <div className="space-y-2">
-                <div className="flex items-center gap-2 text-foreground">
+              <div>
+                <p className="flex items-center gap-2 text-foreground">
                   <Calendar className="h-5 w-5 text-success" />
                   {formatDate(nextDueDate.created_at)}
-                </div>
-                <p className="text-sm text-muted-foreground">{getPurposeLabel(nextDueDate.purpose)}</p>
+                </p>
+                <p className="text-sm text-muted-foreground">
+                  {getPurposeLabel(nextDueDate.purpose)}
+                </p>
               </div>
             ) : (
-              <div className="text-sm text-muted-foreground">No pending payments</div>
+              <p className="text-sm text-muted-foreground">
+                No pending payments
+              </p>
             )}
           </CardContent>
         </Card>
       </div>
 
-      <Card className="rounded-2xl border border-border/60 bg-card/80 shadow-xl backdrop-blur supports-[backdrop-filter]:bg-card/70">
+      {/* PAYMENT HISTORY */}
+      <Card className="rounded-2xl border border-border/60 shadow-xl">
         <CardHeader>
           <CardTitle className="flex items-center gap-2">
             <DollarSign className="h-5 w-5" /> Payment History
@@ -303,7 +315,7 @@
         <CardContent>
           {payments.length === 0 ? (
             <div className="text-center py-8 text-muted-foreground">
-              <p>No payment history yet</p>
+              No transactions yet
             </div>
           ) : (
             <div className="w-full overflow-x-auto">
@@ -317,32 +329,44 @@
                     <TableHead></TableHead>
                   </TableRow>
                 </TableHeader>
+
                 <TableBody>
                   {payments.map((payment) => (
                     <TableRow key={payment.id}>
                       <TableCell>{formatDate(payment.created_at)}</TableCell>
+
                       <TableCell className="min-w-[240px]">
                         <div>
-                          <div className="font-medium">{getPurposeLabel(payment.purpose)}</div>
+                          <div className="font-medium">
+                            {getPurposeLabel(payment.purpose)}
+                          </div>
                           {payment.applications?.programs && (
                             <div className="text-sm text-muted-foreground">
-                              {payment.applications.programs.name} at{' '}
+                              {payment.applications.programs.name} —{" "}
                               {payment.applications.programs.universities?.name}
                             </div>
                           )}
                         </div>
                       </TableCell>
+
                       <TableCell className="text-right font-medium">
-                        {formatAmount(payment.amount_cents, payment.currency)}
+                        {formatAmount(
+                          payment.amount_cents,
+                          payment.currency
+                        )}
                       </TableCell>
+
                       <TableCell>{getStatusBadge(payment.status)}</TableCell>
+
                       <TableCell className="text-right">
                         {payment.receipt_url && (
                           <Button
                             variant="outline"
                             size="sm"
                             className="gap-2"
-                            onClick={() => window.open(payment.receipt_url!, '_blank')}
+                            onClick={() =>
+                              window.open(payment.receipt_url!, "_blank")
+                            }
                           >
                             Receipt <ExternalLink className="h-3 w-3" />
                           </Button>
