--- conflicted
+++ resolved
@@ -1,3 +1,5 @@
+"use client";
+
 import { Fragment, useCallback, useMemo, type ComponentType, type SVGProps } from "react";
 import { NavLink, Outlet, useLocation } from "react-router-dom";
 import { cn } from "@/lib/utils";
@@ -32,22 +34,23 @@
   ShieldCheck,
   LogOut,
   Sparkles,
-  Wrench,
+  Menu,
 } from "lucide-react";
 import { Sheet, SheetContent, SheetTrigger } from "@/components/ui/sheet";
-import { Menu } from "lucide-react";
 import { useIsMobile } from "@/hooks/use-mobile";
 import gegLogo from "@/assets/geg-logo.png";
 import { Badge } from "@/components/ui/badge";
 
+/* -------------------------------------------------------------------------- */
+/* ✅ Nav Items with Localization Support                                     */
+/* -------------------------------------------------------------------------- */
 interface NavItem {
   to: string;
-<<<<<<< HEAD
   labelKey: string;
   descriptionKey: string;
   labelDefault: string;
   descriptionDefault: string;
-  icon: React.ComponentType<React.SVGProps<SVGSVGElement>>;
+  icon: ComponentType<SVGProps<SVGSVGElement>>;
 }
 
 const NAV_ITEMS: NavItem[] = [
@@ -100,6 +103,14 @@
     icon: Library,
   },
   {
+    to: "/admin/tools",
+    labelKey: "admin.layout.navigation.tools.label",
+    descriptionKey: "admin.layout.navigation.tools.description",
+    labelDefault: "Tools",
+    descriptionDefault: "Automation & QA",
+    icon: Wrench,
+  },
+  {
     to: "/admin/insights",
     labelKey: "admin.layout.navigation.insights.label",
     descriptionKey: "admin.layout.navigation.insights.description",
@@ -139,29 +150,11 @@
     descriptionDefault: "Audit trails",
     icon: ShieldCheck,
   },
-=======
-  label: string;
-  description: string;
-  icon: ComponentType<SVGProps<SVGSVGElement>>;
-}
-
-const NAV_ITEMS: NavItem[] = [
-  { to: "/admin/overview", label: "Overview", description: "Executive summary", icon: LayoutDashboard },
-  { to: "/admin/users", label: "Users", description: "Administrators & roles", icon: Users },
-  { to: "/admin/admissions", label: "Admissions Oversight", description: "Pipeline ownership", icon: GraduationCap },
-  { to: "/admin/payments", label: "Payments", description: "Stripe & payouts", icon: CreditCard },
-  { to: "/admin/partners", label: "Partners", description: "Agencies & universities", icon: Building },
-  { to: "/admin/resources", label: "Resources", description: "Content & assets", icon: Library },
-  { to: "/admin/tools", label: "Tools", description: "Optional add-ons", icon: Wrench },
-  { to: "/admin/insights", label: "Insights", description: "AI & analytics", icon: Brain },
-  { to: "/admin/intelligence", label: "Zoe Intelligence", description: "AI insights console", icon: Sparkles },
-  { to: "/admin/settings", label: "Settings", description: "Tenant configuration", icon: Settings },
-  { to: "/admin/notifications", label: "Notifications", description: "System alerts", icon: Bell },
-  { to: "/admin/logs", label: "Logs", description: "Audit trails", icon: ShieldCheck },
-  { to: "/admin/tools", label: "Tools", description: "Automation & QA", icon: Wrench },
->>>>>>> 1b4a250f
 ];
 
+/* -------------------------------------------------------------------------- */
+/* ✅ Helpers                                                                 */
+/* -------------------------------------------------------------------------- */
 const getInitials = (value: string) =>
   value
     .split(" ")
@@ -171,6 +164,9 @@
     .join("")
     .toUpperCase();
 
+/* -------------------------------------------------------------------------- */
+/* ✅ Main Admin Layout                                                       */
+/* -------------------------------------------------------------------------- */
 const AdminLayout = () => {
   const { profile, signOut } = useAuth();
   const { t } = useTranslation();
@@ -181,20 +177,24 @@
   const openZoe = useCallback(() => {
     window.dispatchEvent(
       new CustomEvent("zoe:open-chat", {
-        detail: { prompt: "Summarize key admin workspace updates for leadership." },
+        detail: {
+          prompt: t("admin.layout.header.askZoePrompt", {
+            defaultValue: "Summarize key admin workspace updates for leadership.",
+          }),
+        },
       }),
     );
-  }, []);
-
+  }, [t]);
+
+  /* ---------------------------------------------------------------------- */
+  /* ✅ Breadcrumb Builder                                                  */
+  /* ---------------------------------------------------------------------- */
   const breadcrumbs = useMemo(() => {
     const path = location.pathname.replace(/\/+$/, "");
-    if (!path.startsWith("/admin")) {
-      return [] as { label: string; to: string; isCurrent: boolean }[];
-    }
+    if (!path.startsWith("/admin")) return [];
 
     const segments = path.replace(/^\/admin\/?/, "").split("/").filter(Boolean);
     const items: { label: string; to: string; isCurrent: boolean }[] = [];
-
     items.push({ label: "Admin", to: "/admin/overview", isCurrent: segments.length === 0 });
 
     let accumulated = "/admin";
@@ -207,24 +207,21 @@
         .join(" ");
 
       items.push({
-        label: navMatch?.label ?? fallbackLabel,
+        label: navMatch?.labelDefault ?? fallbackLabel,
         to: accumulated,
         isCurrent: index === segments.length - 1,
       });
     });
 
-    if (items.length > 1) {
-      items.forEach((item, index) => {
-        if (index < items.length - 1) {
-          item.isCurrent = false;
-        }
-      });
-      items[items.length - 1]!.isCurrent = true;
-    }
-
-    return items;
+    return items.map((item, index) => ({
+      ...item,
+      isCurrent: index === items.length - 1,
+    }));
   }, [location.pathname]);
 
+  /* ---------------------------------------------------------------------- */
+  /* ✅ Role Validation                                                     */
+  /* ---------------------------------------------------------------------- */
   if (rolesLoading) {
     return (
       <div className="flex min-h-screen items-center justify-center bg-muted/20">
@@ -236,7 +233,9 @@
   if (!hasRole("admin")) {
     return (
       <div className="flex min-h-screen flex-col items-center justify-center gap-4 bg-muted/20 p-6 text-center">
-        <Badge variant="destructive" className="uppercase tracking-wide">Access Restricted</Badge>
+        <Badge variant="destructive" className="uppercase tracking-wide">
+          Access Restricted
+        </Badge>
         <h1 className="text-2xl font-semibold">Administrator role required</h1>
         <p className="max-w-md text-sm text-muted-foreground">
           Your account does not have the necessary permissions to access the Admin Dashboard. Please contact a system
@@ -249,6 +248,9 @@
     );
   }
 
+  /* ---------------------------------------------------------------------- */
+  /* ✅ Sidebar                                                             */
+  /* ---------------------------------------------------------------------- */
   const sidebar = (
     <div className="flex h-full w-72 flex-col border-r bg-card">
       <div className="flex h-16 items-center gap-3 border-b px-6">
@@ -272,7 +274,14 @@
             const isActive = location.pathname.startsWith(item.to);
             const Icon = item.icon;
             return (
-              <NavLink key={item.to} to={item.to} className={cn("group block rounded-lg p-3 transition", isActive ? "bg-primary/10 text-primary" : "hover:bg-muted")}>
+              <NavLink
+                key={item.to}
+                to={item.to}
+                className={cn(
+                  "group block rounded-lg p-3 transition",
+                  isActive ? "bg-primary/10 text-primary" : "hover:bg-muted"
+                )}
+              >
                 <div className="flex items-center gap-3">
                   <Icon className="h-5 w-5" />
                   <div className="flex flex-col">
@@ -289,13 +298,12 @@
           })}
         </nav>
       </ScrollArea>
+
+      {/* Footer user profile */}
       <div className="border-t p-4">
         <div className="flex items-center gap-3">
           <Avatar className="h-10 w-10">
-            <AvatarImage
-              src={profile?.avatar_url ?? undefined}
-              alt={profile?.full_name ?? t("admin.layout.profile.defaultName", { defaultValue: "Admin" })}
-            />
+            <AvatarImage src={profile?.avatar_url ?? undefined} alt={profile?.full_name ?? "Admin"} />
             <AvatarFallback>{profile?.full_name ? getInitials(profile.full_name) : "AD"}</AvatarFallback>
           </Avatar>
           <div className="min-w-0">
@@ -307,66 +315,16 @@
         </div>
         <Button variant="outline" className="mt-3 w-full" onClick={() => void signOut()}>
           <LogOut className="h-4 w-4" />
-          {t("common.actions.logout")}
+          {t("common.actions.logout", { defaultValue: "Logout" })}
         </Button>
       </div>
     </div>
   );
 
+  /* ---------------------------------------------------------------------- */
+  /* ✅ Header                                                              */
+  /* ---------------------------------------------------------------------- */
   const header = (
-<<<<<<< HEAD
-    <header className="flex h-16 items-center justify-between border-b bg-background/95 px-4 backdrop-blur supports-[backdrop-filter]:bg-background/60 md:px-8">
-      <div className="flex items-center gap-3">
-        {isMobile ? (
-          <Sheet>
-            <SheetTrigger asChild>
-              <Button variant="outline" size="icon" className="md:hidden">
-                <Menu className="h-5 w-5" />
-                <span className="sr-only">
-                  {t("admin.layout.header.openNavigation", { defaultValue: "Open navigation" })}
-                </span>
-              </Button>
-            </SheetTrigger>
-            <SheetContent side="left" className="w-72 p-0">
-              {sidebar}
-            </SheetContent>
-          </Sheet>
-        ) : null}
-        <div className="hidden md:flex flex-col">
-          <span className="text-xs uppercase tracking-wide text-muted-foreground">
-            {t("admin.layout.header.organization", { defaultValue: "Global Education Gateway" })}
-          </span>
-          <span className="text-lg font-semibold">
-            {t("admin.layout.header.workspace", { defaultValue: "Administrator Workspace" })}
-          </span>
-        </div>
-        <Badge variant="outline" className="md:ml-3">
-          {t("admin.layout.header.privilegedAccess", { defaultValue: "Privileged access" })}
-        </Badge>
-      </div>
-      <div className="flex items-center gap-3">
-        <LanguageSwitcher size="sm" />
-        <ThemeToggle />
-        <Button
-          variant="outline"
-          className="gap-2"
-          size="sm"
-          onClick={() =>
-            window.dispatchEvent(
-              new CustomEvent("zoe:open-chat", {
-                detail: {
-                  prompt: t("admin.layout.header.askZoePrompt", {
-                    defaultValue: "Provide a governance summary for today",
-                  }),
-                },
-              }),
-            )
-          }
-        >
-          <Sparkles className="h-4 w-4" />
-          {t("admin.layout.header.askZoe", { defaultValue: "Ask Zoe" })}
-        </Button>
-=======
     <header className="sticky top-0 z-40 border-b bg-background/95 backdrop-blur supports-[backdrop-filter]:bg-background/60">
       <div className="flex h-16 items-center justify-between px-4 md:px-8">
         <div className="flex items-center gap-3">
@@ -384,10 +342,16 @@
             </Sheet>
           ) : null}
           <div className="hidden md:flex flex-col">
-            <span className="text-xs uppercase tracking-wide text-muted-foreground">Global Education Gateway</span>
-            <span className="text-lg font-semibold">Administrator Workspace</span>
+            <span className="text-xs uppercase tracking-wide text-muted-foreground">
+              {t("admin.layout.header.organization", { defaultValue: "Global Education Gateway" })}
+            </span>
+            <span className="text-lg font-semibold">
+              {t("admin.layout.header.workspace", { defaultValue: "Administrator Workspace" })}
+            </span>
           </div>
-          <Badge variant="outline" className="md:ml-3">Privileged access</Badge>
+          <Badge variant="outline" className="md:ml-3">
+            {t("admin.layout.header.privilegedAccess", { defaultValue: "Privileged Access" })}
+          </Badge>
         </div>
         <div className="flex items-center gap-2 md:gap-3">
           <LanguageSwitcher size="sm" />
@@ -410,6 +374,7 @@
           </Button>
         </div>
       </div>
+
       <div className="border-t px-4 py-2 md:px-8">
         <Breadcrumb>
           <BreadcrumbList>
@@ -424,16 +389,18 @@
                     </BreadcrumbLink>
                   )}
                 </BreadcrumbItem>
-                {index < breadcrumbs.length - 1 ? <BreadcrumbSeparator /> : null}
+                {index < breadcrumbs.length - 1 && <BreadcrumbSeparator />}
               </Fragment>
             ))}
           </BreadcrumbList>
         </Breadcrumb>
->>>>>>> 1b4a250f
       </div>
     </header>
   );
 
+  /* ---------------------------------------------------------------------- */
+  /* ✅ Layout Wrapper                                                       */
+  /* ---------------------------------------------------------------------- */
   return (
     <div className="flex min-h-screen bg-muted/20">
       <div className="hidden md:flex md:w-72">{sidebar}</div>
