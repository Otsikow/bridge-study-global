--- conflicted
+++ resolved
@@ -40,17 +40,10 @@
             <div className="flex items-center gap-2 text-sm">
               <Mail className="h-4 w-4 text-primary" />
               <a
-<<<<<<< HEAD
-                href="mailto:info@globaleducationgateway.com"
-                className="hover:underline"
-              >
-                info@globaleducationgateway.com
-=======
                 href="mailto:info@globaltalentgateway.net"
                 className="hover:underline"
               >
                 info@globaltalentgateway.net
->>>>>>> 6c7b27d9
               </a>
             </div>
           </div>
@@ -192,16 +185,12 @@
           </p>
           <div className="text-xs text-muted-foreground">
             <span className="hidden sm:inline">Questions? </span>
-<<<<<<< HEAD
-            <a className="hover:underline" href="mailto:info@globaleducationgateway.com">Email us</a>
-=======
             <a
               className="hover:underline"
               href="mailto:info@globaltalentgateway.net"
             >
               Email us
             </a>
->>>>>>> 6c7b27d9
           </div>
         </div>
       </div>
