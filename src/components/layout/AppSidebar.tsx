--- conflicted
+++ resolved
@@ -1,13 +1,13 @@
-import { 
-  Home, 
-  Users, 
-  FileText, 
-  Building2, 
-  BookOpen, 
-  DollarSign, 
-  Share2, 
-  MessageSquare, 
-  CheckSquare, 
+import {
+  Home,
+  Users,
+  FileText,
+  Building2,
+  BookOpen,
+  DollarSign,
+  Share2,
+  MessageSquare,
+  CheckSquare,
   Settings,
   BarChart3,
   Upload,
@@ -15,11 +15,11 @@
   Bell,
   LogOut,
   TrendingUp,
-  Search
-} from 'lucide-react';
-import { NavLink, useNavigate } from 'react-router-dom';
-import { useAuth } from '@/hooks/useAuth';
-import { useNotifications } from '@/hooks/useNotifications';
+  Search,
+} from "lucide-react";
+import { NavLink, useNavigate } from "react-router-dom";
+import { useAuth } from "@/hooks/useAuth";
+import { useNotifications } from "@/hooks/useNotifications";
 import {
   Sidebar,
   SidebarContent,
@@ -33,64 +33,61 @@
   SidebarHeader,
   SidebarFooter,
   useSidebar,
-} from '@/components/ui/sidebar';
-import { Button } from '@/components/ui/button';
-import { Badge } from '@/components/ui/badge';
-import gegLogo from '@/assets/geg-logo.png';
-
+} from "@/components/ui/sidebar";
+import { Button } from "@/components/ui/button";
+import { Badge } from "@/components/ui/badge";
+import gegLogo from "@/assets/geg-logo.png";
+
+// ✅ Unified menuItems combining both branches
 const menuItems = {
   student: [
-    { title: 'Dashboard', url: '/dashboard', icon: Home },
-    { title: 'My Profile', url: '/student/profile', icon: UserCircle },
-<<<<<<< HEAD
-    { title: 'Universities', url: '/universities', icon: Building2 },
-    { title: 'Search Programs', url: '/search', icon: BookOpen },
-=======
-    { title: 'Discover Courses', url: '/courses', icon: Search },
-    { title: 'Search Universities', url: '/search', icon: BookOpen },
->>>>>>> 26a5c1de
-    { title: 'My Applications', url: '/student/applications', icon: FileText },
-    { title: 'Documents', url: '/student/documents', icon: Upload },
-    { title: 'Messages', url: '/student/messages', icon: MessageSquare },
-    { title: 'Payments', url: '/student/payments', icon: DollarSign },
-    { title: 'Notifications', url: '/student/notifications', icon: Bell },
+    { title: "Dashboard", url: "/dashboard", icon: Home },
+    { title: "My Profile", url: "/student/profile", icon: UserCircle },
+    { title: "Universities", url: "/universities", icon: Building2 },
+    { title: "Discover Courses", url: "/courses", icon: Search },
+    { title: "Search Programs", url: "/search", icon: BookOpen },
+    { title: "My Applications", url: "/student/applications", icon: FileText },
+    { title: "Documents", url: "/student/documents", icon: Upload },
+    { title: "Messages", url: "/student/messages", icon: MessageSquare },
+    { title: "Payments", url: "/student/payments", icon: DollarSign },
+    { title: "Notifications", url: "/student/notifications", icon: Bell },
   ],
   agent: [
-    { title: 'Dashboard', url: '/dashboard', icon: Home },
-    { title: 'My Leads', url: '/dashboard/leads', icon: Users },
-    { title: 'Applications', url: '/dashboard/applications', icon: FileText },
-    { title: 'Tasks', url: '/dashboard/tasks', icon: CheckSquare },
-    { title: 'Ranking', url: '/dashboard/ranking', icon: TrendingUp },
-    { title: 'Payments & Commissions', url: '/agent/payments', icon: DollarSign },
-    { title: 'Import', url: '/dashboard/import', icon: Upload },
-    { title: 'Resources', url: '/dashboard/resources', icon: BookOpen },
+    { title: "Dashboard", url: "/dashboard", icon: Home },
+    { title: "My Leads", url: "/dashboard/leads", icon: Users },
+    { title: "Applications", url: "/dashboard/applications", icon: FileText },
+    { title: "Tasks", url: "/dashboard/tasks", icon: CheckSquare },
+    { title: "Ranking", url: "/dashboard/ranking", icon: TrendingUp },
+    { title: "Payments & Commissions", url: "/agent/payments", icon: DollarSign },
+    { title: "Import", url: "/dashboard/import", icon: Upload },
+    { title: "Resources", url: "/dashboard/resources", icon: BookOpen },
   ],
   partner: [
-    { title: 'Dashboard', url: '/dashboard', icon: Home },
-    { title: 'Applications', url: '/dashboard/applications', icon: FileText },
-    { title: 'Document Requests', url: '/dashboard/requests', icon: Upload },
-    { title: 'Offers & CAS', url: '/dashboard/offers', icon: FileText },
-    { title: 'Messages', url: '/dashboard/messages', icon: MessageSquare },
-    { title: 'Analytics', url: '/dashboard/analytics', icon: BarChart3 },
+    { title: "Dashboard", url: "/dashboard", icon: Home },
+    { title: "Applications", url: "/dashboard/applications", icon: FileText },
+    { title: "Document Requests", url: "/dashboard/requests", icon: Upload },
+    { title: "Offers & CAS", url: "/dashboard/offers", icon: FileText },
+    { title: "Messages", url: "/dashboard/messages", icon: MessageSquare },
+    { title: "Analytics", url: "/dashboard/analytics", icon: BarChart3 },
   ],
   staff: [
-    { title: 'Dashboard', url: '/dashboard', icon: Home },
-    { title: 'Applications', url: '/dashboard/applications', icon: FileText },
-    { title: 'Students', url: '/dashboard/students', icon: Users },
-    { title: 'Tasks', url: '/dashboard/tasks', icon: CheckSquare },
-    { title: 'Messages', url: '/dashboard/messages', icon: MessageSquare },
-    { title: 'Reports', url: '/dashboard/reports', icon: BarChart3 },
+    { title: "Dashboard", url: "/dashboard", icon: Home },
+    { title: "Applications", url: "/dashboard/applications", icon: FileText },
+    { title: "Students", url: "/dashboard/students", icon: Users },
+    { title: "Tasks", url: "/dashboard/tasks", icon: CheckSquare },
+    { title: "Messages", url: "/dashboard/messages", icon: MessageSquare },
+    { title: "Reports", url: "/dashboard/reports", icon: BarChart3 },
   ],
   admin: [
-    { title: 'Dashboard', url: '/dashboard', icon: Home },
-    { title: 'Users', url: '/dashboard/users', icon: Users },
-    { title: 'Universities', url: '/dashboard/universities', icon: Building2 },
-    { title: 'Programs', url: '/dashboard/programs', icon: BookOpen },
-    { title: 'Applications', url: '/dashboard/applications', icon: FileText },
-    { title: 'Agents', url: '/dashboard/agents', icon: Share2 },
-    { title: 'Commissions', url: '/dashboard/commissions', icon: DollarSign },
-    { title: 'Analytics', url: '/dashboard/analytics', icon: BarChart3 },
-    { title: 'Settings', url: '/dashboard/settings', icon: Settings },
+    { title: "Dashboard", url: "/dashboard", icon: Home },
+    { title: "Users", url: "/dashboard/users", icon: Users },
+    { title: "Universities", url: "/dashboard/universities", icon: Building2 },
+    { title: "Programs", url: "/dashboard/programs", icon: BookOpen },
+    { title: "Applications", url: "/dashboard/applications", icon: FileText },
+    { title: "Agents", url: "/dashboard/agents", icon: Share2 },
+    { title: "Commissions", url: "/dashboard/commissions", icon: DollarSign },
+    { title: "Analytics", url: "/dashboard/analytics", icon: BarChart3 },
+    { title: "Settings", url: "/dashboard/settings", icon: Settings },
   ],
 };
 
@@ -102,70 +99,75 @@
 
   const handleSignOut = async () => {
     await signOut();
-    navigate('/auth/login');
+    navigate("/auth/login");
   };
 
   const items = profile?.role ? menuItems[profile.role] || menuItems.student : menuItems.student;
 
   return (
-    <Sidebar className={state === 'collapsed' ? 'w-14 md:w-16' : 'w-56 md:w-64'}>
+    <Sidebar className={state === "collapsed" ? "w-14 md:w-16" : "w-56 md:w-64"}>
+      {/* Header */}
       <SidebarHeader className="border-b p-3 md:p-4">
         <div className="flex items-center gap-2 md:gap-3">
-          <img 
-            src={gegLogo} 
-            alt="GEG Logo" 
+          <img
+            src={gegLogo}
+            alt="GEG Logo"
             className="h-8 w-8 md:h-10 md:w-10 object-contain flex-shrink-0 dark:brightness-0 dark:invert"
           />
-          {state !== 'collapsed' && (
+          {state !== "collapsed" && (
             <div className="min-w-0 flex-1">
               <h2 className="font-bold text-base md:text-lg truncate">GEG</h2>
               <p className="text-xs text-muted-foreground capitalize truncate">
-                {profile?.role || 'User'}
+                {profile?.role || "User"}
               </p>
             </div>
           )}
         </div>
       </SidebarHeader>
 
+      {/* Menu Content */}
       <SidebarContent className="scrollbar-hide">
         <SidebarGroup>
-          {state !== 'collapsed' && (
+          {state !== "collapsed" && (
             <SidebarGroupLabel className="text-xs px-3">Navigation</SidebarGroupLabel>
           )}
           <SidebarGroupContent>
             <SidebarMenu>
               {items.map((item) => (
                 <SidebarMenuItem key={item.title}>
-                  <SidebarMenuButton asChild tooltip={state === 'collapsed' ? item.title : undefined}>
+                  <SidebarMenuButton
+                    asChild
+                    tooltip={state === "collapsed" ? item.title : undefined}
+                  >
                     <NavLink
                       to={item.url}
-                      end={item.url === '/dashboard'}
+                      end={item.url === "/dashboard"}
                       className={({ isActive }) =>
                         isActive
-                          ? 'bg-primary text-primary-foreground hover:bg-primary/90 font-medium'
-                          : 'hover:bg-accent transition-colors'
+                          ? "bg-primary text-primary-foreground hover:bg-primary/90 font-medium"
+                          : "hover:bg-accent transition-colors"
                       }
                     >
                       <div className="relative">
                         <item.icon className="h-4 w-4 flex-shrink-0" />
-                        {item.title === 'Notifications' && unreadCount > 0 && (
-                          <Badge 
-                            variant="destructive" 
+                        {item.title === "Notifications" && unreadCount > 0 && (
+                          <Badge
+                            variant="destructive"
                             className="absolute -top-2 -right-2 h-4 w-4 p-0 flex items-center justify-center text-[10px]"
                           >
-                            {unreadCount > 9 ? '9+' : unreadCount}
+                            {unreadCount > 9 ? "9+" : unreadCount}
                           </Badge>
                         )}
                       </div>
-                      {state !== 'collapsed' && (
+                      {state !== "collapsed" && (
                         <>
                           <span className="truncate text-sm">{item.title}</span>
-                          {item.title === 'Notifications' && unreadCount > 0 && (
-                            <Badge 
-                              variant="destructive" 
+                          {item.title === "Notifications" && unreadCount > 0 && (
+                            <Badge
+                              variant="destructive"
                               className="ml-auto h-5 w-5 flex items-center justify-center text-[10px]"
                             >
-                              {unreadCount > 9 ? '9+' : unreadCount}
+                              {unreadCount > 9 ? "9+" : unreadCount}
                             </Badge>
                           )}
                         </>
@@ -179,13 +181,12 @@
         </SidebarGroup>
       </SidebarContent>
 
+      {/* Footer */}
       <SidebarFooter className="border-t p-3 md:p-4">
         <div className="space-y-2">
-          {state !== 'collapsed' && (
+          {state !== "collapsed" && (
             <div className="px-2.5 md:px-3 py-2 bg-muted rounded-lg">
-              <p className="text-xs md:text-sm font-medium truncate">
-                {profile?.full_name}
-              </p>
+              <p className="text-xs md:text-sm font-medium truncate">{profile?.full_name}</p>
               <p className="text-[10px] md:text-xs text-muted-foreground truncate">
                 {profile?.email}
               </p>
@@ -193,25 +194,21 @@
           )}
           <Button
             variant="ghost"
-            size={state === 'collapsed' ? 'icon' : 'sm'}
+            size={state === "collapsed" ? "icon" : "sm"}
             className="w-full justify-start"
-            onClick={() => navigate('/settings')}
+            onClick={() => navigate("/settings")}
           >
             <Settings className="h-4 w-4 flex-shrink-0" />
-            {state !== 'collapsed' && (
-              <span className="ml-2 text-sm">Settings</span>
-            )}
+            {state !== "collapsed" && <span className="ml-2 text-sm">Settings</span>}
           </Button>
           <Button
             variant="ghost"
-            size={state === 'collapsed' ? 'icon' : 'sm'}
+            size={state === "collapsed" ? "icon" : "sm"}
             className="w-full justify-start"
             onClick={handleSignOut}
           >
             <LogOut className="h-4 w-4 flex-shrink-0" />
-            {state !== 'collapsed' && (
-              <span className="ml-2 text-sm">Sign Out</span>
-            )}
+            {state !== "collapsed" && <span className="ml-2 text-sm">Sign Out</span>}
           </Button>
         </div>
         <SidebarTrigger className="mt-2 w-full" />
