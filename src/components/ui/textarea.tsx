import * as React from "react";

import { cn } from "@/lib/utils";

<<<<<<< HEAD
export type TextareaProps = React.TextareaHTMLAttributes<HTMLTextAreaElement>
=======
export type TextareaProps = React.TextareaHTMLAttributes<HTMLTextAreaElement>;
>>>>>>> 0def70a5

const Textarea = React.forwardRef<HTMLTextAreaElement, TextareaProps>(({ className, ...props }, ref) => {
  return (
    <textarea
      className={cn(
        "flex min-h-[80px] w-full rounded-md border border-input bg-background px-3 py-2 text-sm ring-offset-background placeholder:text-muted-foreground focus-visible:outline-none focus-visible:ring-2 focus-visible:ring-ring focus-visible:ring-offset-2 disabled:cursor-not-allowed disabled:opacity-50",
        className,
      )}
      ref={ref}
      {...props}
    />
  );
});
Textarea.displayName = "Textarea";

export { Textarea };<|MERGE_RESOLUTION|>--- conflicted
+++ resolved
@@ -2,24 +2,23 @@
 
 import { cn } from "@/lib/utils";
 
-<<<<<<< HEAD
-export type TextareaProps = React.TextareaHTMLAttributes<HTMLTextAreaElement>
-=======
 export type TextareaProps = React.TextareaHTMLAttributes<HTMLTextAreaElement>;
->>>>>>> 0def70a5
 
-const Textarea = React.forwardRef<HTMLTextAreaElement, TextareaProps>(({ className, ...props }, ref) => {
-  return (
-    <textarea
-      className={cn(
-        "flex min-h-[80px] w-full rounded-md border border-input bg-background px-3 py-2 text-sm ring-offset-background placeholder:text-muted-foreground focus-visible:outline-none focus-visible:ring-2 focus-visible:ring-ring focus-visible:ring-offset-2 disabled:cursor-not-allowed disabled:opacity-50",
-        className,
-      )}
-      ref={ref}
-      {...props}
-    />
-  );
-});
+const Textarea = React.forwardRef<HTMLTextAreaElement, TextareaProps>(
+  ({ className, ...props }, ref) => {
+    return (
+      <textarea
+        className={cn(
+          "flex min-h-[80px] w-full rounded-md border border-input bg-background px-3 py-2 text-sm ring-offset-background placeholder:text-muted-foreground focus-visible:outline-none focus-visible:ring-2 focus-visible:ring-ring focus-visible:ring-offset-2 disabled:cursor-not-allowed disabled:opacity-50",
+          className
+        )}
+        ref={ref}
+        {...props}
+      />
+    );
+  }
+);
+
 Textarea.displayName = "Textarea";
 
 export { Textarea };