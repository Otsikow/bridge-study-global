import { createContext, useContext, useEffect, useState, ReactNode } from 'react';
import { supabase } from '@/integrations/supabase/client';
import { User, Session } from '@supabase/supabase-js';
import { useNavigate } from 'react-router-dom';

type SignupRole = 'student' | 'agent' | 'staff';

interface Profile {
  id: string;
  tenant_id: string;
  role:
    | 'student'
    | 'agent'
    | 'partner'
    | 'staff'
    | 'admin'
    | 'counselor'
    | 'verifier'
    | 'finance'
    | 'school_rep';
  full_name: string;
  email: string;
  avatar_url?: string;
  onboarded: boolean;
}

interface AuthContextType {
  user: User | null;
  session: Session | null;
  profile: Profile | null;
  loading: boolean;
  signIn: (email: string, password: string) => Promise<{ error: unknown }>;
  signUp: (
    email: string,
    password: string,
    fullName: string,
<<<<<<< HEAD
    role: SignupRole
=======
    role?: string
>>>>>>> 8e9e8186
  ) => Promise<{ error: unknown }>;
  signOut: () => Promise<void>;
  refreshProfile: () => Promise<void>;
}

const AuthContext = createContext<AuthContextType | undefined>(undefined);

export const AuthProvider = ({ children }: { children: ReactNode }) => {
  const [user, setUser] = useState<User | null>(null);
  const [session, setSession] = useState<Session | null>(null);
  const [profile, setProfile] = useState<Profile | null>(null);
  const [loading, setLoading] = useState(true);
  const navigate = useNavigate();

  const fetchProfile = async (userId: string) => {
    try {
      const { data, error } = await supabase
        .from('profiles')
        .select('*')
        .eq('id', userId)
        .single();

      if (error) {
        console.error('Error fetching profile:', error);

        // If profile doesn't exist, create it and refetch
        if (error.code === 'PGRST116') {
          console.log('Profile not found, creating...');
          await createProfileForUser(userId);

          const { data: retryData, error: retryError } = await supabase
            .from('profiles')
            .select('*')
            .eq('id', userId)
            .single();

          if (retryError) {
            console.error('Failed to create profile:', retryError);
            setProfile(null);
          } else {
            setProfile(retryData);
          }
        } else {
          setProfile(null);
        }
      } else {
        setProfile(data);
      }
    } catch (err) {
      console.error('Unexpected error fetching profile:', err);
      setProfile(null);
    }
  };

  const createProfileForUser = async (userId: string) => {
    try {
      const { data: { user } } = await supabase.auth.getUser();
      if (!user) return;

      // Try to get the default tenant (e.g., 'geg')
      let { data: tenant } = await supabase
        .from('tenants')
        .select('id')
        .eq('slug', 'geg')
        .single();

      if (!tenant) {
        // Fallback: fetch any tenant
        const { data: anyTenant } = await supabase
          .from('tenants')
          .select('id')
          .limit(1)
          .single();
        tenant = anyTenant;
      }

      if (!tenant) {
        console.error('No tenant found, creating default tenant...');
        const { data: newTenant, error: tenantError } = await supabase
          .from('tenants')
          .insert({
            name: 'Default Tenant',
            slug: 'default',
            email_from: 'noreply@example.com',
            active: true,
          })
          .select()
          .single();

        if (tenantError) {
          console.error('Error creating tenant:', tenantError);
          return;
        }

        tenant = newTenant;
      }

      // Create profile
      const { error: profileError } = await supabase.from('profiles').insert({
        id: userId,
        tenant_id: tenant.id,
        email: user.email || '',
        full_name: user.user_metadata?.full_name || 'User',
        role: user.user_metadata?.role || 'student',
        onboarded: false,
      });

      if (profileError) {
        console.error('Error creating profile:', profileError);
        return;
      }

      // Role-specific record creation
      const role = user.user_metadata?.role || 'student';
      if (role === 'student') {
        await supabase.from('students').insert({
          tenant_id: tenant.id,
          profile_id: userId,
        });
      } else if (role === 'agent') {
        await supabase.from('agents').insert({
          tenant_id: tenant.id,
          profile_id: userId,
        });
      }

      console.log('Profile created successfully for user:', userId);
    } catch (err) {
      console.error('Error creating profile for user:', err);
    }
  };

  useEffect(() => {
<<<<<<< HEAD
    let isMounted = true;

    const init = async () => {
      try {
        const { data } = await supabase.auth.getSession();
        const initialSession = data.session ?? null;
        if (!isMounted) return;
        setSession(initialSession);
        setUser(initialSession?.user ?? null);
        if (initialSession?.user) {
          await fetchProfile(initialSession.user.id);
        } else {
          setProfile(null);
        }
      } finally {
        if (isMounted) setLoading(false);
      }
    };

    // Initialize with current session
    init();

    // Listen for subsequent auth changes
    const {
      data: { subscription },
    } = supabase.auth.onAuthStateChange((_event, currentSession) => {
=======
    const {
      data: { subscription },
    } = supabase.auth.onAuthStateChange(async (event, currentSession) => {
      console.log('Auth state change:', event, currentSession?.user?.id);

>>>>>>> 8e9e8186
      setSession(currentSession);
      setUser(currentSession?.user ?? null);

      if (currentSession?.user) {
        // Delay to allow Supabase triggers to complete
        setTimeout(async () => {
          await fetchProfile(currentSession.user.id);
        }, 1000);
      } else {
        setProfile(null);
      }
    });

    return () => {
      isMounted = false;
      subscription.unsubscribe();
    };
  }, []);

  const signIn = async (email: string, password: string) => {
    try {
      const { data, error } = await supabase.auth.signInWithPassword({
        email,
        password,
      });

      if (error) {
        console.error('Sign in error:', error);
        return { error };
      }

      return { error: null };
    } catch (err) {
      console.error('Sign in exception:', err);
      return { error: err };
    }
  };

  const signUp = async (
    email: string,
    password: string,
    fullName: string,
<<<<<<< HEAD
    role: SignupRole
  ) => {
    const redirectUrl = `${window.location.origin}/`;

    const { error } = await supabase.auth.signUp({
      email,
      password,
      options: {
        emailRedirectTo: redirectUrl,
        data: {
          full_name: fullName,
          role,
=======
    role: string = 'student'
  ) => {
    try {
      const redirectUrl = `${window.location.origin}/`;

      const { data, error } = await supabase.auth.signUp({
        email,
        password,
        options: {
          emailRedirectTo: redirectUrl,
          data: {
            full_name: fullName,
            role: role,
          },
>>>>>>> 8e9e8186
        },
      });

      if (error) {
        console.error('Sign up error:', error);
        return { error };
      }

      console.log('Sign up successful:', data);
      return { error: null };
    } catch (err) {
      console.error('Sign up exception:', err);
      return { error: err };
    }
  };

  const signOut = async () => {
    await supabase.auth.signOut();
    setUser(null);
    setSession(null);
    setProfile(null);
    navigate('/auth/login');
  };

  const refreshProfile = async () => {
    if (user) await fetchProfile(user.id);
  };

  return (
    <AuthContext.Provider
      value={{
        user,
        session,
        profile,
        loading,
        signIn,
        signUp,
        signOut,
        refreshProfile,
      }}
    >
      {children}
    </AuthContext.Provider>
  );
};

export const useAuth = () => {
  const context = useContext(AuthContext);
  if (!context) throw new Error('useAuth must be used within an AuthProvider');
  return context;
};<|MERGE_RESOLUTION|>--- conflicted
+++ resolved
@@ -34,11 +34,7 @@
     email: string,
     password: string,
     fullName: string,
-<<<<<<< HEAD
-    role: SignupRole
-=======
-    role?: string
->>>>>>> 8e9e8186
+    role?: SignupRole
   ) => Promise<{ error: unknown }>;
   signOut: () => Promise<void>;
   refreshProfile: () => Promise<void>;
@@ -64,9 +60,9 @@
       if (error) {
         console.error('Error fetching profile:', error);
 
-        // If profile doesn't exist, create it and refetch
+        // If profile not found, create and retry
         if (error.code === 'PGRST116') {
-          console.log('Profile not found, creating...');
+          console.log('Profile not found, creating new one...');
           await createProfileForUser(userId);
 
           const { data: retryData, error: retryError } = await supabase
@@ -76,7 +72,7 @@
             .single();
 
           if (retryError) {
-            console.error('Failed to create profile:', retryError);
+            console.error('Retry failed creating profile:', retryError);
             setProfile(null);
           } else {
             setProfile(retryData);
@@ -98,7 +94,7 @@
       const { data: { user } } = await supabase.auth.getUser();
       if (!user) return;
 
-      // Try to get the default tenant (e.g., 'geg')
+      // Try to find the default tenant
       let { data: tenant } = await supabase
         .from('tenants')
         .select('id')
@@ -106,15 +102,15 @@
         .single();
 
       if (!tenant) {
-        // Fallback: fetch any tenant
-        const { data: anyTenant } = await supabase
+        const { data: fallbackTenant } = await supabase
           .from('tenants')
           .select('id')
           .limit(1)
           .single();
-        tenant = anyTenant;
-      }
-
+        tenant = fallbackTenant;
+      }
+
+      // If still no tenant, create a default one
       if (!tenant) {
         console.error('No tenant found, creating default tenant...');
         const { data: newTenant, error: tenantError } = await supabase
@@ -136,7 +132,7 @@
         tenant = newTenant;
       }
 
-      // Create profile
+      // Create user profile
       const { error: profileError } = await supabase.from('profiles').insert({
         id: userId,
         tenant_id: tenant.id,
@@ -151,7 +147,7 @@
         return;
       }
 
-      // Role-specific record creation
+      // Role-based record creation
       const role = user.user_metadata?.role || 'student';
       if (role === 'student') {
         await supabase.from('students').insert({
@@ -172,7 +168,6 @@
   };
 
   useEffect(() => {
-<<<<<<< HEAD
     let isMounted = true;
 
     const init = async () => {
@@ -180,8 +175,10 @@
         const { data } = await supabase.auth.getSession();
         const initialSession = data.session ?? null;
         if (!isMounted) return;
+
         setSession(initialSession);
         setUser(initialSession?.user ?? null);
+
         if (initialSession?.user) {
           await fetchProfile(initialSession.user.id);
         } else {
@@ -192,32 +189,25 @@
       }
     };
 
-    // Initialize with current session
+    // Initialize
     init();
 
-    // Listen for subsequent auth changes
-    const {
-      data: { subscription },
-    } = supabase.auth.onAuthStateChange((_event, currentSession) => {
-=======
-    const {
-      data: { subscription },
-    } = supabase.auth.onAuthStateChange(async (event, currentSession) => {
-      console.log('Auth state change:', event, currentSession?.user?.id);
-
->>>>>>> 8e9e8186
-      setSession(currentSession);
-      setUser(currentSession?.user ?? null);
-
-      if (currentSession?.user) {
-        // Delay to allow Supabase triggers to complete
-        setTimeout(async () => {
-          await fetchProfile(currentSession.user.id);
-        }, 1000);
-      } else {
-        setProfile(null);
-      }
-    });
+    // Listen for auth changes
+    const { data: { subscription } } = supabase.auth.onAuthStateChange(
+      async (event, currentSession) => {
+        console.log('Auth state changed:', event, currentSession?.user?.id);
+        setSession(currentSession);
+        setUser(currentSession?.user ?? null);
+
+        if (currentSession?.user) {
+          setTimeout(async () => {
+            await fetchProfile(currentSession.user.id);
+          }, 1000);
+        } else {
+          setProfile(null);
+        }
+      }
+    );
 
     return () => {
       isMounted = false;
@@ -233,13 +223,14 @@
       });
 
       if (error) {
-        console.error('Sign in error:', error);
+        console.error('Sign-in error:', error);
         return { error };
       }
 
+      console.log('Sign-in successful:', data);
       return { error: null };
     } catch (err) {
-      console.error('Sign in exception:', err);
+      console.error('Sign-in exception:', err);
       return { error: err };
     }
   };
@@ -248,21 +239,7 @@
     email: string,
     password: string,
     fullName: string,
-<<<<<<< HEAD
-    role: SignupRole
-  ) => {
-    const redirectUrl = `${window.location.origin}/`;
-
-    const { error } = await supabase.auth.signUp({
-      email,
-      password,
-      options: {
-        emailRedirectTo: redirectUrl,
-        data: {
-          full_name: fullName,
-          role,
-=======
-    role: string = 'student'
+    role: SignupRole = 'student'
   ) => {
     try {
       const redirectUrl = `${window.location.origin}/`;
@@ -274,21 +251,20 @@
           emailRedirectTo: redirectUrl,
           data: {
             full_name: fullName,
-            role: role,
+            role,
           },
->>>>>>> 8e9e8186
         },
       });
 
       if (error) {
-        console.error('Sign up error:', error);
+        console.error('Sign-up error:', error);
         return { error };
       }
 
-      console.log('Sign up successful:', data);
+      console.log('Sign-up successful:', data);
       return { error: null };
     } catch (err) {
-      console.error('Sign up exception:', err);
+      console.error('Sign-up exception:', err);
       return { error: err };
     }
   };
