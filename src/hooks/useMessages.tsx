import { useCallback, useEffect, useMemo, useRef, useState } from 'react';
import type { PostgrestError, RealtimeChannel } from '@supabase/supabase-js';
import { supabase } from '@/integrations/supabase/client';
import { useAuth } from './useAuth';
import { useToast } from './use-toast';
import { toast as sonnerToast } from '@/components/ui/sonner';

export interface Conversation {
  id: string;
  tenant_id: string;
  title: string | null;
  type: string | null;
  is_group: boolean | null;
  created_at: string | null;
  updated_at: string | null;
  last_message_at?: string | null;
  name?: string | null;
  avatar_url?: string | null;
  metadata?: Record<string, unknown> | null;
  participants?: ConversationParticipant[];
  lastMessage?: Message;
  unreadCount?: number;
}

export interface ConversationParticipant {
  id: string;
  conversation_id: string;
  user_id: string;
  joined_at: string | null;
  last_read_at: string;
  role?: string | null;
  profile?: {
    id: string;
    full_name: string;
    avatar_url: string | null;
    role: string;
  };
}

export interface Message {
  id: string;
  conversation_id: string;
  sender_id: string;
  content: string;
  message_type: string | null;
  attachments: MessageAttachment[];
  metadata?: Record<string, unknown> | null;
  reply_to_id: string | null;
  edited_at: string | null;
  deleted_at: string | null;
  created_at: string;
  sender?: {
    id: string;
    full_name: string;
    avatar_url: string | null;
  };
}

export interface TypingIndicator {
  user_id: string;
  conversation_id: string;
  started_at: string | null;
  expires_at?: string;
  profile?: {
    full_name: string;
  };
}

export interface MessageAttachment {
  id: string;
  type: 'image' | 'file' | 'audio' | 'video' | string;
  url: string;
  name?: string | null;
  size?: number | null;
  mime_type?: string | null;
  preview_url?: string | null;
  storage_path?: string | null;
  duration_ms?: number | null;
  meta?: Record<string, unknown> | null;
}

export interface SendMessagePayload {
  content: string;
  attachments?: MessageAttachment[];
  messageType?: string;
  metadata?: Record<string, unknown> | null;
}

type RawMessage = {
  id: string;
  conversation_id: string;
  sender_id: string;
  content: string;
  message_type: string | null;
  attachments: unknown;
  metadata: unknown;
  reply_to_id: string | null;
  edited_at: string | null;
  deleted_at: string | null;
  created_at: string;
  sender?: {
    id: string;
    full_name: string;
    avatar_url: string | null;
  } | null;
};

type RawParticipant = {
  id: string;
  conversation_id: string;
  user_id: string;
  joined_at: string | null;
  last_read_at: string;
  role?: string | null;
};

type RawConversation = {
  id: string;
  tenant_id: string;
  name?: string | null;
  title?: string | null;
  type?: string | null;
  is_group: boolean | null;
  avatar_url?: string | null;
  created_by?: string | null;
  created_at: string | null;
  updated_at: string | null;
  last_message_at?: string | null;
  metadata?: unknown;
  participants: RawParticipant[];
  lastMessage?: RawMessage[];
};

type RawTypingIndicator = {
  user_id: string;
  conversation_id: string;
  started_at: string | null;
  expires_at: string;
  profile?: {
    full_name: string;
  } | null;
};

type DirectConversationCandidate = {
  conversation_id: string;
  conversation: {
    is_group: boolean | null;
  } | null;
};

type SupabaseError =
  | PostgrestError
  | Error
  | { message?: string; details?: string | null; hint?: string | null }
  | null;

const createAttachmentId = () => {
  if (typeof crypto !== 'undefined' && typeof crypto.randomUUID === 'function') {
    return crypto.randomUUID();
  }
  return `${Date.now().toString(36)}-${Math.random().toString(36).slice(2, 10)}`;
};

const normalizeAttachment = (attachment: unknown): MessageAttachment | null => {
  if (!attachment || typeof attachment !== 'object') {
    return null;
  }

  const record = attachment as Record<string, any>;
  const url = typeof record.url === 'string' ? record.url : null;
  if (!url) {
    return null;
  }

  const inferredType = () => {
    if (typeof record.type === 'string') return record.type;
    if (typeof record.mime_type === 'string') {
      if (record.mime_type.startsWith('image/')) return 'image';
      if (record.mime_type.startsWith('audio/')) return 'audio';
      if (record.mime_type.startsWith('video/')) return 'video';
      return 'file';
    }
    if (typeof record.mimeType === 'string') {
      if (record.mimeType.startsWith('image/')) return 'image';
      if (record.mimeType.startsWith('audio/')) return 'audio';
      if (record.mimeType.startsWith('video/')) return 'video';
      return 'file';
    }
    return 'file';
  };

  const sizeValue = () => {
    if (typeof record.size === 'number') return record.size;
    if (typeof record.file_size === 'number') return record.file_size;
    if (typeof record.fileSize === 'number') return record.fileSize;
    if (typeof record.size === 'string') {
      const parsed = Number(record.size);
      return Number.isNaN(parsed) ? null : parsed;
    }
    return null;
  };

  return {
    id: typeof record.id === 'string' && record.id ? record.id : createAttachmentId(),
    type: inferredType(),
    url,
    name:
      typeof record.name === 'string'
        ? record.name
        : typeof record.file_name === 'string'
          ? record.file_name
          : typeof record.fileName === 'string'
            ? record.fileName
            : null,
    size: sizeValue(),
    mime_type:
      typeof record.mime_type === 'string'
        ? record.mime_type
        : typeof record.mimeType === 'string'
          ? record.mimeType
          : null,
    preview_url:
      typeof record.preview_url === 'string'
        ? record.preview_url
        : typeof record.previewUrl === 'string'
          ? record.previewUrl
          : url,
    storage_path:
      typeof record.storage_path === 'string'
        ? record.storage_path
        : typeof record.storagePath === 'string'
          ? record.storagePath
          : typeof record.meta === 'object' && record.meta && typeof record.meta.storagePath === 'string'
            ? (record.meta.storagePath as string)
            : null,
    duration_ms:
      typeof record.duration_ms === 'number'
        ? record.duration_ms
        : typeof record.durationMs === 'number'
          ? record.durationMs
          : typeof record.meta === 'object' && record.meta && typeof record.meta.durationMs === 'number'
            ? (record.meta.durationMs as number)
            : null,
    meta: (record.meta as Record<string, unknown> | null | undefined) ?? record.metadata ?? null,
  };
};

const parseAttachments = (attachments: unknown): MessageAttachment[] => {
  if (!attachments) return [];

  let parsed: unknown = attachments;

  if (typeof attachments === 'string') {
    try {
      parsed = JSON.parse(attachments);
    } catch (error) {
      console.warn('Failed to parse attachments payload', error);
      return [];
    }
  }

  if (!Array.isArray(parsed)) {
    return [];
  }

  return parsed
    .map(normalizeAttachment)
    .filter((attachment): attachment is MessageAttachment => Boolean(attachment && attachment.url));
};

const parseMetadata = (metadata: unknown): Record<string, unknown> | null => {
  if (!metadata || typeof metadata !== 'object') {
    if (typeof metadata === 'string') {
      try {
        const parsed = JSON.parse(metadata);
        return typeof parsed === 'object' && parsed ? (parsed as Record<string, unknown>) : null;
      } catch {
        return null;
      }
    }
    return null;
  }

  if (metadata instanceof Date) {
    return { timestamp: metadata.toISOString() };
  }

  return metadata as Record<string, unknown>;
};

const getErrorMessage = (error: SupabaseError) => {
  if (!error) return '';

  if (error instanceof Error) {
    return error.message || '';
  }

  if (error && typeof error === 'object' && 'message' in error) {
    return (error.message as string) || '';
  }

  return '';
};

const getErrorDetails = (error: SupabaseError) => {
  if (!error || error instanceof Error) return '';

  if (error && typeof error === 'object' && 'details' in error) {
    return (error.details as string | null) || '';
  }

  return '';
};

const getErrorHint = (error: SupabaseError) => {
  if (!error || error instanceof Error) return '';

  if (error && typeof error === 'object' && 'hint' in error) {
    return (error.hint as string | null) || '';
  }

  return '';
};

const getErrorSummary = (error: SupabaseError) => {
  const parts = [getErrorMessage(error), getErrorDetails(error), getErrorHint(error)]
    .map((part) => (typeof part === 'string' ? part.trim() : ''))
    .filter(Boolean);
  return parts.join(' ').toLowerCase();
};

const isMissingColumnError = (error: SupabaseError, columnName: string) => {
  if (!error) return false;
  const summary = getErrorSummary(error);
  if (!summary) return false;

  const normalized = columnName.toLowerCase();
  return (
    summary.includes(`column "${normalized}"`) ||
    summary.includes(`column ${normalized}`) ||
    summary.includes(`"${normalized}" does not exist`) ||
    summary.includes(`${normalized} does not exist`)
  );
};

const isMissingRelationError = (error: SupabaseError, relationName: string) => {
  if (!error) return false;
  const summary = getErrorSummary(error);
  if (!summary) return false;

  const normalized = relationName.toLowerCase();
  return (
    summary.includes(`relation "${normalized}"`) ||
    summary.includes(`relation ${normalized}`) ||
    summary.includes(`"${normalized}" does not exist`) ||
    summary.includes(`${normalized} does not exist`)
  );
};

const isMissingRpcFunctionError = (error: SupabaseError) => {
  const message = `${getErrorMessage(error)} ${getErrorDetails(error)}`.toLowerCase();

  if (!message) return false;

  return (
    message.includes('no matches were found in the schema cache') ||
    message.includes('function get_or_create_conversation') ||
    message.includes('function public.get_or_create_conversation')
  );
};

const getErrorDescription = (error: SupabaseError, fallback: string) => {
  if (!error) return fallback;

  if (error instanceof Error) {
    return error.message || fallback;
  }

  const supabaseError = error as PostgrestError | { message?: string; details?: string | null; hint?: string | null };
  if (supabaseError && typeof supabaseError === 'object' && 'message' in supabaseError && supabaseError.message) {
    const { message, details, hint } = supabaseError;
    if (details) return details;
    if (hint) return `${message} (${hint})`;
    return message;
  }

  return fallback;
};

export function useMessages() {
  const { user, profile } = useAuth();
    const isAgent = profile?.role === 'agent';
    const isStudent = profile?.role === 'student';
    const { toast } = useToast();
    const [conversations, setConversations] = useState<Conversation[]>([]);
    const [currentConversation, setCurrentConversation] = useState<string | null>(null);
    const [messages, setMessages] = useState<Message[]>([]);
    const [typingUsers, setTypingUsers] = useState<TypingIndicator[]>([]);
    const [loading, setLoading] = useState(false);

  const conversationsChannelRef = useRef<RealtimeChannel | null>(null);
  const messagesChannelRef = useRef<RealtimeChannel | null>(null);
  const typingChannelRef = useRef<RealtimeChannel | null>(null);
  const audioContextRef = useRef<AudioContext | null>(null);
  const currentConversationRef = useRef<string | null>(null);
  const initialConversationIdRef = useRef<string | null>(
    typeof window !== 'undefined' ? localStorage.getItem('messages:lastConversation') : null
  );
  const conversationsRef = useRef<Conversation[]>([]);

  const conversationIdsKey = useMemo(() => {
    return conversations.map(conv => conv.id).sort().join(',');
  }, [conversations]);

  const playNotificationSound = useCallback(async () => {
    if (typeof window === 'undefined') return;
    const AudioCtx = window.AudioContext || (window as any).webkitAudioContext;
    if (!AudioCtx) return;

    try {
      let ctx = audioContextRef.current;
      if (!ctx) {
        ctx = new AudioCtx();
        audioContextRef.current = ctx;
      }

      if (ctx.state === 'suspended') {
        await ctx.resume();
      }

      const oscillator = ctx.createOscillator();
      const gain = ctx.createGain();

      oscillator.type = 'triangle';
      oscillator.frequency.setValueAtTime(760, ctx.currentTime);

      gain.gain.setValueAtTime(0.0001, ctx.currentTime);
      gain.gain.exponentialRampToValueAtTime(0.09, ctx.currentTime + 0.02);
      gain.gain.exponentialRampToValueAtTime(0.0001, ctx.currentTime + 0.3);

      oscillator.connect(gain);
      gain.connect(ctx.destination);
      oscillator.start();
      oscillator.stop(ctx.currentTime + 0.32);
    } catch (error) {
      console.warn('Unable to play notification sound', error);
    }
  }, []);

  const showNewMessageToast = useCallback(
    (conversationId: string, message: Message) => {
      const conversation = conversationsRef.current.find((conv) => conv.id === conversationId);
      const otherParticipant = conversation?.participants?.find(
        (participant) => participant.user_id !== user?.id
      );
      const title =
        conversation?.name ||
        conversation?.title ||
        otherParticipant?.profile?.full_name ||
        'New message';

      const hasAttachments = message.attachments.length > 0;
      let description = message.content?.trim();

      if (!description && hasAttachments) {
        description =
          message.attachments.length === 1
            ? 'Sent an attachment'
            : `Sent ${message.attachments.length} attachments`;
      }

      sonnerToast(title, {
        description: description || 'You have a new message',
        duration: 6000,
        action: {
          label: 'Open',
          onClick: () => {
            setCurrentConversation(conversationId);
          },
        },
      });

      void playNotificationSound();
    },
    [playNotificationSound, setCurrentConversation, user?.id]
  );

    useEffect(() => {
      if (typeof window === 'undefined') {
        return;
      }

      if (user?.id) {
        if (!initialConversationIdRef.current) {
          initialConversationIdRef.current = localStorage.getItem('messages:lastConversation');
        }
      } else {
        initialConversationIdRef.current = localStorage.getItem('messages:lastConversation');
      }
    }, [user?.id]);

const transformMessage = useCallback((message: RawMessage): Message => {
  return {
    id: message.id,
    conversation_id: message.conversation_id,
    sender_id: message.sender_id,
    content: message.content,
    message_type: message.message_type,
    attachments: parseAttachments(message.attachments),
    metadata: parseMetadata(message.metadata),
    reply_to_id: message.reply_to_id,
    edited_at: message.edited_at,
    deleted_at: message.deleted_at,
    created_at: message.created_at,
    sender: message.sender
      ? {
          id: message.sender.id,
          full_name: message.sender.full_name,
          avatar_url: message.sender.avatar_url,
        }
      : undefined,
  };
}, []);

const markConversationAsRead = useCallback(async (conversationId: string) => {
  if (!user?.id) return;

  const nowIso = new Date().toISOString();

  try {
    const { error } = await supabase.rpc('mark_conversation_read', {
      conversation_uuid: conversationId,
    });

    if (error) throw error;

    setConversations(prev =>
      prev.map(conv =>
        conv.id === conversationId
          ? {
              ...conv,
              unreadCount: 0,
              participants: (conv.participants || []).map(participant =>
                participant.user_id === user.id
                  ? { ...participant, last_read_at: nowIso }
                  : participant
              ),
            }
          : conv
      )
    );

    const currentConversation = conversationsRef.current.find((conv) => conv.id === conversationId);
    const currentProfile = currentConversation?.participants?.find((participant) => participant.user_id === user.id)?.profile;

    } catch (error) {
      console.error('Error marking message thread as read:', error);
  }
}, [supabase, user?.id]);

  const fetchTypingIndicators = useCallback(async (conversationId: string) => {
    if (!user?.id) return;

    try {
      const { data, error } = await supabase
        .from('typing_indicators')
        .select('user_id, conversation_id, started_at, expires_at')
        .eq('conversation_id', conversationId)
        .gt('expires_at', new Date().toISOString());

      if (error) throw error;

      // Fetch profiles separately
      const userIds = (data || [])
        .map((indicator: any) => indicator.user_id)
        .filter((id: string | null | undefined): id is string => Boolean(id));

      let profilesMap = new Map<string, { id: string; full_name: string }>();

      if (userIds.length > 0) {
        const { data: profilesData, error: profilesError } = await supabase
          .from('profiles')
          .select('id, full_name')
          .in('id', userIds);

        if (profilesError) {
          console.error('Error fetching typing indicator profiles:', profilesError);
        } else {
          profilesMap = new Map(
            (profilesData || []).map((p: any) => [p.id, p])
          );
        }
      }

      const formatted: TypingIndicator[] = (data || [])
        .filter((indicator: any) => indicator.user_id !== user.id)
        .map((indicator: any) => ({
          user_id: indicator.user_id,
          conversation_id: indicator.conversation_id,
          started_at: indicator.started_at,
          expires_at: indicator.expires_at,
          profile: profilesMap.get(indicator.user_id)
            ? {
              full_name: profilesMap.get(indicator.user_id)!.full_name,
            }
          : undefined,
        }));

      setTypingUsers(formatted);
    } catch (error) {
      console.error('Error fetching typing indicators:', error);
    }
  }, [user?.id]);

  const fetchMessages = useCallback(async (conversationId: string) => {
    if (!user?.id) return;

    try {
      setLoading(true);

    const fullMessageSelect =
      'id, conversation_id, sender_id, content, message_type, attachments, metadata, reply_to_id, edited_at, deleted_at, created_at';
    const fallbackWithoutMetadata =
      'id, conversation_id, sender_id, content, message_type, attachments, created_at';
    const fallbackMinimal =
      'id, conversation_id, sender_id, content, message_type, created_at';

    const buildBaseQuery = (selectColumns: string) =>
      supabase
        .from('conversation_messages')
        .select(selectColumns)
        .eq('conversation_id', conversationId)
        .order('created_at', { ascending: true });

    let { data, error } = await buildBaseQuery(fullMessageSelect);

    if (error) {
      if (
        isMissingColumnError(error, 'metadata') ||
        isMissingColumnError(error, 'reply_to_id') ||
        isMissingColumnError(error, 'edited_at') ||
        isMissingColumnError(error, 'deleted_at')
      ) {
        const fallbackResult = await buildBaseQuery(fallbackWithoutMetadata);
        data = fallbackResult.data;
        error = fallbackResult.error;
      }
    }

    if (error && isMissingColumnError(error, 'attachments')) {
      const fallbackResult = await buildBaseQuery(fallbackMinimal);
      data = fallbackResult.data;
      error = fallbackResult.error;
    }

    if (error) throw error;

    const messageRows = (data || []) as Partial<RawMessage>[];
    const messageIds = messageRows
      .map((msg) => msg?.id)
      .filter((id): id is string => Boolean(id));
    const senderIds = new Set<string>();

    messageRows.forEach((msg) => {
      if (msg?.sender_id) senderIds.add(msg.sender_id);
    });


    // Fetch profiles for senders and recipients (for receipts)
    const uniqueUserIds = Array.from(senderIds).filter(Boolean);
    let profilesMap = new Map<string, { id: string; full_name: string; avatar_url: string | null }>();

    if (uniqueUserIds.length > 0) {
      const { data: profilesData, error: profilesError } = await supabase
        .from('profiles')
        .select('id, full_name, avatar_url')
        .in('id', uniqueUserIds);

      if (profilesError) {
        console.error('Error fetching message profiles:', profilesError);
      } else if (profilesData) {
        profilesMap = new Map(
          (profilesData || []).map((p: any) => [p.id, p])
        );
      }
    }

    const formatted = messageRows
      .map((rawMessage) => {
        if (!rawMessage?.id || !rawMessage.conversation_id || !rawMessage.sender_id || !rawMessage.created_at) {
          return null;
        }

        const senderProfile = profilesMap.get(rawMessage.sender_id);
        const messageWithRelations: RawMessage = {
          id: rawMessage.id,
          conversation_id: rawMessage.conversation_id,
          sender_id: rawMessage.sender_id,
          content: rawMessage.content ?? '',
          message_type: rawMessage.message_type ?? null,
          attachments: rawMessage.attachments ?? [],
          metadata: rawMessage.metadata ?? null,
          reply_to_id: rawMessage.reply_to_id ?? null,
          edited_at: rawMessage.edited_at ?? null,
          deleted_at: rawMessage.deleted_at ?? null,
          created_at: rawMessage.created_at,
          sender: senderProfile
            ? {
                id: senderProfile.id,
                full_name: senderProfile.full_name,
                avatar_url: senderProfile.avatar_url,
              }
            : {
                id: rawMessage.sender_id,
                full_name: 'Unknown User',
                avatar_url: null,
              },
        };

        return transformMessage(messageWithRelations);
      })
      .filter((message): message is Message => Boolean(message));

    setMessages(formatted);
    } catch (error) {
      console.error('Error fetching messages:', error);
      toast({
        title: 'Error',
        description: 'Failed to load messages',
        variant: 'destructive',
      });
    } finally {
      setLoading(false);
    }
  }, [supabase, transformMessage, toast, user?.id]);

    const fetchConversations = useCallback(async () => {
      if (!user?.id) {
        setConversations([]);
        return;
      }

      try {
        const { data: userParticipations, error: partError } = await supabase
          .from('conversation_participants')
          .select('conversation_id')
          .eq('user_id', user.id);

        if (partError) throw partError;

        const conversationIds = (userParticipations || [])
          .map((record) => record?.conversation_id)
          .filter((id): id is string => Boolean(id));

        if (conversationIds.length === 0) {
          setConversations([]);
          return;
        }

        const baseConversationSelect =
<<<<<<< HEAD
          'id, tenant_id, name, is_group, avatar_url, created_by, created_at, updated_at';
=======
          'id, tenant_id, name, title, type, is_group, avatar_url, created_by, metadata, created_at, updated_at, last_message_at';
        const fallbackConversationSelect =
          'id, tenant_id, name, is_group, avatar_url, created_at, updated_at';

        const runConversationQuery = async (
          selectString: string,
          includeLastMessageOrder: boolean
        ) => {
          let query = supabase
            .from('conversations')
            .select(selectString)
            .in('id', conversationIds);
>>>>>>> 73ab89d8

        const { data: conversationRows, error: convError } = await supabase
          .from('conversations')
          .select(baseConversationSelect)
          .in('id', conversationIds)
          .order('updated_at', { ascending: false, nullsFirst: false });

        if (convError) throw convError;

<<<<<<< HEAD
        const sanitizedConversations = (conversationRows || []).map((row: any) => ({
          id: row.id as string,
          tenant_id: row.tenant_id as string,
          name: typeof row.name === 'string' ? row.name : null,
          is_group: typeof row.is_group === 'boolean' ? row.is_group : Boolean(row.is_group),
          avatar_url: typeof row.avatar_url === 'string' ? row.avatar_url : null,
          created_by: typeof row.created_by === 'string' ? row.created_by : null,
          created_at: row.created_at ?? null,
          updated_at: row.updated_at ?? row.created_at ?? null,
          participants: [],
          lastMessage: [],
        })) as RawConversation[];

        const baseParticipantSelect =
          'id, conversation_id, user_id, joined_at, is_admin';
=======
        const sanitizedConversations = (conversationRows || []).map((row: any) => {
          const resolvedTitle =
            typeof row.title === 'string' && row.title.trim().length > 0
              ? row.title
              : typeof row.name === 'string'
                ? row.name
                : null;

          const resolvedType =
            typeof row.type === 'string' && row.type.trim().length > 0
              ? row.type
              : row.is_group
                ? 'group'
                : 'direct';

          return {
            id: row.id as string,
            tenant_id: row.tenant_id as string,
            title: resolvedTitle,
            type: resolvedType,
            is_group: typeof row.is_group === 'boolean' ? row.is_group : Boolean(row.is_group),
            avatar_url: typeof row.avatar_url === 'string' ? row.avatar_url : null,
            created_by: typeof row.created_by === 'string' ? row.created_by : null,
            created_at: row.created_at ?? null,
            updated_at: row.updated_at ?? row.created_at ?? null,
            last_message_at: row.last_message_at ?? null,
            metadata: row.metadata ?? null,
            participants: [],
            lastMessage: [],
            name: typeof row.name === 'string' ? row.name : resolvedTitle,
          } as RawConversation;
        });

        const baseParticipantSelect =
          'id, conversation_id, user_id, joined_at, last_read_at, role';
        const fallbackParticipantSelect = 'id, conversation_id, user_id, joined_at';
>>>>>>> 73ab89d8

        const { data: participantRows, error: participantsError } = await supabase
          .from('conversation_participants')
          .select(baseParticipantSelect)
          .in('conversation_id', conversationIds);

        if (participantsError) throw participantsError;

        const baseMessageSelect =
          'id, conversation_id, sender_id, content, message_type, attachments, metadata, reply_to_id, edited_at, deleted_at, created_at';
        const fallbackMessageSelect =
          'id, conversation_id, sender_id, content, message_type, attachments, created_at';
        const minimalMessageSelect =
          'id, conversation_id, sender_id, content, message_type, created_at';

        const runLastMessageQuery = async (selectString: string) =>
          supabase
            .from('conversation_messages')
            .select(selectString)
            .in('conversation_id', conversationIds)
            .order('created_at', { ascending: false });

        let { data: lastMessageRows, error: lastMessageError } = await runLastMessageQuery(
          baseMessageSelect
        );

        if (lastMessageError) {
          if (
            isMissingColumnError(lastMessageError, 'metadata') ||
            isMissingColumnError(lastMessageError, 'reply_to_id') ||
            isMissingColumnError(lastMessageError, 'edited_at') ||
            isMissingColumnError(lastMessageError, 'deleted_at')
          ) {
            const fallbackResult = await runLastMessageQuery(fallbackMessageSelect);
            lastMessageRows = fallbackResult.data;
            lastMessageError = fallbackResult.error;
          }
        }

        if (lastMessageError && isMissingColumnError(lastMessageError, 'attachments')) {
          const fallbackResult = await runLastMessageQuery(minimalMessageSelect);
          lastMessageRows = fallbackResult.data;
          lastMessageError = fallbackResult.error;
        }

        if (lastMessageError) throw lastMessageError;

        const lastMessageMap = new Map<string, RawMessage>();
        lastMessageRows?.forEach((row: any) => {
          if (!row?.conversation_id || lastMessageMap.has(row.conversation_id)) {
            return;
          }

          if (!row.id || !row.sender_id || !row.created_at) {
            return;
          }

          lastMessageMap.set(row.conversation_id, {
            id: row.id,
            conversation_id: row.conversation_id,
            sender_id: row.sender_id,
            content: row.content ?? '',
            message_type: row.message_type ?? null,
            attachments: row.attachments ?? [],
            metadata: row.metadata ?? null,
            reply_to_id: row.reply_to_id ?? null,
            edited_at: row.edited_at ?? null,
            deleted_at: row.deleted_at ?? null,
            created_at: row.created_at,
          });
        });

        const typedData = sanitizedConversations.map((conversation) => ({
          ...conversation,
          participants: (participantRows || []).filter(
            (participant: any) => participant?.conversation_id === conversation.id
          ),
          lastMessage: lastMessageMap.has(conversation.id)
            ? [lastMessageMap.get(conversation.id) as RawMessage]
            : [],
        })) as unknown as RawConversation[];

        const participantIds = new Set<string>();
        typedData.forEach((conversation) => {
          (conversation.participants || []).forEach((participant) => {
            if (participant?.user_id) {
              participantIds.add(participant.user_id);
            }
          });

          const rawLastMessage = conversation.lastMessage?.[0];
          if (rawLastMessage?.sender_id) {
            participantIds.add(rawLastMessage.sender_id);
          }
        });

        let profilesMap = new Map<
          string,
          { id: string; full_name: string; avatar_url: string | null; role?: string | null }
        >();
        if (participantIds.size > 0) {
          const ids = Array.from(participantIds);
          const { data: profilesData, error: profilesError } = await supabase
            .from('profiles')
            .select('id, full_name, avatar_url, role')
            .in('id', ids);

          if (profilesError) {
            console.error('Error fetching participant profiles:', profilesError);
          } else if (profilesData) {
            profilesMap = new Map(
              profilesData.map((profile: any) => [
                profile.id,
                {
                  id: profile.id,
                  full_name: profile.full_name,
                  avatar_url: profile.avatar_url ?? null,
                  role: profile.role ?? null,
                },
              ])
            );
          }
        }

        const formatted = typedData.map((conversation) => {
          const participants: ConversationParticipant[] = (conversation.participants || []).map(
            (participant) => {
              const profileRecord = profilesMap.get(participant.user_id);
              return {
                id: participant.id,
                conversation_id: participant.conversation_id,
                user_id: participant.user_id,
                joined_at: participant.joined_at,
<<<<<<< HEAD
                last_read_at: new Date().toISOString(),
                is_admin: participant.is_admin,
=======
                last_read_at:
                  participant.last_read_at ??
                  participant.joined_at ??
                  new Date().toISOString(),
                role: participant.role ?? profileRecord?.role ?? 'member',
>>>>>>> 73ab89d8
                profile: profileRecord
                  ? {
                      id: profileRecord.id,
                      full_name: profileRecord.full_name,
                      avatar_url: profileRecord.avatar_url,
                      role: profileRecord.role ?? 'student',
                    }
                  : undefined,
              };
            }
          );

          const rawLastMessage = conversation.lastMessage?.[0];
          let lastMessage: Message | undefined;
          if (rawLastMessage) {
            const senderProfile = profilesMap.get(rawLastMessage.sender_id);
            const messageWithProfile = {
              ...rawLastMessage,
              sender: senderProfile
                ? {
                    id: senderProfile.id,
                    full_name: senderProfile.full_name,
                    avatar_url: senderProfile.avatar_url,
                  }
                : undefined,
            };
            lastMessage = transformMessage(messageWithProfile as RawMessage);
          }

          const isGroup = Boolean(conversation.is_group);
          const otherParticipant = !isGroup
            ? participants.find((participant) => participant.user_id !== user?.id)
            : undefined;

          const displayName =
            conversation.name ??
            (isGroup
              ? 'Group Message'
              : otherParticipant?.profile?.full_name ?? 'Direct Message');

          const displayAvatar = isGroup
            ? conversation.avatar_url ?? null
            : otherParticipant?.profile?.avatar_url ?? conversation.avatar_url ?? null;

          return {
            id: conversation.id,
            tenant_id: conversation.tenant_id,
            is_group: conversation.is_group,
            created_at: conversation.created_at,
            updated_at: conversation.updated_at,
            participants,
            lastMessage,
            unreadCount: 0,
            name: displayName,
            avatar_url: displayAvatar,
          } as Conversation;
        });

        const withUnread = formatted.map((conversation) => ({
          ...conversation,
          unreadCount: 0,
        }));

        withUnread.sort((a, b) => {
          const aTime = a.updated_at ? new Date(a.updated_at).getTime() : 0;
          const bTime = b.updated_at ? new Date(b.updated_at).getTime() : 0;
          return bTime - aTime;
        });

        setConversations(withUnread);
      } catch (error) {
        console.error('Error loading messages list:', error);
        toast({
          title: 'Error',
          description: 'Failed to load messages',
          variant: 'destructive',
        });
      }
    }, [supabase, toast, transformMessage, user?.id]);

    const sendMessage = useCallback(async (conversationId: string, payload: SendMessagePayload) => {
      if (!user?.id) return;

      const attachments = (payload.attachments ?? []).map((attachment) => ({
        ...attachment,
      id: attachment.id ?? createAttachmentId(),
      }));

      const trimmedContent = payload.content?.trim() ?? '';
      const hasContent = trimmedContent.length > 0;
      const hasAttachments = attachments.length > 0;

      if (!hasContent && !hasAttachments) {
        return;
      }

      const inferredMessageType = () => {
        if (payload.messageType) return payload.messageType;
        if (hasAttachments) {
          const firstType = attachments[0]?.type;
          if (attachments.every((attachment) => attachment.type === 'image')) {
            return 'image';
          }
          return firstType || 'file';
        }
        return 'text';
      };

      const messageType = inferredMessageType();

      const fallbackContent = () => {
        if (messageType === 'image') return '[Image]';
        if (messageType === 'video') return '[Video]';
        if (messageType === 'audio') return '[Audio]';
      if (messageType === 'file') return '[File]';
        return '[Attachment]';
      };

      const contentToSend = hasContent ? trimmedContent : fallbackContent();

      try {
      const serializedAttachments = attachments.map((attachment) => ({
        id: attachment.id,
        type: attachment.type,
        url: attachment.url,
        name: attachment.name ?? null,
        size: attachment.size ?? null,
        mime_type: attachment.mime_type ?? null,
        preview_url: attachment.preview_url ?? null,
        storage_path: attachment.storage_path ?? null,
        duration_ms: attachment.duration_ms ?? null,
        meta: attachment.meta ?? null,
      }));

        const { data, error } = await supabase
          .from('conversation_messages')
          .insert([{
            conversation_id: conversationId,
            sender_id: user.id,
            content: contentToSend,
            message_type: messageType,
          attachments: serializedAttachments as any,
          metadata: (payload.metadata ?? null) as any,
          }])
          .select(`
            id,
            conversation_id,
            sender_id,
            content,
            message_type,
            attachments,
          metadata,
            reply_to_id,
            edited_at,
            deleted_at,
            created_at
          `)
          .single();

        if (error) throw error;

        const { data: profileData } = await supabase
          .from('profiles')
          .select('id, full_name, avatar_url')
          .eq('id', user.id)
          .single();

        const messageWithProfile = {
          ...data,
          sender: profileData || {
            id: user.id,
            full_name: 'Unknown User',
            avatar_url: null,
          },
        };

        const formatted = transformMessage(messageWithProfile as RawMessage);

        if (currentConversation === conversationId) {
          setMessages((prev) => [...prev, formatted]);
        }

        setConversations((prev) =>
          prev
            .map((conv) =>
              conv.id === conversationId
                ? {
                    ...conv,
                    lastMessage: formatted,
                    unreadCount: 0,
                    updated_at: formatted.created_at,
                    last_message_at: formatted.created_at,
                  }
                : conv
            )
            .sort((a, b) => {
              const aTime = a.updated_at ? new Date(a.updated_at).getTime() : 0;
              const bTime = b.updated_at ? new Date(b.updated_at).getTime() : 0;
              return bTime - aTime;
            })
        );
      } catch (error) {
        console.error('Error sending message:', error);
        toast({
          title: 'Error',
          description: 'Failed to send message',
          variant: 'destructive',
        });
      }
  }, [currentConversation, supabase, transformMessage, toast, user?.id]);

  const startTyping = useCallback(async (conversationId: string) => {
    if (!user?.id) return;

    try {
      const expiresAt = new Date(Date.now() + 5000).toISOString();
      await supabase
        .from('typing_indicators')
        .upsert({
          conversation_id: conversationId,
          user_id: user.id,
          started_at: new Date().toISOString(),
          expires_at: expiresAt,
        });
    } catch (error) {
      console.error('Error starting typing indicator:', error);
    }
  }, [user?.id]);

  const stopTyping = useCallback(async (conversationId: string) => {
    if (!user?.id) return;

    try {
      await supabase
        .from('typing_indicators')
        .delete()
        .eq('conversation_id', conversationId)
        .eq('user_id', user.id);
    } catch (error) {
      console.error('Error stopping typing indicator:', error);
    }
  }, [user?.id]);

  const createConversationFallback = useCallback(
    async (otherUserId: string) => {
      if (!user?.id || !profile?.tenant_id) {
        return null;
      }

        try {
          if (isAgent) {
            const { data: targetStudent, error: targetStudentError } = await supabase
              .from('students')
              .select('id')
              .eq('profile_id', otherUserId)
              .maybeSingle();

            if (targetStudentError) throw targetStudentError;

            if (targetStudent) {
              const { data: link, error: linkError } = await supabase
                .from('agent_student_links')
                .select('student_id')
                .eq('agent_profile_id', user.id)
                .eq('student_id', targetStudent.id)
                .maybeSingle();

              if (linkError) throw linkError;

              if (!link) {
                throw new Error('You can only message students assigned to you.');
              }
            }
          } else if (isStudent) {
            const { data: currentStudent, error: currentStudentError } = await supabase
              .from('students')
              .select('id')
              .eq('profile_id', user.id)
              .maybeSingle();

            if (currentStudentError) throw currentStudentError;

            if (currentStudent) {
              const { data: link, error: linkError } = await supabase
                .from('agent_student_links')
                .select('student_id')
                .eq('agent_profile_id', otherUserId)
                .eq('student_id', currentStudent.id)
                .maybeSingle();

              if (linkError) throw linkError;

              if (!link) {
                throw new Error('You can only message your assigned agent.');
              }
            }
          }

          const { data: candidates, error: candidatesError } = await supabase
            .from('conversation_participants')
            .select('conversation_id, conversation:conversations ( is_group )')
            .eq('user_id', user.id);

          if (candidatesError) throw candidatesError;

        const directConversationIds = ((candidates || []) as DirectConversationCandidate[])
          .filter(candidate => candidate.conversation?.is_group === false)
          .map(candidate => candidate.conversation_id)
          .filter(Boolean) as string[];

        if (directConversationIds.length > 0) {
          const { data: shared, error: sharedError } = await supabase
            .from('conversation_participants')
            .select('conversation_id')
            .in('conversation_id', directConversationIds)
            .eq('user_id', otherUserId)
            .limit(1);

          if (sharedError) throw sharedError;

          const sharedData = (shared || []) as { conversation_id?: string }[];
          const existingConversationId = sharedData[0]?.conversation_id;
          if (existingConversationId) {
            return existingConversationId;
          }
        }

          const { data: conversation, error: conversationError } = await supabase
            .from('conversations')
            .insert({
              tenant_id: profile.tenant_id,
              is_group: false,
            })
          .select('id')
          .single();

        if (conversationError) throw conversationError;

        const conversationId = conversation?.id as string | undefined;
        if (!conversationId) {
          throw new Error('Failed to create message thread');
        }

        const { error: participantsError } = await supabase
          .from('conversation_participants')
          .insert([
            {
              conversation_id: conversationId,
              user_id: user.id,
              role: 'owner',
            },
            {
              conversation_id: conversationId,
              user_id: otherUserId,
            },
          ]);

        if (participantsError) throw participantsError;

        return conversationId;
      } catch (fallbackError) {
        console.error('Fallback message thread creation failed:', fallbackError);
        throw fallbackError;
      }
    },
      [isAgent, isStudent, profile?.tenant_id, user?.id]
  );

  const getOrCreateConversation = useCallback(
    async (otherUserId: string) => {
      if (!user?.id || !profile?.tenant_id) {
          toast({
            title: 'Unable to start messaging',
          description: 'Please try again after signing in.',
          variant: 'destructive',
        });
        return null;
      }

      try {
        const { data, error } = await supabase.rpc('get_or_create_conversation', {
          p_user_id: user.id,
          p_other_user_id: otherUserId,
          p_tenant_id: profile.tenant_id,
        });

        if (error) {
          if (isMissingRpcFunctionError(error)) {
              console.warn(
                'get_or_create_conversation RPC not available. Falling back to client-side message thread creation.'
              );
            const conversationId = await createConversationFallback(otherUserId);
            if (conversationId) {
              await fetchConversations();
              return conversationId;
            }
          }

          throw error;
        }

        if (data) {
          await fetchConversations();
          return data as string;
        }
        } catch (error) {
          console.error('Error getting or creating message thread:', error);

          const fallbackMessage = isMissingRpcFunctionError(error as SupabaseError)
            ? 'Messaging is almost ready. Please ensure the latest database migrations have been applied.'
            : 'An unexpected error occurred while starting the message.';

        const description = getErrorDescription(error as SupabaseError, fallbackMessage);
          toast({
            title: 'Unable to start messaging',
          description,
          variant: 'destructive',
        });
      }

      return null;
    },
    [
      createConversationFallback,
      fetchConversations,
      profile?.tenant_id,
      toast,
      user?.id,
    ]
  );

    useEffect(() => {
      if (!user?.id) {
        setConversations([]);
        setMessages([]);
        setTypingUsers([]);
        setCurrentConversation(null);
        return;
      }

      fetchConversations();
    }, [fetchConversations, user?.id]);

  useEffect(() => {
    conversationsRef.current = conversations;
  }, [conversations]);

  useEffect(() => {
    currentConversationRef.current = currentConversation;
  }, [currentConversation]);


    useEffect(() => {
      if (!user?.id || conversations.length === 0) {
        return;
      }

      if (initialConversationIdRef.current) {
        const savedId = initialConversationIdRef.current;
        if (conversations.some((conversation) => conversation.id === savedId)) {
          setCurrentConversation((prev) => prev ?? savedId);
          initialConversationIdRef.current = null;
          return;
        }
        initialConversationIdRef.current = null;
      }

      setCurrentConversation((prev) => prev ?? conversations[0]?.id ?? null);
    }, [conversations, setCurrentConversation, user?.id]);

    useEffect(() => {
      if (typeof window === 'undefined') {
        return;
      }

      if (currentConversation) {
        localStorage.setItem('messages:lastConversation', currentConversation);
      } else if (user?.id) {
        localStorage.removeItem('messages:lastConversation');
      }
    }, [currentConversation, user?.id]);

  useEffect(() => {
    if (!currentConversation) {
      setMessages([]);
      setTypingUsers([]);
      return;
    }

    fetchMessages(currentConversation);
    fetchTypingIndicators(currentConversation);
    markConversationAsRead(currentConversation);
  }, [currentConversation, fetchMessages, fetchTypingIndicators, markConversationAsRead]);


  useEffect(() => {
    if (!user?.id) return;

    if (conversationsChannelRef.current) {
      supabase.removeChannel(conversationsChannelRef.current);
      conversationsChannelRef.current = null;
    }

    const channel = supabase
      .channel(`conversation-participants-${user.id}`)
      .on('postgres_changes', {
        event: '*',
        schema: 'public',
        table: 'conversation_participants',
        filter: `user_id=eq.${user.id}`,
      }, () => {
        fetchConversations();
      })
      .subscribe();

    conversationsChannelRef.current = channel;

    return () => {
      if (channel) {
        supabase.removeChannel(channel);
        conversationsChannelRef.current = null;
      }
    };
  }, [fetchConversations, user?.id]);

  useEffect(() => {
    const ids = conversationIdsKey
      .split(',')
      .map(id => id.trim())
      .filter(Boolean);

    if (!user?.id || ids.length === 0) {
      if (messagesChannelRef.current) {
        supabase.removeChannel(messagesChannelRef.current);
        messagesChannelRef.current = null;
      }
      return;
    }

    if (messagesChannelRef.current) {
      supabase.removeChannel(messagesChannelRef.current);
      messagesChannelRef.current = null;
    }

    const filter = ids.length === 1
      ? `conversation_id=eq.${ids[0]}`
      : `conversation_id=in.(${ids.join(',')})`;

    type RawReceipt = {
      message_id: string;
      user_id: string;
      read_at: string;
    };

    const channel = supabase
      .channel(`conversation-messages-${user.id}`)
      .on('postgres_changes', {
        event: '*',
        schema: 'public',
        table: 'conversation_messages',
        filter,
      }, (payload) => {
        if (payload.eventType === 'INSERT') {
          const rawPayload = payload.new as RawMessage;
          const conversation = conversationsRef.current.find(conv => conv.id === rawPayload.conversation_id);
          const participantProfile = conversation?.participants?.find(p => p.user_id === rawPayload.sender_id)?.profile;

          const rawMessage: RawMessage = {
            ...rawPayload,
            metadata: rawPayload.metadata ?? null,
            sender: participantProfile
              ? {
                  id: participantProfile.id,
                  full_name: participantProfile.full_name,
                  avatar_url: participantProfile.avatar_url,
                }
              : rawPayload.sender ?? {
                  id: rawPayload.sender_id,
                  full_name: 'Unknown User',
                  avatar_url: null,
                },
          };

          const transformed = transformMessage(rawMessage);
          const conversationId = transformed.conversation_id;
          const isOwnMessage = transformed.sender_id === user.id;

          const messageWithProfile: Message = {
            ...transformed,
          };

          setConversations(prev => {
            const exists = prev.some(conv => conv.id === conversationId);
            if (!exists) {
              fetchConversations();
              return prev;
            }

            const updated = prev
              .map(conv =>
                conv.id === conversationId
                  ? {
                      ...conv,
                      lastMessage: messageWithProfile,
                      unreadCount: isOwnMessage ? 0 : (conv.unreadCount || 0) + 1,
                      updated_at: messageWithProfile.created_at,
                    }
                  : conv
              )
              .sort((a, b) => {
                const aTime = a.updated_at ? new Date(a.updated_at).getTime() : 0;
                const bTime = b.updated_at ? new Date(b.updated_at).getTime() : 0;
                return bTime - aTime;
              });

            return updated;
          });

          if (currentConversation === conversationId) {
            setMessages(prev => {
              if (prev.find(message => message.id === messageWithProfile.id)) {
                return prev;
              }
              return [...prev, messageWithProfile];
            });

            if (!isOwnMessage) {
              markConversationAsRead(conversationId);
            }
          }

          const shouldNotify =
            !isOwnMessage &&
            (currentConversationRef.current !== conversationId ||
              (typeof document !== 'undefined' && document.visibilityState === 'hidden'));

          if (shouldNotify) {
            showNewMessageToast(conversationId, messageWithProfile);
          }
        } else if (payload.eventType === 'UPDATE' || payload.eventType === 'DELETE') {
          const payloadConversationId =
            (payload.new as Partial<RawMessage> | null)?.conversation_id ||
            (payload.old as Partial<RawMessage> | null)?.conversation_id;
          if (payloadConversationId && currentConversation === payloadConversationId) {
            fetchMessages(payloadConversationId);
          }
          fetchConversations();
        }
      })
      .subscribe();

    messagesChannelRef.current = channel;

    return () => {
      if (channel) {
        supabase.removeChannel(channel);
        messagesChannelRef.current = null;
      }
    };
  }, [
    conversationIdsKey,
    currentConversation,
    fetchConversations,
    fetchMessages,
    markConversationAsRead,
    showNewMessageToast,
    transformMessage,
    user?.id,
  ]);

  useEffect(() => {
    if (!currentConversation) {
      if (typingChannelRef.current) {
        supabase.removeChannel(typingChannelRef.current);
        typingChannelRef.current = null;
      }
      return;
    }

    if (typingChannelRef.current) {
      supabase.removeChannel(typingChannelRef.current);
      typingChannelRef.current = null;
    }

    const channel = supabase
      .channel(`typing-indicators-${currentConversation}`)
      .on('postgres_changes', {
        event: '*',
        schema: 'public',
        table: 'typing_indicators',
        filter: `conversation_id=eq.${currentConversation}`,
      }, () => {
        fetchTypingIndicators(currentConversation);
      })
      .subscribe();

    typingChannelRef.current = channel;

    return () => {
      if (channel) {
        supabase.removeChannel(channel);
        typingChannelRef.current = null;
      }
    };
  }, [currentConversation, fetchTypingIndicators]);

  useEffect(() => {
    if (typingUsers.length === 0) return;

    const expirations = typingUsers
      .map(indicator => (indicator.expires_at ? new Date(indicator.expires_at).getTime() : null))
      .filter((timestamp): timestamp is number => timestamp !== null && !Number.isNaN(timestamp));

    if (expirations.length === 0) return;

    const nextExpiry = Math.min(...expirations);
    const timeoutDelay = Math.max(nextExpiry - Date.now(), 0) + 50;

    const timeoutId = setTimeout(() => {
      setTypingUsers(prev =>
        prev.filter(indicator => {
          if (!indicator.expires_at) return true;
          return new Date(indicator.expires_at).getTime() > Date.now();
        })
      );
    }, timeoutDelay);

    return () => {
      clearTimeout(timeoutId);
    };
  }, [typingUsers]);

  useEffect(() => {
    return () => {
      if (messagesChannelRef.current) {
        supabase.removeChannel(messagesChannelRef.current);
        messagesChannelRef.current = null;
      }
      if (conversationsChannelRef.current) {
        supabase.removeChannel(conversationsChannelRef.current);
        conversationsChannelRef.current = null;
      }
      if (typingChannelRef.current) {
        supabase.removeChannel(typingChannelRef.current);
        typingChannelRef.current = null;
      }
      if (audioContextRef.current) {
        audioContextRef.current.close().catch(() => undefined);
        audioContextRef.current = null;
      }
    };
  }, []);

  return {
    conversations,
    currentConversation,
    setCurrentConversation,
    messages,
    typingUsers,
    loading,
    sendMessage,
    startTyping,
    stopTyping,
    getOrCreateConversation,
    fetchConversations,
  };
}<|MERGE_RESOLUTION|>--- conflicted
+++ resolved
@@ -1,9 +1,13 @@
-import { useCallback, useEffect, useMemo, useRef, useState } from 'react';
-import type { PostgrestError, RealtimeChannel } from '@supabase/supabase-js';
-import { supabase } from '@/integrations/supabase/client';
-import { useAuth } from './useAuth';
-import { useToast } from './use-toast';
-import { toast as sonnerToast } from '@/components/ui/sonner';
+import { useCallback, useEffect, useMemo, useRef, useState } from "react";
+import type { PostgrestError, RealtimeChannel } from "@supabase/supabase-js";
+import { supabase } from "@/integrations/supabase/client";
+import { useAuth } from "./useAuth";
+import { useToast } from "./use-toast";
+import { toast as sonnerToast } from "@/components/ui/sonner";
+
+/* -------------------------------------------------------------------------- */
+/*                                   TYPES                                    */
+/* -------------------------------------------------------------------------- */
 
 export interface Conversation {
   id: string;
@@ -68,7 +72,7 @@
 
 export interface MessageAttachment {
   id: string;
-  type: 'image' | 'file' | 'audio' | 'video' | string;
+  type: "image" | "file" | "audio" | "video" | string;
   url: string;
   name?: string | null;
   size?: number | null;
@@ -86,66 +90,15 @@
   metadata?: Record<string, unknown> | null;
 }
 
-type RawMessage = {
-  id: string;
-  conversation_id: string;
-  sender_id: string;
-  content: string;
-  message_type: string | null;
+type RawMessage = Omit<Message, "attachments" | "metadata"> & {
   attachments: unknown;
   metadata: unknown;
-  reply_to_id: string | null;
-  edited_at: string | null;
-  deleted_at: string | null;
-  created_at: string;
-  sender?: {
-    id: string;
-    full_name: string;
-    avatar_url: string | null;
-  } | null;
 };
 
-type RawParticipant = {
-  id: string;
-  conversation_id: string;
-  user_id: string;
-  joined_at: string | null;
-  last_read_at: string;
-  role?: string | null;
-};
-
-type RawConversation = {
-  id: string;
-  tenant_id: string;
-  name?: string | null;
-  title?: string | null;
-  type?: string | null;
-  is_group: boolean | null;
-  avatar_url?: string | null;
-  created_by?: string | null;
-  created_at: string | null;
-  updated_at: string | null;
-  last_message_at?: string | null;
-  metadata?: unknown;
+type RawParticipant = Omit<ConversationParticipant, "profile">;
+type RawConversation = Omit<Conversation, "participants" | "lastMessage"> & {
   participants: RawParticipant[];
   lastMessage?: RawMessage[];
-};
-
-type RawTypingIndicator = {
-  user_id: string;
-  conversation_id: string;
-  started_at: string | null;
-  expires_at: string;
-  profile?: {
-    full_name: string;
-  } | null;
-};
-
-type DirectConversationCandidate = {
-  conversation_id: string;
-  conversation: {
-    is_group: boolean | null;
-  } | null;
 };
 
 type SupabaseError =
@@ -154,1578 +107,296 @@
   | { message?: string; details?: string | null; hint?: string | null }
   | null;
 
+/* -------------------------------------------------------------------------- */
+/*                             UTILITY FUNCTIONS                              */
+/* -------------------------------------------------------------------------- */
+
 const createAttachmentId = () => {
-  if (typeof crypto !== 'undefined' && typeof crypto.randomUUID === 'function') {
+  if (typeof crypto !== "undefined" && typeof crypto.randomUUID === "function") {
     return crypto.randomUUID();
   }
   return `${Date.now().toString(36)}-${Math.random().toString(36).slice(2, 10)}`;
 };
 
-const normalizeAttachment = (attachment: unknown): MessageAttachment | null => {
-  if (!attachment || typeof attachment !== 'object') {
-    return null;
-  }
-
-  const record = attachment as Record<string, any>;
-  const url = typeof record.url === 'string' ? record.url : null;
-  if (!url) {
-    return null;
-  }
-
-  const inferredType = () => {
-    if (typeof record.type === 'string') return record.type;
-    if (typeof record.mime_type === 'string') {
-      if (record.mime_type.startsWith('image/')) return 'image';
-      if (record.mime_type.startsWith('audio/')) return 'audio';
-      if (record.mime_type.startsWith('video/')) return 'video';
-      return 'file';
-    }
-    if (typeof record.mimeType === 'string') {
-      if (record.mimeType.startsWith('image/')) return 'image';
-      if (record.mimeType.startsWith('audio/')) return 'audio';
-      if (record.mimeType.startsWith('video/')) return 'video';
-      return 'file';
-    }
-    return 'file';
-  };
-
-  const sizeValue = () => {
-    if (typeof record.size === 'number') return record.size;
-    if (typeof record.file_size === 'number') return record.file_size;
-    if (typeof record.fileSize === 'number') return record.fileSize;
-    if (typeof record.size === 'string') {
-      const parsed = Number(record.size);
-      return Number.isNaN(parsed) ? null : parsed;
-    }
-    return null;
-  };
-
-  return {
-    id: typeof record.id === 'string' && record.id ? record.id : createAttachmentId(),
-    type: inferredType(),
-    url,
-    name:
-      typeof record.name === 'string'
-        ? record.name
-        : typeof record.file_name === 'string'
-          ? record.file_name
-          : typeof record.fileName === 'string'
-            ? record.fileName
-            : null,
-    size: sizeValue(),
-    mime_type:
-      typeof record.mime_type === 'string'
-        ? record.mime_type
-        : typeof record.mimeType === 'string'
-          ? record.mimeType
-          : null,
-    preview_url:
-      typeof record.preview_url === 'string'
-        ? record.preview_url
-        : typeof record.previewUrl === 'string'
-          ? record.previewUrl
-          : url,
-    storage_path:
-      typeof record.storage_path === 'string'
-        ? record.storage_path
-        : typeof record.storagePath === 'string'
-          ? record.storagePath
-          : typeof record.meta === 'object' && record.meta && typeof record.meta.storagePath === 'string'
-            ? (record.meta.storagePath as string)
-            : null,
-    duration_ms:
-      typeof record.duration_ms === 'number'
-        ? record.duration_ms
-        : typeof record.durationMs === 'number'
-          ? record.durationMs
-          : typeof record.meta === 'object' && record.meta && typeof record.meta.durationMs === 'number'
-            ? (record.meta.durationMs as number)
-            : null,
-    meta: (record.meta as Record<string, unknown> | null | undefined) ?? record.metadata ?? null,
-  };
-};
-
 const parseAttachments = (attachments: unknown): MessageAttachment[] => {
   if (!attachments) return [];
-
-  let parsed: unknown = attachments;
-
-  if (typeof attachments === 'string') {
+  try {
+    const arr = typeof attachments === "string" ? JSON.parse(attachments) : attachments;
+    if (!Array.isArray(arr)) return [];
+    return arr
+      .map((item: any): MessageAttachment | null => {
+        if (!item || typeof item !== "object" || !item.url) return null;
+        return {
+          id: item.id ?? createAttachmentId(),
+          type: item.type ?? "file",
+          url: item.url,
+          name: item.name ?? null,
+          size: item.size ?? null,
+          mime_type: item.mime_type ?? item.mimeType ?? null,
+          preview_url: item.preview_url ?? item.previewUrl ?? item.url,
+          storage_path: item.storage_path ?? item.storagePath ?? null,
+          duration_ms: item.duration_ms ?? item.durationMs ?? null,
+          meta: item.meta ?? item.metadata ?? null,
+        };
+      })
+      .filter(Boolean) as MessageAttachment[];
+  } catch {
+    return [];
+  }
+};
+
+const parseMetadata = (metadata: unknown): Record<string, unknown> | null => {
+  if (!metadata) return null;
+  if (typeof metadata === "string") {
     try {
-      parsed = JSON.parse(attachments);
-    } catch (error) {
-      console.warn('Failed to parse attachments payload', error);
-      return [];
+      const parsed = JSON.parse(metadata);
+      return typeof parsed === "object" && parsed ? parsed : null;
+    } catch {
+      return null;
     }
   }
-
-  if (!Array.isArray(parsed)) {
-    return [];
-  }
-
-  return parsed
-    .map(normalizeAttachment)
-    .filter((attachment): attachment is MessageAttachment => Boolean(attachment && attachment.url));
-};
-
-const parseMetadata = (metadata: unknown): Record<string, unknown> | null => {
-  if (!metadata || typeof metadata !== 'object') {
-    if (typeof metadata === 'string') {
-      try {
-        const parsed = JSON.parse(metadata);
-        return typeof parsed === 'object' && parsed ? (parsed as Record<string, unknown>) : null;
-      } catch {
-        return null;
-      }
-    }
-    return null;
-  }
-
-  if (metadata instanceof Date) {
-    return { timestamp: metadata.toISOString() };
-  }
-
   return metadata as Record<string, unknown>;
 };
 
-const getErrorMessage = (error: SupabaseError) => {
-  if (!error) return '';
-
-  if (error instanceof Error) {
-    return error.message || '';
-  }
-
-  if (error && typeof error === 'object' && 'message' in error) {
-    return (error.message as string) || '';
-  }
-
-  return '';
-};
-
-const getErrorDetails = (error: SupabaseError) => {
-  if (!error || error instanceof Error) return '';
-
-  if (error && typeof error === 'object' && 'details' in error) {
-    return (error.details as string | null) || '';
-  }
-
-  return '';
-};
-
-const getErrorHint = (error: SupabaseError) => {
-  if (!error || error instanceof Error) return '';
-
-  if (error && typeof error === 'object' && 'hint' in error) {
-    return (error.hint as string | null) || '';
-  }
-
-  return '';
-};
-
-const getErrorSummary = (error: SupabaseError) => {
-  const parts = [getErrorMessage(error), getErrorDetails(error), getErrorHint(error)]
-    .map((part) => (typeof part === 'string' ? part.trim() : ''))
-    .filter(Boolean);
-  return parts.join(' ').toLowerCase();
-};
-
-const isMissingColumnError = (error: SupabaseError, columnName: string) => {
-  if (!error) return false;
-  const summary = getErrorSummary(error);
-  if (!summary) return false;
-
-  const normalized = columnName.toLowerCase();
-  return (
-    summary.includes(`column "${normalized}"`) ||
-    summary.includes(`column ${normalized}`) ||
-    summary.includes(`"${normalized}" does not exist`) ||
-    summary.includes(`${normalized} does not exist`)
-  );
-};
-
-const isMissingRelationError = (error: SupabaseError, relationName: string) => {
-  if (!error) return false;
-  const summary = getErrorSummary(error);
-  if (!summary) return false;
-
-  const normalized = relationName.toLowerCase();
-  return (
-    summary.includes(`relation "${normalized}"`) ||
-    summary.includes(`relation ${normalized}`) ||
-    summary.includes(`"${normalized}" does not exist`) ||
-    summary.includes(`${normalized} does not exist`)
-  );
-};
-
-const isMissingRpcFunctionError = (error: SupabaseError) => {
-  const message = `${getErrorMessage(error)} ${getErrorDetails(error)}`.toLowerCase();
-
-  if (!message) return false;
-
-  return (
-    message.includes('no matches were found in the schema cache') ||
-    message.includes('function get_or_create_conversation') ||
-    message.includes('function public.get_or_create_conversation')
-  );
-};
-
-const getErrorDescription = (error: SupabaseError, fallback: string) => {
-  if (!error) return fallback;
-
-  if (error instanceof Error) {
-    return error.message || fallback;
-  }
-
-  const supabaseError = error as PostgrestError | { message?: string; details?: string | null; hint?: string | null };
-  if (supabaseError && typeof supabaseError === 'object' && 'message' in supabaseError && supabaseError.message) {
-    const { message, details, hint } = supabaseError;
-    if (details) return details;
-    if (hint) return `${message} (${hint})`;
-    return message;
-  }
-
-  return fallback;
-};
+/* -------------------------------------------------------------------------- */
+/*                              MAIN HOOK LOGIC                               */
+/* -------------------------------------------------------------------------- */
 
 export function useMessages() {
   const { user, profile } = useAuth();
-    const isAgent = profile?.role === 'agent';
-    const isStudent = profile?.role === 'student';
-    const { toast } = useToast();
-    const [conversations, setConversations] = useState<Conversation[]>([]);
-    const [currentConversation, setCurrentConversation] = useState<string | null>(null);
-    const [messages, setMessages] = useState<Message[]>([]);
-    const [typingUsers, setTypingUsers] = useState<TypingIndicator[]>([]);
-    const [loading, setLoading] = useState(false);
+  const { toast } = useToast();
+
+  const isAgent = profile?.role === "agent";
+  const isStudent = profile?.role === "student";
+
+  const [conversations, setConversations] = useState<Conversation[]>([]);
+  const [currentConversation, setCurrentConversation] = useState<string | null>(null);
+  const [messages, setMessages] = useState<Message[]>([]);
+  const [typingUsers, setTypingUsers] = useState<TypingIndicator[]>([]);
+  const [loading, setLoading] = useState(false);
+
+  const conversationsRef = useRef<Conversation[]>([]);
+  const currentConversationRef = useRef<string | null>(null);
+  const audioContextRef = useRef<AudioContext | null>(null);
 
   const conversationsChannelRef = useRef<RealtimeChannel | null>(null);
   const messagesChannelRef = useRef<RealtimeChannel | null>(null);
   const typingChannelRef = useRef<RealtimeChannel | null>(null);
-  const audioContextRef = useRef<AudioContext | null>(null);
-  const currentConversationRef = useRef<string | null>(null);
-  const initialConversationIdRef = useRef<string | null>(
-    typeof window !== 'undefined' ? localStorage.getItem('messages:lastConversation') : null
-  );
-  const conversationsRef = useRef<Conversation[]>([]);
-
-  const conversationIdsKey = useMemo(() => {
-    return conversations.map(conv => conv.id).sort().join(',');
-  }, [conversations]);
+
+  const conversationIdsKey = useMemo(
+    () => conversations.map((conv) => conv.id).sort().join(","),
+    [conversations]
+  );
+
+  const transformMessage = useCallback((msg: RawMessage): Message => {
+    return {
+      ...msg,
+      attachments: parseAttachments(msg.attachments),
+      metadata: parseMetadata(msg.metadata),
+    };
+  }, []);
 
   const playNotificationSound = useCallback(async () => {
-    if (typeof window === 'undefined') return;
-    const AudioCtx = window.AudioContext || (window as any).webkitAudioContext;
-    if (!AudioCtx) return;
-
     try {
+      const AudioCtx = window.AudioContext || (window as any).webkitAudioContext;
+      if (!AudioCtx) return;
       let ctx = audioContextRef.current;
-      if (!ctx) {
-        ctx = new AudioCtx();
-        audioContextRef.current = ctx;
-      }
-
-      if (ctx.state === 'suspended') {
-        await ctx.resume();
-      }
-
-      const oscillator = ctx.createOscillator();
+      if (!ctx) ctx = new AudioCtx();
+      if (ctx.state === "suspended") await ctx.resume();
+      const osc = ctx.createOscillator();
       const gain = ctx.createGain();
-
-      oscillator.type = 'triangle';
-      oscillator.frequency.setValueAtTime(760, ctx.currentTime);
-
-      gain.gain.setValueAtTime(0.0001, ctx.currentTime);
-      gain.gain.exponentialRampToValueAtTime(0.09, ctx.currentTime + 0.02);
-      gain.gain.exponentialRampToValueAtTime(0.0001, ctx.currentTime + 0.3);
-
-      oscillator.connect(gain);
+      osc.type = "triangle";
+      osc.frequency.setValueAtTime(760, ctx.currentTime);
+      gain.gain.setValueAtTime(0.001, ctx.currentTime);
+      gain.gain.exponentialRampToValueAtTime(0.1, ctx.currentTime + 0.02);
+      gain.gain.exponentialRampToValueAtTime(0.001, ctx.currentTime + 0.3);
+      osc.connect(gain);
       gain.connect(ctx.destination);
-      oscillator.start();
-      oscillator.stop(ctx.currentTime + 0.32);
-    } catch (error) {
-      console.warn('Unable to play notification sound', error);
+      osc.start();
+      osc.stop(ctx.currentTime + 0.3);
+    } catch {
+      console.warn("Unable to play notification sound");
     }
   }, []);
 
   const showNewMessageToast = useCallback(
     (conversationId: string, message: Message) => {
-      const conversation = conversationsRef.current.find((conv) => conv.id === conversationId);
-      const otherParticipant = conversation?.participants?.find(
-        (participant) => participant.user_id !== user?.id
-      );
+      const conv = conversationsRef.current.find((c) => c.id === conversationId);
+      const other = conv?.participants?.find((p) => p.user_id !== user?.id);
       const title =
-        conversation?.name ||
-        conversation?.title ||
-        otherParticipant?.profile?.full_name ||
-        'New message';
-
-      const hasAttachments = message.attachments.length > 0;
-      let description = message.content?.trim();
-
-      if (!description && hasAttachments) {
-        description =
-          message.attachments.length === 1
-            ? 'Sent an attachment'
-            : `Sent ${message.attachments.length} attachments`;
-      }
-
+        conv?.name || other?.profile?.full_name || "New message";
+      const desc = message.content || (message.attachments.length > 0 ? "[Attachment]" : "");
       sonnerToast(title, {
-        description: description || 'You have a new message',
+        description: desc || "You have a new message",
         duration: 6000,
         action: {
-          label: 'Open',
-          onClick: () => {
-            setCurrentConversation(conversationId);
-          },
+          label: "Open",
+          onClick: () => setCurrentConversation(conversationId),
         },
       });
-
-      void playNotificationSound();
+      playNotificationSound();
     },
-    [playNotificationSound, setCurrentConversation, user?.id]
-  );
-
-    useEffect(() => {
-      if (typeof window === 'undefined') {
-        return;
+    [playNotificationSound, user?.id]
+  );
+
+  /* ----------------------------- Fetch messages ---------------------------- */
+  const fetchMessages = useCallback(
+    async (conversationId: string) => {
+      if (!user?.id) return;
+      try {
+        setLoading(true);
+        const { data, error } = await supabase
+          .from("conversation_messages")
+          .select("*")
+          .eq("conversation_id", conversationId)
+          .order("created_at", { ascending: true });
+        if (error) throw error;
+        const formatted = (data || []).map((m: any) => transformMessage(m));
+        setMessages(formatted);
+      } catch (err) {
+        console.error("Error fetching messages:", err);
+        toast({
+          title: "Error",
+          description: "Failed to load messages",
+          variant: "destructive",
+        });
+      } finally {
+        setLoading(false);
       }
-
-      if (user?.id) {
-        if (!initialConversationIdRef.current) {
-          initialConversationIdRef.current = localStorage.getItem('messages:lastConversation');
-        }
-      } else {
-        initialConversationIdRef.current = localStorage.getItem('messages:lastConversation');
-      }
-    }, [user?.id]);
-
-const transformMessage = useCallback((message: RawMessage): Message => {
-  return {
-    id: message.id,
-    conversation_id: message.conversation_id,
-    sender_id: message.sender_id,
-    content: message.content,
-    message_type: message.message_type,
-    attachments: parseAttachments(message.attachments),
-    metadata: parseMetadata(message.metadata),
-    reply_to_id: message.reply_to_id,
-    edited_at: message.edited_at,
-    deleted_at: message.deleted_at,
-    created_at: message.created_at,
-    sender: message.sender
-      ? {
-          id: message.sender.id,
-          full_name: message.sender.full_name,
-          avatar_url: message.sender.avatar_url,
-        }
-      : undefined,
-  };
-}, []);
-
-const markConversationAsRead = useCallback(async (conversationId: string) => {
-  if (!user?.id) return;
-
-  const nowIso = new Date().toISOString();
-
-  try {
-    const { error } = await supabase.rpc('mark_conversation_read', {
-      conversation_uuid: conversationId,
-    });
-
-    if (error) throw error;
-
-    setConversations(prev =>
-      prev.map(conv =>
-        conv.id === conversationId
-          ? {
-              ...conv,
-              unreadCount: 0,
-              participants: (conv.participants || []).map(participant =>
-                participant.user_id === user.id
-                  ? { ...participant, last_read_at: nowIso }
-                  : participant
-              ),
-            }
-          : conv
-      )
-    );
-
-    const currentConversation = conversationsRef.current.find((conv) => conv.id === conversationId);
-    const currentProfile = currentConversation?.participants?.find((participant) => participant.user_id === user.id)?.profile;
-
-    } catch (error) {
-      console.error('Error marking message thread as read:', error);
-  }
-}, [supabase, user?.id]);
-
-  const fetchTypingIndicators = useCallback(async (conversationId: string) => {
+    },
+    [transformMessage, toast, user?.id]
+  );
+
+  /* --------------------------- Fetch conversations -------------------------- */
+  const fetchConversations = useCallback(async () => {
     if (!user?.id) return;
-
     try {
       const { data, error } = await supabase
-        .from('typing_indicators')
-        .select('user_id, conversation_id, started_at, expires_at')
-        .eq('conversation_id', conversationId)
-        .gt('expires_at', new Date().toISOString());
-
+        .from("conversations")
+        .select("*")
+        .order("updated_at", { ascending: false });
       if (error) throw error;
-
-      // Fetch profiles separately
-      const userIds = (data || [])
-        .map((indicator: any) => indicator.user_id)
-        .filter((id: string | null | undefined): id is string => Boolean(id));
-
-      let profilesMap = new Map<string, { id: string; full_name: string }>();
-
-      if (userIds.length > 0) {
-        const { data: profilesData, error: profilesError } = await supabase
-          .from('profiles')
-          .select('id, full_name')
-          .in('id', userIds);
-
-        if (profilesError) {
-          console.error('Error fetching typing indicator profiles:', profilesError);
-        } else {
-          profilesMap = new Map(
-            (profilesData || []).map((p: any) => [p.id, p])
-          );
-        }
-      }
-
-      const formatted: TypingIndicator[] = (data || [])
-        .filter((indicator: any) => indicator.user_id !== user.id)
-        .map((indicator: any) => ({
-          user_id: indicator.user_id,
-          conversation_id: indicator.conversation_id,
-          started_at: indicator.started_at,
-          expires_at: indicator.expires_at,
-          profile: profilesMap.get(indicator.user_id)
-            ? {
-              full_name: profilesMap.get(indicator.user_id)!.full_name,
-            }
-          : undefined,
-        }));
-
-      setTypingUsers(formatted);
-    } catch (error) {
-      console.error('Error fetching typing indicators:', error);
+      setConversations(data as Conversation[]);
+    } catch (err) {
+      console.error("Error loading conversations:", err);
+      toast({
+        title: "Error",
+        description: "Failed to load conversations",
+        variant: "destructive",
+      });
     }
-  }, [user?.id]);
-
-  const fetchMessages = useCallback(async (conversationId: string) => {
-    if (!user?.id) return;
-
-    try {
-      setLoading(true);
-
-    const fullMessageSelect =
-      'id, conversation_id, sender_id, content, message_type, attachments, metadata, reply_to_id, edited_at, deleted_at, created_at';
-    const fallbackWithoutMetadata =
-      'id, conversation_id, sender_id, content, message_type, attachments, created_at';
-    const fallbackMinimal =
-      'id, conversation_id, sender_id, content, message_type, created_at';
-
-    const buildBaseQuery = (selectColumns: string) =>
-      supabase
-        .from('conversation_messages')
-        .select(selectColumns)
-        .eq('conversation_id', conversationId)
-        .order('created_at', { ascending: true });
-
-    let { data, error } = await buildBaseQuery(fullMessageSelect);
-
-    if (error) {
-      if (
-        isMissingColumnError(error, 'metadata') ||
-        isMissingColumnError(error, 'reply_to_id') ||
-        isMissingColumnError(error, 'edited_at') ||
-        isMissingColumnError(error, 'deleted_at')
-      ) {
-        const fallbackResult = await buildBaseQuery(fallbackWithoutMetadata);
-        data = fallbackResult.data;
-        error = fallbackResult.error;
-      }
-    }
-
-    if (error && isMissingColumnError(error, 'attachments')) {
-      const fallbackResult = await buildBaseQuery(fallbackMinimal);
-      data = fallbackResult.data;
-      error = fallbackResult.error;
-    }
-
-    if (error) throw error;
-
-    const messageRows = (data || []) as Partial<RawMessage>[];
-    const messageIds = messageRows
-      .map((msg) => msg?.id)
-      .filter((id): id is string => Boolean(id));
-    const senderIds = new Set<string>();
-
-    messageRows.forEach((msg) => {
-      if (msg?.sender_id) senderIds.add(msg.sender_id);
-    });
-
-
-    // Fetch profiles for senders and recipients (for receipts)
-    const uniqueUserIds = Array.from(senderIds).filter(Boolean);
-    let profilesMap = new Map<string, { id: string; full_name: string; avatar_url: string | null }>();
-
-    if (uniqueUserIds.length > 0) {
-      const { data: profilesData, error: profilesError } = await supabase
-        .from('profiles')
-        .select('id, full_name, avatar_url')
-        .in('id', uniqueUserIds);
-
-      if (profilesError) {
-        console.error('Error fetching message profiles:', profilesError);
-      } else if (profilesData) {
-        profilesMap = new Map(
-          (profilesData || []).map((p: any) => [p.id, p])
-        );
-      }
-    }
-
-    const formatted = messageRows
-      .map((rawMessage) => {
-        if (!rawMessage?.id || !rawMessage.conversation_id || !rawMessage.sender_id || !rawMessage.created_at) {
-          return null;
-        }
-
-        const senderProfile = profilesMap.get(rawMessage.sender_id);
-        const messageWithRelations: RawMessage = {
-          id: rawMessage.id,
-          conversation_id: rawMessage.conversation_id,
-          sender_id: rawMessage.sender_id,
-          content: rawMessage.content ?? '',
-          message_type: rawMessage.message_type ?? null,
-          attachments: rawMessage.attachments ?? [],
-          metadata: rawMessage.metadata ?? null,
-          reply_to_id: rawMessage.reply_to_id ?? null,
-          edited_at: rawMessage.edited_at ?? null,
-          deleted_at: rawMessage.deleted_at ?? null,
-          created_at: rawMessage.created_at,
-          sender: senderProfile
-            ? {
-                id: senderProfile.id,
-                full_name: senderProfile.full_name,
-                avatar_url: senderProfile.avatar_url,
-              }
-            : {
-                id: rawMessage.sender_id,
-                full_name: 'Unknown User',
-                avatar_url: null,
-              },
-        };
-
-        return transformMessage(messageWithRelations);
-      })
-      .filter((message): message is Message => Boolean(message));
-
-    setMessages(formatted);
-    } catch (error) {
-      console.error('Error fetching messages:', error);
-      toast({
-        title: 'Error',
-        description: 'Failed to load messages',
-        variant: 'destructive',
-      });
-    } finally {
-      setLoading(false);
-    }
-  }, [supabase, transformMessage, toast, user?.id]);
-
-    const fetchConversations = useCallback(async () => {
-      if (!user?.id) {
-        setConversations([]);
-        return;
-      }
-
+  }, [toast, user?.id]);
+
+  /* ----------------------------- Send message ------------------------------ */
+  const sendMessage = useCallback(
+    async (conversationId: string, payload: SendMessagePayload) => {
+      if (!user?.id) return;
+      const hasContent = payload.content?.trim();
+      const hasFiles = payload.attachments?.length;
+      if (!hasContent && !hasFiles) return;
       try {
-        const { data: userParticipations, error: partError } = await supabase
-          .from('conversation_participants')
-          .select('conversation_id')
-          .eq('user_id', user.id);
-
-        if (partError) throw partError;
-
-        const conversationIds = (userParticipations || [])
-          .map((record) => record?.conversation_id)
-          .filter((id): id is string => Boolean(id));
-
-        if (conversationIds.length === 0) {
-          setConversations([]);
-          return;
-        }
-
-        const baseConversationSelect =
-<<<<<<< HEAD
-          'id, tenant_id, name, is_group, avatar_url, created_by, created_at, updated_at';
-=======
-          'id, tenant_id, name, title, type, is_group, avatar_url, created_by, metadata, created_at, updated_at, last_message_at';
-        const fallbackConversationSelect =
-          'id, tenant_id, name, is_group, avatar_url, created_at, updated_at';
-
-        const runConversationQuery = async (
-          selectString: string,
-          includeLastMessageOrder: boolean
-        ) => {
-          let query = supabase
-            .from('conversations')
-            .select(selectString)
-            .in('id', conversationIds);
->>>>>>> 73ab89d8
-
-        const { data: conversationRows, error: convError } = await supabase
-          .from('conversations')
-          .select(baseConversationSelect)
-          .in('id', conversationIds)
-          .order('updated_at', { ascending: false, nullsFirst: false });
-
-        if (convError) throw convError;
-
-<<<<<<< HEAD
-        const sanitizedConversations = (conversationRows || []).map((row: any) => ({
-          id: row.id as string,
-          tenant_id: row.tenant_id as string,
-          name: typeof row.name === 'string' ? row.name : null,
-          is_group: typeof row.is_group === 'boolean' ? row.is_group : Boolean(row.is_group),
-          avatar_url: typeof row.avatar_url === 'string' ? row.avatar_url : null,
-          created_by: typeof row.created_by === 'string' ? row.created_by : null,
-          created_at: row.created_at ?? null,
-          updated_at: row.updated_at ?? row.created_at ?? null,
-          participants: [],
-          lastMessage: [],
-        })) as RawConversation[];
-
-        const baseParticipantSelect =
-          'id, conversation_id, user_id, joined_at, is_admin';
-=======
-        const sanitizedConversations = (conversationRows || []).map((row: any) => {
-          const resolvedTitle =
-            typeof row.title === 'string' && row.title.trim().length > 0
-              ? row.title
-              : typeof row.name === 'string'
-                ? row.name
-                : null;
-
-          const resolvedType =
-            typeof row.type === 'string' && row.type.trim().length > 0
-              ? row.type
-              : row.is_group
-                ? 'group'
-                : 'direct';
-
-          return {
-            id: row.id as string,
-            tenant_id: row.tenant_id as string,
-            title: resolvedTitle,
-            type: resolvedType,
-            is_group: typeof row.is_group === 'boolean' ? row.is_group : Boolean(row.is_group),
-            avatar_url: typeof row.avatar_url === 'string' ? row.avatar_url : null,
-            created_by: typeof row.created_by === 'string' ? row.created_by : null,
-            created_at: row.created_at ?? null,
-            updated_at: row.updated_at ?? row.created_at ?? null,
-            last_message_at: row.last_message_at ?? null,
-            metadata: row.metadata ?? null,
-            participants: [],
-            lastMessage: [],
-            name: typeof row.name === 'string' ? row.name : resolvedTitle,
-          } as RawConversation;
-        });
-
-        const baseParticipantSelect =
-          'id, conversation_id, user_id, joined_at, last_read_at, role';
-        const fallbackParticipantSelect = 'id, conversation_id, user_id, joined_at';
->>>>>>> 73ab89d8
-
-        const { data: participantRows, error: participantsError } = await supabase
-          .from('conversation_participants')
-          .select(baseParticipantSelect)
-          .in('conversation_id', conversationIds);
-
-        if (participantsError) throw participantsError;
-
-        const baseMessageSelect =
-          'id, conversation_id, sender_id, content, message_type, attachments, metadata, reply_to_id, edited_at, deleted_at, created_at';
-        const fallbackMessageSelect =
-          'id, conversation_id, sender_id, content, message_type, attachments, created_at';
-        const minimalMessageSelect =
-          'id, conversation_id, sender_id, content, message_type, created_at';
-
-        const runLastMessageQuery = async (selectString: string) =>
-          supabase
-            .from('conversation_messages')
-            .select(selectString)
-            .in('conversation_id', conversationIds)
-            .order('created_at', { ascending: false });
-
-        let { data: lastMessageRows, error: lastMessageError } = await runLastMessageQuery(
-          baseMessageSelect
-        );
-
-        if (lastMessageError) {
-          if (
-            isMissingColumnError(lastMessageError, 'metadata') ||
-            isMissingColumnError(lastMessageError, 'reply_to_id') ||
-            isMissingColumnError(lastMessageError, 'edited_at') ||
-            isMissingColumnError(lastMessageError, 'deleted_at')
-          ) {
-            const fallbackResult = await runLastMessageQuery(fallbackMessageSelect);
-            lastMessageRows = fallbackResult.data;
-            lastMessageError = fallbackResult.error;
-          }
-        }
-
-        if (lastMessageError && isMissingColumnError(lastMessageError, 'attachments')) {
-          const fallbackResult = await runLastMessageQuery(minimalMessageSelect);
-          lastMessageRows = fallbackResult.data;
-          lastMessageError = fallbackResult.error;
-        }
-
-        if (lastMessageError) throw lastMessageError;
-
-        const lastMessageMap = new Map<string, RawMessage>();
-        lastMessageRows?.forEach((row: any) => {
-          if (!row?.conversation_id || lastMessageMap.has(row.conversation_id)) {
-            return;
-          }
-
-          if (!row.id || !row.sender_id || !row.created_at) {
-            return;
-          }
-
-          lastMessageMap.set(row.conversation_id, {
-            id: row.id,
-            conversation_id: row.conversation_id,
-            sender_id: row.sender_id,
-            content: row.content ?? '',
-            message_type: row.message_type ?? null,
-            attachments: row.attachments ?? [],
-            metadata: row.metadata ?? null,
-            reply_to_id: row.reply_to_id ?? null,
-            edited_at: row.edited_at ?? null,
-            deleted_at: row.deleted_at ?? null,
-            created_at: row.created_at,
-          });
-        });
-
-        const typedData = sanitizedConversations.map((conversation) => ({
-          ...conversation,
-          participants: (participantRows || []).filter(
-            (participant: any) => participant?.conversation_id === conversation.id
-          ),
-          lastMessage: lastMessageMap.has(conversation.id)
-            ? [lastMessageMap.get(conversation.id) as RawMessage]
-            : [],
-        })) as unknown as RawConversation[];
-
-        const participantIds = new Set<string>();
-        typedData.forEach((conversation) => {
-          (conversation.participants || []).forEach((participant) => {
-            if (participant?.user_id) {
-              participantIds.add(participant.user_id);
-            }
-          });
-
-          const rawLastMessage = conversation.lastMessage?.[0];
-          if (rawLastMessage?.sender_id) {
-            participantIds.add(rawLastMessage.sender_id);
-          }
-        });
-
-        let profilesMap = new Map<
-          string,
-          { id: string; full_name: string; avatar_url: string | null; role?: string | null }
-        >();
-        if (participantIds.size > 0) {
-          const ids = Array.from(participantIds);
-          const { data: profilesData, error: profilesError } = await supabase
-            .from('profiles')
-            .select('id, full_name, avatar_url, role')
-            .in('id', ids);
-
-          if (profilesError) {
-            console.error('Error fetching participant profiles:', profilesError);
-          } else if (profilesData) {
-            profilesMap = new Map(
-              profilesData.map((profile: any) => [
-                profile.id,
-                {
-                  id: profile.id,
-                  full_name: profile.full_name,
-                  avatar_url: profile.avatar_url ?? null,
-                  role: profile.role ?? null,
-                },
-              ])
-            );
-          }
-        }
-
-        const formatted = typedData.map((conversation) => {
-          const participants: ConversationParticipant[] = (conversation.participants || []).map(
-            (participant) => {
-              const profileRecord = profilesMap.get(participant.user_id);
-              return {
-                id: participant.id,
-                conversation_id: participant.conversation_id,
-                user_id: participant.user_id,
-                joined_at: participant.joined_at,
-<<<<<<< HEAD
-                last_read_at: new Date().toISOString(),
-                is_admin: participant.is_admin,
-=======
-                last_read_at:
-                  participant.last_read_at ??
-                  participant.joined_at ??
-                  new Date().toISOString(),
-                role: participant.role ?? profileRecord?.role ?? 'member',
->>>>>>> 73ab89d8
-                profile: profileRecord
-                  ? {
-                      id: profileRecord.id,
-                      full_name: profileRecord.full_name,
-                      avatar_url: profileRecord.avatar_url,
-                      role: profileRecord.role ?? 'student',
-                    }
-                  : undefined,
-              };
-            }
-          );
-
-          const rawLastMessage = conversation.lastMessage?.[0];
-          let lastMessage: Message | undefined;
-          if (rawLastMessage) {
-            const senderProfile = profilesMap.get(rawLastMessage.sender_id);
-            const messageWithProfile = {
-              ...rawLastMessage,
-              sender: senderProfile
-                ? {
-                    id: senderProfile.id,
-                    full_name: senderProfile.full_name,
-                    avatar_url: senderProfile.avatar_url,
-                  }
-                : undefined,
-            };
-            lastMessage = transformMessage(messageWithProfile as RawMessage);
-          }
-
-          const isGroup = Boolean(conversation.is_group);
-          const otherParticipant = !isGroup
-            ? participants.find((participant) => participant.user_id !== user?.id)
-            : undefined;
-
-          const displayName =
-            conversation.name ??
-            (isGroup
-              ? 'Group Message'
-              : otherParticipant?.profile?.full_name ?? 'Direct Message');
-
-          const displayAvatar = isGroup
-            ? conversation.avatar_url ?? null
-            : otherParticipant?.profile?.avatar_url ?? conversation.avatar_url ?? null;
-
-          return {
-            id: conversation.id,
-            tenant_id: conversation.tenant_id,
-            is_group: conversation.is_group,
-            created_at: conversation.created_at,
-            updated_at: conversation.updated_at,
-            participants,
-            lastMessage,
-            unreadCount: 0,
-            name: displayName,
-            avatar_url: displayAvatar,
-          } as Conversation;
-        });
-
-        const withUnread = formatted.map((conversation) => ({
-          ...conversation,
-          unreadCount: 0,
-        }));
-
-        withUnread.sort((a, b) => {
-          const aTime = a.updated_at ? new Date(a.updated_at).getTime() : 0;
-          const bTime = b.updated_at ? new Date(b.updated_at).getTime() : 0;
-          return bTime - aTime;
-        });
-
-        setConversations(withUnread);
-      } catch (error) {
-        console.error('Error loading messages list:', error);
+        const { data, error } = await supabase
+          .from("conversation_messages")
+          .insert([
+            {
+              conversation_id: conversationId,
+              sender_id: user.id,
+              content: hasContent ? payload.content : "[Attachment]",
+              message_type: payload.messageType ?? "text",
+              attachments: payload.attachments ?? [],
+              metadata: payload.metadata ?? null,
+            },
+          ])
+          .select("*")
+          .single();
+        if (error) throw error;
+        const msg = transformMessage(data);
+        setMessages((prev) => [...prev, msg]);
+      } catch (err) {
+        console.error("Error sending message:", err);
         toast({
-          title: 'Error',
-          description: 'Failed to load messages',
-          variant: 'destructive',
+          title: "Error",
+          description: "Failed to send message",
+          variant: "destructive",
         });
       }
-    }, [supabase, toast, transformMessage, user?.id]);
-
-    const sendMessage = useCallback(async (conversationId: string, payload: SendMessagePayload) => {
+    },
+    [transformMessage, toast, user?.id]
+  );
+
+  /* ------------------------------ Typing events ----------------------------- */
+  const startTyping = useCallback(
+    async (conversationId: string) => {
       if (!user?.id) return;
-
-      const attachments = (payload.attachments ?? []).map((attachment) => ({
-        ...attachment,
-      id: attachment.id ?? createAttachmentId(),
-      }));
-
-      const trimmedContent = payload.content?.trim() ?? '';
-      const hasContent = trimmedContent.length > 0;
-      const hasAttachments = attachments.length > 0;
-
-      if (!hasContent && !hasAttachments) {
-        return;
-      }
-
-      const inferredMessageType = () => {
-        if (payload.messageType) return payload.messageType;
-        if (hasAttachments) {
-          const firstType = attachments[0]?.type;
-          if (attachments.every((attachment) => attachment.type === 'image')) {
-            return 'image';
-          }
-          return firstType || 'file';
-        }
-        return 'text';
-      };
-
-      const messageType = inferredMessageType();
-
-      const fallbackContent = () => {
-        if (messageType === 'image') return '[Image]';
-        if (messageType === 'video') return '[Video]';
-        if (messageType === 'audio') return '[Audio]';
-      if (messageType === 'file') return '[File]';
-        return '[Attachment]';
-      };
-
-      const contentToSend = hasContent ? trimmedContent : fallbackContent();
-
       try {
-      const serializedAttachments = attachments.map((attachment) => ({
-        id: attachment.id,
-        type: attachment.type,
-        url: attachment.url,
-        name: attachment.name ?? null,
-        size: attachment.size ?? null,
-        mime_type: attachment.mime_type ?? null,
-        preview_url: attachment.preview_url ?? null,
-        storage_path: attachment.storage_path ?? null,
-        duration_ms: attachment.duration_ms ?? null,
-        meta: attachment.meta ?? null,
-      }));
-
-        const { data, error } = await supabase
-          .from('conversation_messages')
-          .insert([{
-            conversation_id: conversationId,
-            sender_id: user.id,
-            content: contentToSend,
-            message_type: messageType,
-          attachments: serializedAttachments as any,
-          metadata: (payload.metadata ?? null) as any,
-          }])
-          .select(`
-            id,
-            conversation_id,
-            sender_id,
-            content,
-            message_type,
-            attachments,
-          metadata,
-            reply_to_id,
-            edited_at,
-            deleted_at,
-            created_at
-          `)
-          .single();
-
-        if (error) throw error;
-
-        const { data: profileData } = await supabase
-          .from('profiles')
-          .select('id, full_name, avatar_url')
-          .eq('id', user.id)
-          .single();
-
-        const messageWithProfile = {
-          ...data,
-          sender: profileData || {
-            id: user.id,
-            full_name: 'Unknown User',
-            avatar_url: null,
-          },
-        };
-
-        const formatted = transformMessage(messageWithProfile as RawMessage);
-
-        if (currentConversation === conversationId) {
-          setMessages((prev) => [...prev, formatted]);
-        }
-
-        setConversations((prev) =>
-          prev
-            .map((conv) =>
-              conv.id === conversationId
-                ? {
-                    ...conv,
-                    lastMessage: formatted,
-                    unreadCount: 0,
-                    updated_at: formatted.created_at,
-                    last_message_at: formatted.created_at,
-                  }
-                : conv
-            )
-            .sort((a, b) => {
-              const aTime = a.updated_at ? new Date(a.updated_at).getTime() : 0;
-              const bTime = b.updated_at ? new Date(b.updated_at).getTime() : 0;
-              return bTime - aTime;
-            })
-        );
-      } catch (error) {
-        console.error('Error sending message:', error);
-        toast({
-          title: 'Error',
-          description: 'Failed to send message',
-          variant: 'destructive',
-        });
-      }
-  }, [currentConversation, supabase, transformMessage, toast, user?.id]);
-
-  const startTyping = useCallback(async (conversationId: string) => {
-    if (!user?.id) return;
-
-    try {
-      const expiresAt = new Date(Date.now() + 5000).toISOString();
-      await supabase
-        .from('typing_indicators')
-        .upsert({
+        const expires = new Date(Date.now() + 4000).toISOString();
+        await supabase.from("typing_indicators").upsert({
           conversation_id: conversationId,
           user_id: user.id,
           started_at: new Date().toISOString(),
-          expires_at: expiresAt,
+          expires_at: expires,
         });
-    } catch (error) {
-      console.error('Error starting typing indicator:', error);
-    }
-  }, [user?.id]);
-
-  const stopTyping = useCallback(async (conversationId: string) => {
+      } catch (err) {
+        console.error("Typing start failed:", err);
+      }
+    },
+    [user?.id]
+  );
+
+  const stopTyping = useCallback(
+    async (conversationId: string) => {
+      if (!user?.id) return;
+      try {
+        await supabase
+          .from("typing_indicators")
+          .delete()
+          .eq("conversation_id", conversationId)
+          .eq("user_id", user.id);
+      } catch (err) {
+        console.error("Typing stop failed:", err);
+      }
+    },
+    [user?.id]
+  );
+
+  /* --------------------------- Realtime listeners -------------------------- */
+  useEffect(() => {
     if (!user?.id) return;
-
-    try {
-      await supabase
-        .from('typing_indicators')
-        .delete()
-        .eq('conversation_id', conversationId)
-        .eq('user_id', user.id);
-    } catch (error) {
-      console.error('Error stopping typing indicator:', error);
-    }
-  }, [user?.id]);
-
-  const createConversationFallback = useCallback(
-    async (otherUserId: string) => {
-      if (!user?.id || !profile?.tenant_id) {
-        return null;
-      }
-
-        try {
-          if (isAgent) {
-            const { data: targetStudent, error: targetStudentError } = await supabase
-              .from('students')
-              .select('id')
-              .eq('profile_id', otherUserId)
-              .maybeSingle();
-
-            if (targetStudentError) throw targetStudentError;
-
-            if (targetStudent) {
-              const { data: link, error: linkError } = await supabase
-                .from('agent_student_links')
-                .select('student_id')
-                .eq('agent_profile_id', user.id)
-                .eq('student_id', targetStudent.id)
-                .maybeSingle();
-
-              if (linkError) throw linkError;
-
-              if (!link) {
-                throw new Error('You can only message students assigned to you.');
-              }
-            }
-          } else if (isStudent) {
-            const { data: currentStudent, error: currentStudentError } = await supabase
-              .from('students')
-              .select('id')
-              .eq('profile_id', user.id)
-              .maybeSingle();
-
-            if (currentStudentError) throw currentStudentError;
-
-            if (currentStudent) {
-              const { data: link, error: linkError } = await supabase
-                .from('agent_student_links')
-                .select('student_id')
-                .eq('agent_profile_id', otherUserId)
-                .eq('student_id', currentStudent.id)
-                .maybeSingle();
-
-              if (linkError) throw linkError;
-
-              if (!link) {
-                throw new Error('You can only message your assigned agent.');
-              }
+    fetchConversations();
+
+    const convChannel = supabase
+      .channel(`conversations-${user.id}`)
+      .on(
+        "postgres_changes",
+        { event: "*", schema: "public", table: "conversation_messages" },
+        (payload) => {
+          if (payload.eventType === "INSERT") {
+            const raw = payload.new as RawMessage;
+            const msg = transformMessage(raw);
+            const conversationId = msg.conversation_id;
+            if (currentConversationRef.current === conversationId) {
+              setMessages((prev) => [...prev, msg]);
+            } else {
+              showNewMessageToast(conversationId, msg);
             }
           }
-
-          const { data: candidates, error: candidatesError } = await supabase
-            .from('conversation_participants')
-            .select('conversation_id, conversation:conversations ( is_group )')
-            .eq('user_id', user.id);
-
-          if (candidatesError) throw candidatesError;
-
-        const directConversationIds = ((candidates || []) as DirectConversationCandidate[])
-          .filter(candidate => candidate.conversation?.is_group === false)
-          .map(candidate => candidate.conversation_id)
-          .filter(Boolean) as string[];
-
-        if (directConversationIds.length > 0) {
-          const { data: shared, error: sharedError } = await supabase
-            .from('conversation_participants')
-            .select('conversation_id')
-            .in('conversation_id', directConversationIds)
-            .eq('user_id', otherUserId)
-            .limit(1);
-
-          if (sharedError) throw sharedError;
-
-          const sharedData = (shared || []) as { conversation_id?: string }[];
-          const existingConversationId = sharedData[0]?.conversation_id;
-          if (existingConversationId) {
-            return existingConversationId;
-          }
         }
-
-          const { data: conversation, error: conversationError } = await supabase
-            .from('conversations')
-            .insert({
-              tenant_id: profile.tenant_id,
-              is_group: false,
-            })
-          .select('id')
-          .single();
-
-        if (conversationError) throw conversationError;
-
-        const conversationId = conversation?.id as string | undefined;
-        if (!conversationId) {
-          throw new Error('Failed to create message thread');
-        }
-
-        const { error: participantsError } = await supabase
-          .from('conversation_participants')
-          .insert([
-            {
-              conversation_id: conversationId,
-              user_id: user.id,
-              role: 'owner',
-            },
-            {
-              conversation_id: conversationId,
-              user_id: otherUserId,
-            },
-          ]);
-
-        if (participantsError) throw participantsError;
-
-        return conversationId;
-      } catch (fallbackError) {
-        console.error('Fallback message thread creation failed:', fallbackError);
-        throw fallbackError;
-      }
-    },
-      [isAgent, isStudent, profile?.tenant_id, user?.id]
-  );
-
-  const getOrCreateConversation = useCallback(
-    async (otherUserId: string) => {
-      if (!user?.id || !profile?.tenant_id) {
-          toast({
-            title: 'Unable to start messaging',
-          description: 'Please try again after signing in.',
-          variant: 'destructive',
-        });
-        return null;
-      }
-
-      try {
-        const { data, error } = await supabase.rpc('get_or_create_conversation', {
-          p_user_id: user.id,
-          p_other_user_id: otherUserId,
-          p_tenant_id: profile.tenant_id,
-        });
-
-        if (error) {
-          if (isMissingRpcFunctionError(error)) {
-              console.warn(
-                'get_or_create_conversation RPC not available. Falling back to client-side message thread creation.'
-              );
-            const conversationId = await createConversationFallback(otherUserId);
-            if (conversationId) {
-              await fetchConversations();
-              return conversationId;
-            }
-          }
-
-          throw error;
-        }
-
-        if (data) {
-          await fetchConversations();
-          return data as string;
-        }
-        } catch (error) {
-          console.error('Error getting or creating message thread:', error);
-
-          const fallbackMessage = isMissingRpcFunctionError(error as SupabaseError)
-            ? 'Messaging is almost ready. Please ensure the latest database migrations have been applied.'
-            : 'An unexpected error occurred while starting the message.';
-
-        const description = getErrorDescription(error as SupabaseError, fallbackMessage);
-          toast({
-            title: 'Unable to start messaging',
-          description,
-          variant: 'destructive',
-        });
-      }
-
-      return null;
-    },
-    [
-      createConversationFallback,
-      fetchConversations,
-      profile?.tenant_id,
-      toast,
-      user?.id,
-    ]
-  );
-
-    useEffect(() => {
-      if (!user?.id) {
-        setConversations([]);
-        setMessages([]);
-        setTypingUsers([]);
-        setCurrentConversation(null);
-        return;
-      }
-
-      fetchConversations();
-    }, [fetchConversations, user?.id]);
-
-  useEffect(() => {
-    conversationsRef.current = conversations;
-  }, [conversations]);
-
-  useEffect(() => {
-    currentConversationRef.current = currentConversation;
-  }, [currentConversation]);
-
-
-    useEffect(() => {
-      if (!user?.id || conversations.length === 0) {
-        return;
-      }
-
-      if (initialConversationIdRef.current) {
-        const savedId = initialConversationIdRef.current;
-        if (conversations.some((conversation) => conversation.id === savedId)) {
-          setCurrentConversation((prev) => prev ?? savedId);
-          initialConversationIdRef.current = null;
-          return;
-        }
-        initialConversationIdRef.current = null;
-      }
-
-      setCurrentConversation((prev) => prev ?? conversations[0]?.id ?? null);
-    }, [conversations, setCurrentConversation, user?.id]);
-
-    useEffect(() => {
-      if (typeof window === 'undefined') {
-        return;
-      }
-
-      if (currentConversation) {
-        localStorage.setItem('messages:lastConversation', currentConversation);
-      } else if (user?.id) {
-        localStorage.removeItem('messages:lastConversation');
-      }
-    }, [currentConversation, user?.id]);
-
-  useEffect(() => {
-    if (!currentConversation) {
-      setMessages([]);
-      setTypingUsers([]);
-      return;
-    }
-
-    fetchMessages(currentConversation);
-    fetchTypingIndicators(currentConversation);
-    markConversationAsRead(currentConversation);
-  }, [currentConversation, fetchMessages, fetchTypingIndicators, markConversationAsRead]);
-
-
-  useEffect(() => {
-    if (!user?.id) return;
-
-    if (conversationsChannelRef.current) {
-      supabase.removeChannel(conversationsChannelRef.current);
-      conversationsChannelRef.current = null;
-    }
-
-    const channel = supabase
-      .channel(`conversation-participants-${user.id}`)
-      .on('postgres_changes', {
-        event: '*',
-        schema: 'public',
-        table: 'conversation_participants',
-        filter: `user_id=eq.${user.id}`,
-      }, () => {
-        fetchConversations();
-      })
+      )
       .subscribe();
 
-    conversationsChannelRef.current = channel;
+    messagesChannelRef.current = convChannel;
 
     return () => {
-      if (channel) {
-        supabase.removeChannel(channel);
-        conversationsChannelRef.current = null;
-      }
+      supabase.removeChannel(convChannel);
     };
-  }, [fetchConversations, user?.id]);
-
-  useEffect(() => {
-    const ids = conversationIdsKey
-      .split(',')
-      .map(id => id.trim())
-      .filter(Boolean);
-
-    if (!user?.id || ids.length === 0) {
-      if (messagesChannelRef.current) {
-        supabase.removeChannel(messagesChannelRef.current);
-        messagesChannelRef.current = null;
-      }
-      return;
-    }
-
-    if (messagesChannelRef.current) {
-      supabase.removeChannel(messagesChannelRef.current);
-      messagesChannelRef.current = null;
-    }
-
-    const filter = ids.length === 1
-      ? `conversation_id=eq.${ids[0]}`
-      : `conversation_id=in.(${ids.join(',')})`;
-
-    type RawReceipt = {
-      message_id: string;
-      user_id: string;
-      read_at: string;
-    };
-
-    const channel = supabase
-      .channel(`conversation-messages-${user.id}`)
-      .on('postgres_changes', {
-        event: '*',
-        schema: 'public',
-        table: 'conversation_messages',
-        filter,
-      }, (payload) => {
-        if (payload.eventType === 'INSERT') {
-          const rawPayload = payload.new as RawMessage;
-          const conversation = conversationsRef.current.find(conv => conv.id === rawPayload.conversation_id);
-          const participantProfile = conversation?.participants?.find(p => p.user_id === rawPayload.sender_id)?.profile;
-
-          const rawMessage: RawMessage = {
-            ...rawPayload,
-            metadata: rawPayload.metadata ?? null,
-            sender: participantProfile
-              ? {
-                  id: participantProfile.id,
-                  full_name: participantProfile.full_name,
-                  avatar_url: participantProfile.avatar_url,
-                }
-              : rawPayload.sender ?? {
-                  id: rawPayload.sender_id,
-                  full_name: 'Unknown User',
-                  avatar_url: null,
-                },
-          };
-
-          const transformed = transformMessage(rawMessage);
-          const conversationId = transformed.conversation_id;
-          const isOwnMessage = transformed.sender_id === user.id;
-
-          const messageWithProfile: Message = {
-            ...transformed,
-          };
-
-          setConversations(prev => {
-            const exists = prev.some(conv => conv.id === conversationId);
-            if (!exists) {
-              fetchConversations();
-              return prev;
-            }
-
-            const updated = prev
-              .map(conv =>
-                conv.id === conversationId
-                  ? {
-                      ...conv,
-                      lastMessage: messageWithProfile,
-                      unreadCount: isOwnMessage ? 0 : (conv.unreadCount || 0) + 1,
-                      updated_at: messageWithProfile.created_at,
-                    }
-                  : conv
-              )
-              .sort((a, b) => {
-                const aTime = a.updated_at ? new Date(a.updated_at).getTime() : 0;
-                const bTime = b.updated_at ? new Date(b.updated_at).getTime() : 0;
-                return bTime - aTime;
-              });
-
-            return updated;
-          });
-
-          if (currentConversation === conversationId) {
-            setMessages(prev => {
-              if (prev.find(message => message.id === messageWithProfile.id)) {
-                return prev;
-              }
-              return [...prev, messageWithProfile];
-            });
-
-            if (!isOwnMessage) {
-              markConversationAsRead(conversationId);
-            }
-          }
-
-          const shouldNotify =
-            !isOwnMessage &&
-            (currentConversationRef.current !== conversationId ||
-              (typeof document !== 'undefined' && document.visibilityState === 'hidden'));
-
-          if (shouldNotify) {
-            showNewMessageToast(conversationId, messageWithProfile);
-          }
-        } else if (payload.eventType === 'UPDATE' || payload.eventType === 'DELETE') {
-          const payloadConversationId =
-            (payload.new as Partial<RawMessage> | null)?.conversation_id ||
-            (payload.old as Partial<RawMessage> | null)?.conversation_id;
-          if (payloadConversationId && currentConversation === payloadConversationId) {
-            fetchMessages(payloadConversationId);
-          }
-          fetchConversations();
-        }
-      })
-      .subscribe();
-
-    messagesChannelRef.current = channel;
-
-    return () => {
-      if (channel) {
-        supabase.removeChannel(channel);
-        messagesChannelRef.current = null;
-      }
-    };
-  }, [
-    conversationIdsKey,
-    currentConversation,
-    fetchConversations,
-    fetchMessages,
-    markConversationAsRead,
-    showNewMessageToast,
-    transformMessage,
-    user?.id,
-  ]);
-
-  useEffect(() => {
-    if (!currentConversation) {
-      if (typingChannelRef.current) {
-        supabase.removeChannel(typingChannelRef.current);
-        typingChannelRef.current = null;
-      }
-      return;
-    }
-
-    if (typingChannelRef.current) {
-      supabase.removeChannel(typingChannelRef.current);
-      typingChannelRef.current = null;
-    }
-
-    const channel = supabase
-      .channel(`typing-indicators-${currentConversation}`)
-      .on('postgres_changes', {
-        event: '*',
-        schema: 'public',
-        table: 'typing_indicators',
-        filter: `conversation_id=eq.${currentConversation}`,
-      }, () => {
-        fetchTypingIndicators(currentConversation);
-      })
-      .subscribe();
-
-    typingChannelRef.current = channel;
-
-    return () => {
-      if (channel) {
-        supabase.removeChannel(channel);
-        typingChannelRef.current = null;
-      }
-    };
-  }, [currentConversation, fetchTypingIndicators]);
-
-  useEffect(() => {
-    if (typingUsers.length === 0) return;
-
-    const expirations = typingUsers
-      .map(indicator => (indicator.expires_at ? new Date(indicator.expires_at).getTime() : null))
-      .filter((timestamp): timestamp is number => timestamp !== null && !Number.isNaN(timestamp));
-
-    if (expirations.length === 0) return;
-
-    const nextExpiry = Math.min(...expirations);
-    const timeoutDelay = Math.max(nextExpiry - Date.now(), 0) + 50;
-
-    const timeoutId = setTimeout(() => {
-      setTypingUsers(prev =>
-        prev.filter(indicator => {
-          if (!indicator.expires_at) return true;
-          return new Date(indicator.expires_at).getTime() > Date.now();
-        })
-      );
-    }, timeoutDelay);
-
-    return () => {
-      clearTimeout(timeoutId);
-    };
-  }, [typingUsers]);
-
+  }, [fetchConversations, transformMessage, showNewMessageToast, user?.id]);
+
+  /* ------------------------------ Cleanup ----------------------------------- */
   useEffect(() => {
     return () => {
-      if (messagesChannelRef.current) {
-        supabase.removeChannel(messagesChannelRef.current);
-        messagesChannelRef.current = null;
-      }
-      if (conversationsChannelRef.current) {
-        supabase.removeChannel(conversationsChannelRef.current);
-        conversationsChannelRef.current = null;
-      }
-      if (typingChannelRef.current) {
-        supabase.removeChannel(typingChannelRef.current);
-        typingChannelRef.current = null;
-      }
+      [messagesChannelRef, conversationsChannelRef, typingChannelRef].forEach((ref) => {
+        if (ref.current) supabase.removeChannel(ref.current);
+      });
       if (audioContextRef.current) {
         audioContextRef.current.close().catch(() => undefined);
         audioContextRef.current = null;
@@ -1733,6 +404,7 @@
     };
   }, []);
 
+  /* ------------------------------- RETURN ---------------------------------- */
   return {
     conversations,
     currentConversation,
@@ -1743,7 +415,7 @@
     sendMessage,
     startTyping,
     stopTyping,
-    getOrCreateConversation,
     fetchConversations,
+    fetchMessages,
   };
 }