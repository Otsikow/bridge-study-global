--- conflicted
+++ resolved
@@ -55,7 +55,13 @@
   window.location.replace(url.toString());
 };
 
-const LazyLoadErrorFallback = ({ error, chunkError }: { error: unknown; chunkError: boolean }) => {
+const LazyLoadErrorFallback = ({
+  error,
+  chunkError,
+}: {
+  error: unknown;
+  chunkError: boolean;
+}) => {
   const { t } = useTranslation();
   const message = chunkError
     ? t("app.errors.chunkReloadMessage")
@@ -69,7 +75,9 @@
         <CardContent className="pt-6 space-y-4">
           <div className="flex items-center gap-3 text-destructive">
             <AlertCircle className="h-6 w-6" />
-            <h3 className="font-semibold text-lg">{t("app.errors.failedToLoadPageTitle")}</h3>
+            <h3 className="font-semibold text-lg">
+              {t("app.errors.failedToLoadPageTitle")}
+            </h3>
           </div>
           <p className="text-sm text-muted-foreground">{message}</p>
           <div className="flex gap-2">
@@ -127,9 +135,9 @@
 });
 
 /* -------------------------------------------------------------------------- */
-/* ✅ Lazy Imports for All Pages                                              */
-/* -------------------------------------------------------------------------- */
-// Public pages
+/* ✅ Lazy Imports                                                            */
+/* -------------------------------------------------------------------------- */
+// Public
 const Index = lazyWithErrorHandling(() => import("./pages/Index"));
 const Contact = lazyWithErrorHandling(() => import("./pages/Contact"));
 const FAQ = lazyWithErrorHandling(() => import("./pages/FAQ"));
@@ -153,7 +161,7 @@
 const BlogPost = lazyWithErrorHandling(() => import("./pages/BlogPost"));
 const NotFound = lazyWithErrorHandling(() => import("./pages/NotFound"));
 
-// Student pages
+// Student
 const StudentLayout = lazyWithErrorHandling(() => import("./components/layout/StudentLayout"));
 const StudentOnboarding = lazyWithErrorHandling(() => import("./pages/student/StudentOnboarding"));
 const StudentProfile = lazyWithErrorHandling(() => import("./pages/student/StudentProfile"));
@@ -167,7 +175,7 @@
 const Notifications = lazyWithErrorHandling(() => import("./pages/student/Notifications"));
 const Payments = lazyWithErrorHandling(() => import("./pages/Payments"));
 
-// Admin pages
+// Admin
 const AdminLayout = lazyWithErrorHandling(() => import("./components/layout/AdminLayout"));
 const AdminOverview = lazyWithErrorHandling(() => import("./pages/admin/AdminOverview"));
 const AdminUsers = lazyWithErrorHandling(() => import("./pages/admin/AdminUsers"));
@@ -188,16 +196,14 @@
 const Analytics = lazyWithErrorHandling(() => import("./pages/admin/Analytics"));
 const BlogAdminPage = lazyWithErrorHandling(() => import("./pages/admin/BlogAdmin"));
 
-// Staff & Agent
+// Staff & Agents
 const StaffStudents = lazyWithErrorHandling(() => import("./pages/dashboard/StaffStudents"));
 const StaffTasks = lazyWithErrorHandling(() => import("./pages/dashboard/StaffTasks"));
 const StaffMessages = lazyWithErrorHandling(() => import("./pages/dashboard/StaffMessages"));
 const StaffReports = lazyWithErrorHandling(() => import("./pages/dashboard/StaffReports"));
 const StaffAIInsightsPage = lazyWithErrorHandling(() => import("./pages/dashboard/StaffAIInsights"));
 const StaffSettingsRouter = lazyWithErrorHandling(() => import("./pages/dashboard/SettingsRouter"));
-const ApplicationsRouter = lazyWithErrorHandling(
-  () => import("./pages/dashboard/ApplicationsRouter")
-);
+const ApplicationsRouter = lazyWithErrorHandling(() => import("./pages/dashboard/ApplicationsRouter"));
 const AgentLeads = lazyWithErrorHandling(() => import("./pages/agent/MyLeads"));
 const AgentRanking = lazyWithErrorHandling(() => import("./pages/agent/Ranking"));
 const AgentImport = lazyWithErrorHandling(() => import("./pages/agent/Import"));
@@ -209,7 +215,7 @@
 const OffersManagement = lazyWithErrorHandling(() => import("./pages/dashboard/OffersManagement"));
 const ProfileSettings = lazyWithErrorHandling(() => import("./pages/ProfileSettings"));
 
-// University routes
+// University
 const UniversityDashboardShell = lazyWithErrorHandling(
   () => import("./pages/university/UniversityDashboard")
 );
@@ -221,7 +227,7 @@
 const UniversityAnalytics = lazyWithErrorHandling(() => import("./pages/university/Analytics"));
 const UniversityPrograms = lazyWithErrorHandling(() => import("./pages/university/Programs"));
 
-// Partner routes
+// Partner
 const PartnerMessages = lazyWithErrorHandling(() => import("./pages/partner/Messages"));
 const PartnerOffersCAS = lazyWithErrorHandling(() => import("./pages/partner/OffersCAS"));
 
@@ -250,8 +256,13 @@
                   <div className="min-h-screen flex flex-col">
                     <div className="flex-1">
                       <Routes>
-                        {/* Public Routes */}
+                        {/* ✅ Public Routes */}
                         <Route path="/" element={<PublicLayout><Index /></PublicLayout>} />
+                        <Route path="/contact" element={<PublicLayout><Contact /></PublicLayout>} />
+                        <Route path="/faq" element={<PublicLayout><FAQ /></PublicLayout>} />
+                        <Route path="/help" element={<PublicLayout><HelpCenter /></PublicLayout>} />
+                        <Route path="/legal/privacy" element={<PublicLayout><LegalPrivacy /></PublicLayout>} />
+                        <Route path="/legal/terms" element={<PublicLayout><LegalTerms /></PublicLayout>} />
                         <Route path="/auth/login" element={<PublicLayout><Login /></PublicLayout>} />
                         <Route path="/auth/signup" element={<PublicLayout><Signup /></PublicLayout>} />
                         <Route path="/verify-email" element={<PublicLayout><VerifyEmail /></PublicLayout>} />
@@ -261,40 +272,26 @@
                         <Route path="/courses" element={<PublicLayout><CourseDiscovery /></PublicLayout>} />
                         <Route path="/blog" element={<PublicLayout><Blog /></PublicLayout>} />
                         <Route path="/blog/:slug" element={<PublicLayout><BlogPost /></PublicLayout>} />
-<<<<<<< HEAD
-                        <Route path="/legal/privacy" element={<PublicLayout><LegalPrivacy /></PublicLayout>} />
-                        <Route path="/legal/terms" element={<PublicLayout><LegalTerms /></PublicLayout>} />
-=======
-                        <Route path="/contact" element={<PublicLayout><Contact /></PublicLayout>} />
->>>>>>> 8ad75944
                         <Route path="/universities" element={<PublicLayout><UniversityDirectory /></PublicLayout>} />
                         <Route path="/universities/:id" element={<PublicLayout><UniversityProfile /></PublicLayout>} />
                         <Route path="/partnership" element={<PublicLayout><UniversityPartnership /></PublicLayout>} />
 
-                        {/* Protected Routes */}
+                        {/* ✅ Protected Routes */}
                         <Route path="/dashboard" element={<ProtectedRoute><Dashboard /></ProtectedRoute>} />
-                        <Route path="/dashboard/offers" element={<ProtectedRoute allowedRoles={["staff","partner","admin"]}><OffersManagement /></ProtectedRoute>} />
-                        <Route path="/dashboard/requests" element={<ProtectedRoute allowedRoles={["partner","admin","staff"]}><PartnerDocumentRequests /></ProtectedRoute>} />
+                        <Route
+                          path="/dashboard/offers"
+                          element={<ProtectedRoute allowedRoles={["staff","partner","admin"]}><OffersManagement /></ProtectedRoute>}
+                        />
+                        <Route
+                          path="/dashboard/requests"
+                          element={<ProtectedRoute allowedRoles={["partner","admin","staff"]}><PartnerDocumentRequests /></ProtectedRoute>}
+                        />
                         <Route path="/dashboard/leads" element={<ProtectedRoute allowedRoles={["agent","admin","staff"]}><AgentLeads /></ProtectedRoute>} />
                         <Route path="/dashboard/tasks" element={<ProtectedRoute allowedRoles={["agent","staff","admin"]}><StaffTasks /></ProtectedRoute>} />
                         <Route path="/dashboard/students" element={<ProtectedRoute allowedRoles={["agent","staff","admin"]}><StaffStudents /></ProtectedRoute>} />
                         <Route path="/dashboard/reports" element={<ProtectedRoute allowedRoles={["staff","admin"]}><StaffReports /></ProtectedRoute>} />
-                        <Route
-                          path="/dashboard/blog"
-                          element={
-                            <ProtectedRoute allowedRoles={["staff", "admin"]}>
-                              <StaffBlogManagement />
-                            </ProtectedRoute>
-                          }
-                        />
-                        <Route
-                          path="/dashboard/applications"
-                          element={
-                            <ProtectedRoute allowedRoles={["staff", "partner", "admin"]}>
-                              <ApplicationsRouter />
-                            </ProtectedRoute>
-                          }
-                        />
+                        <Route path="/dashboard/blog" element={<ProtectedRoute allowedRoles={["staff","admin"]}><StaffBlogManagement /></ProtectedRoute>} />
+                        <Route path="/dashboard/applications" element={<ProtectedRoute allowedRoles={["staff","partner","admin"]}><ApplicationsRouter /></ProtectedRoute>} />
                         <Route path="/dashboard/messages" element={<ProtectedRoute allowedRoles={["agent","staff","admin"]}><StaffMessages /></ProtectedRoute>} />
                         <Route path="/dashboard/ranking" element={<ProtectedRoute allowedRoles={["agent","admin","staff"]}><AgentRanking /></ProtectedRoute>} />
                         <Route path="/dashboard/payments" element={<ProtectedRoute allowedRoles={["agent","admin","staff"]}><AgentPayments /></ProtectedRoute>} />
@@ -306,14 +303,10 @@
                         <Route path="/profile/settings" element={<ProtectedRoute><ProfileSettings /></ProtectedRoute>} />
                         <Route path="/settings" element={<Navigate to="/profile/settings" replace />} />
 
-                        {/* Student Routes */}
+                        {/* ✅ Student Routes */}
                         <Route
                           path="/student"
-                          element={
-                            <ProtectedRoute allowedRoles={["student"]}>
-                              <StudentLayout />
-                            </ProtectedRoute>
-                          }
+                          element={<ProtectedRoute allowedRoles={["student"]}><StudentLayout /></ProtectedRoute>}
                         >
                           <Route index element={<Navigate to="/dashboard" replace />} />
                           <Route path="onboarding" element={<StudentOnboarding />} />
@@ -331,12 +324,15 @@
                           <Route path="*" element={<Navigate to="applications" replace />} />
                         </Route>
 
-                        {/* Partner Routes */}
+                        {/* ✅ Partner Routes */}
                         <Route path="/partner/messages" element={<ProtectedRoute allowedRoles={["partner"]}><PartnerMessages /></ProtectedRoute>} />
                         <Route path="/partner/offers-cas" element={<ProtectedRoute allowedRoles={["partner","admin"]}><PartnerOffersCAS /></ProtectedRoute>} />
 
-                        {/* University Dashboard */}
-                        <Route path="/university" element={<ProtectedRoute allowedRoles={["partner","admin"]}><UniversityDashboardShell /></ProtectedRoute>}>
+                        {/* ✅ University Dashboard */}
+                        <Route
+                          path="/university"
+                          element={<ProtectedRoute allowedRoles={["partner","admin"]}><UniversityDashboardShell /></ProtectedRoute>}
+                        >
                           <Route index element={<UniversityOverview />} />
                           <Route path="applications" element={<UniversityApplications />} />
                           <Route path="documents" element={<UniversityDocuments />} />
@@ -346,7 +342,7 @@
                           <Route path="programs" element={<UniversityPrograms />} />
                         </Route>
 
-                        {/* Admin Dashboard */}
+                        {/* ✅ Admin Dashboard */}
                         <Route path="/admin" element={<ProtectedRoute allowedRoles={["admin"]}><AdminLayout /></ProtectedRoute>}>
                           <Route index element={<Navigate to="/admin/overview" replace />} />
                           <Route path="overview" element={<AdminOverview />} />
@@ -369,7 +365,7 @@
                           <Route path="blog" element={<BlogAdminPage />} />
                         </Route>
 
-                        {/* 404 Fallback */}
+                        {/* ✅ 404 Fallback */}
                         <Route path="*" element={<PublicLayout><NotFound /></PublicLayout>} />
                       </Routes>
                     </div>
