import { Toaster } from "@/components/ui/toaster";
import { Toaster as Sonner } from "@/components/ui/sonner";
import { TooltipProvider } from "@/components/ui/tooltip";
import { QueryClient, QueryClientProvider } from "@tanstack/react-query";
import { BrowserRouter, Routes, Route } from "react-router-dom";
import AppFooter from "@/components/layout/AppFooter";
import { AuthProvider } from "@/hooks/useAuth";
import { ProtectedRoute } from "@/components/ProtectedRoute";
import { ErrorBoundary } from "@/components/ErrorBoundary";
import { LoadingState } from "@/components/LoadingState";
import { lazy, Suspense, ComponentType } from "react";
import { AlertCircle, RefreshCw } from "lucide-react";
import { Button } from "@/components/ui/button";
import { Card, CardContent } from "@/components/ui/card";

// ✅ Lazy loading wrapper with error handling
const lazyWithErrorHandling = <T extends ComponentType<any>>(
  importFn: () => Promise<{ default: T }>
) => {
  return lazy(async () => {
    try {
      return await importFn();
    } catch (error) {
      console.error("Error loading component:", error);
      return {
        default: ((() => (
          <div className="min-h-screen flex items-center justify-center p-4">
            <Card className="max-w-md w-full">
              <CardContent className="pt-6 space-y-4">
                <div className="flex items-center gap-3 text-destructive">
                  <AlertCircle className="h-6 w-6" />
                  <h3 className="font-semibold text-lg">Failed to Load Page</h3>
                </div>
                <p className="text-sm text-muted-foreground">
                  {error instanceof Error
                    ? error.message
                    : "The page could not be loaded. This might be due to a network issue or the page being temporarily unavailable."}
                </p>
                <div className="flex gap-2">
                  <Button onClick={() => window.location.reload()} className="gap-2">
                    <RefreshCw className="h-4 w-4" />
                    Reload Page
                  </Button>
                  <Button variant="outline" onClick={() => window.history.back()}>
                    Go Back
                  </Button>
                </div>
              </CardContent>
            </Card>
          </div>
        )) as unknown) as T,
      };
    }
  });
};

// ✅ React Query setup with smart retry logic
const queryClient = new QueryClient({
  defaultOptions: {
    queries: {
      retry: (failureCount, error) => {
        if (error && typeof error === "object" && "status" in error) {
          const status = (error as any).status;
          if (status >= 400 && status < 500) return false; // no retry on client errors
        }
        return failureCount < 3; // retry up to 3 times
      },
      retryDelay: (attemptIndex) => Math.min(1000 * 2 ** attemptIndex, 30000),
      staleTime: 5 * 60 * 1000, // 5 minutes
      refetchOnWindowFocus: false,
    },
    mutations: {
      retry: false,
    },
  },
});

// ✅ Lazy-loaded pages
const Index = lazyWithErrorHandling(() => import("./pages/Index"));
const Contact = lazyWithErrorHandling(() => import("./pages/Contact"));
const FAQ = lazyWithErrorHandling(() => import("./pages/FAQ"));
const LegalPrivacy = lazyWithErrorHandling(() => import("./pages/LegalPrivacy"));
const LegalTerms = lazyWithErrorHandling(() => import("./pages/LegalTerms"));
const Login = lazyWithErrorHandling(() => import("./pages/auth/Login"));
const Signup = lazyWithErrorHandling(() => import("./pages/auth/Signup"));
const ForgotPassword = lazyWithErrorHandling(() => import("./pages/auth/ForgotPassword"));
const ResetPassword = lazyWithErrorHandling(() => import("./pages/auth/ResetPassword"));
const Dashboard = lazyWithErrorHandling(() => import("./pages/Dashboard"));
const UniversitySearch = lazyWithErrorHandling(() => import("./pages/UniversitySearch"));
const CourseDiscovery = lazyWithErrorHandling(() => import("./pages/CourseDiscovery"));
const StudentOnboarding = lazyWithErrorHandling(() => import("./pages/student/StudentOnboarding"));
const StudentProfile = lazyWithErrorHandling(() => import("./pages/student/StudentProfile"));
const Documents = lazyWithErrorHandling(() => import("./pages/student/Documents"));
const Applications = lazyWithErrorHandling(() => import("./pages/student/Applications"));
const NewApplication = lazyWithErrorHandling(() => import("./pages/student/NewApplication"));
const ApplicationDetails = lazyWithErrorHandling(() => import("./pages/student/ApplicationDetails"));
const VisaEligibility = lazyWithErrorHandling(() => import("./pages/student/VisaEligibility"));
const SopGenerator = lazyWithErrorHandling(() => import("./pages/student/SopGenerator"));
const IntakeForm = lazyWithErrorHandling(() => import("./pages/IntakeForm"));
const VisaCalculator = lazyWithErrorHandling(() => import("./pages/VisaCalculator"));
const Blog = lazyWithErrorHandling(() => import("./pages/Blog"));
const BlogPost = lazyWithErrorHandling(() => import("./pages/BlogPost"));
const UserFeedback = lazyWithErrorHandling(() => import("./components/analytics/UserFeedback"));
const FeedbackAnalytics = lazyWithErrorHandling(() => import("./pages/admin/FeedbackAnalytics"));
const BlogAdmin = lazyWithErrorHandling(() => import("./pages/admin/BlogAdmin"));
const AdminDashboard = lazyWithErrorHandling(() => import("./pages/dashboards/AdminDashboard"));
const Messages = lazyWithErrorHandling(() => import("./pages/student/Messages"));
const Payments = lazyWithErrorHandling(() => import("./pages/student/Payments"));
const Notifications = lazyWithErrorHandling(() => import("./pages/student/Notifications"));
<<<<<<< HEAD
const UniversityDashboard = lazyWithErrorHandling(() => import("./pages/dashboards/UniversityDashboard"));
=======
const ProfileSettings = lazyWithErrorHandling(() => import("./pages/ProfileSettings"));
>>>>>>> 7a0e7729
const NotFound = lazyWithErrorHandling(() => import("./pages/NotFound"));

// ✅ Main App component
const App = () => (
  <ErrorBoundary>
    <QueryClientProvider client={queryClient}>
      <TooltipProvider>
        <Toaster />
        <Sonner />
        <BrowserRouter>
          <AuthProvider>
            <Suspense
              fallback={
                <div className="min-h-screen flex items-center justify-center">
                  <LoadingState
                    message="Loading application..."
                    size="lg"
                    className="text-muted-foreground"
                  />
                </div>
              }
            >
              <div className="min-h-screen flex flex-col">
                <div className="flex-1">
                  <Routes>
                    {/* Public Routes */}
                    <Route path="/" element={<Index />} />
                    <Route path="/auth/login" element={<Login />} />
                    <Route path="/auth/signup" element={<Signup />} />
                    <Route path="/auth/forgot-password" element={<ForgotPassword />} />
                    <Route path="/auth/reset-password" element={<ResetPassword />} />
                    <Route path="/search" element={<UniversitySearch />} />
                    <Route path="/courses" element={<CourseDiscovery />} />
                    <Route path="/contact" element={<Contact />} />
                    <Route path="/faq" element={<FAQ />} />
                    <Route path="/blog" element={<Blog />} />
                    <Route path="/blog/:slug" element={<BlogPost />} />

                    {/* Protected Routes */}
                    <Route
                      path="/dashboard/*"
                      element={
                        <ProtectedRoute>
                          <Dashboard />
                        </ProtectedRoute>
                      }
                    />
                    <Route
                      path="/student/onboarding"
                      element={
                        <ProtectedRoute>
                          <StudentOnboarding />
                        </ProtectedRoute>
                      }
                    />
                    <Route
                      path="/student/profile"
                      element={
                        <ProtectedRoute>
                          <StudentProfile />
                        </ProtectedRoute>
                      }
                    />
                    <Route
                      path="/student/documents"
                      element={
                        <ProtectedRoute>
                          <Documents />
                        </ProtectedRoute>
                      }
                    />
                    <Route
                      path="/student/applications"
                      element={
                        <ProtectedRoute>
                          <Applications />
                        </ProtectedRoute>
                      }
                    />
                    <Route
                      path="/student/applications/new"
                      element={
                        <ProtectedRoute>
                          <NewApplication />
                        </ProtectedRoute>
                      }
                    />
                    <Route
                      path="/student/applications/:id"
                      element={
                        <ProtectedRoute>
                          <ApplicationDetails />
                        </ProtectedRoute>
                      }
                    />
                    <Route
                      path="/student/messages"
                      element={
                        <ProtectedRoute>
                          <Messages />
                        </ProtectedRoute>
                      }
                    />
                    <Route
                      path="/student/payments"
                      element={
                        <ProtectedRoute>
                          <Payments />
                        </ProtectedRoute>
                      }
                    />
                    <Route
                      path="/student/notifications"
                      element={
                        <ProtectedRoute>
                          <Notifications />
                        </ProtectedRoute>
                      }
                    />
                    <Route
                      path="/student/visa-eligibility"
                      element={
                        <ProtectedRoute>
                          <VisaEligibility />
                        </ProtectedRoute>
                      }
                    />
                    <Route
                      path="/student/sop"
                      element={
                        <ProtectedRoute>
                          <SopGenerator />
                        </ProtectedRoute>
                      }
                    />
                    <Route
                      path="/settings"
                      element={
                        <ProtectedRoute>
                          <ProfileSettings />
                        </ProtectedRoute>
                      }
                    />

                    {/* Additional Features */}
                    <Route path="/intake" element={<IntakeForm />} />
                    <Route path="/intake/:formId" element={<IntakeForm />} />
                    <Route path="/visa-calculator" element={<VisaCalculator />} />
                    <Route path="/feedback" element={<UserFeedback />} />
                    <Route
                      path="/admin/feedback-analytics"
                      element={
                        <ProtectedRoute>
                          <FeedbackAnalytics />
                        </ProtectedRoute>
                      }
                    />
                    <Route
                      path="/admin/blog"
                      element={
                        <ProtectedRoute allowedRoles={["admin", "staff"]}>
                          <BlogAdmin />
                        </ProtectedRoute>
                      }
                    />
                    <Route
<<<<<<< HEAD
                      path="/university/dashboard"
                      element={
                        <ProtectedRoute allowedRoles={["partner", "admin", "staff"]}>
                          <UniversityDashboard />
=======
                      path="/admin-dashboard"
                      element={
                        <ProtectedRoute allowedRoles={["admin", "staff"]}>
                          <AdminDashboard />
>>>>>>> 7a0e7729
                        </ProtectedRoute>
                      }
                    />
                    <Route path="/legal/privacy" element={<LegalPrivacy />} />
                    <Route path="/legal/terms" element={<LegalTerms />} />
                    <Route path="*" element={<NotFound />} />
                  </Routes>
                </div>
                <AppFooter />
              </div>
            </Suspense>
          </AuthProvider>
        </BrowserRouter>
      </TooltipProvider>
    </QueryClientProvider>
  </ErrorBoundary>
);

export default App;<|MERGE_RESOLUTION|>--- conflicted
+++ resolved
@@ -107,11 +107,8 @@
 const Messages = lazyWithErrorHandling(() => import("./pages/student/Messages"));
 const Payments = lazyWithErrorHandling(() => import("./pages/student/Payments"));
 const Notifications = lazyWithErrorHandling(() => import("./pages/student/Notifications"));
-<<<<<<< HEAD
+const ProfileSettings = lazyWithErrorHandling(() => import("./pages/ProfileSettings"));
 const UniversityDashboard = lazyWithErrorHandling(() => import("./pages/dashboards/UniversityDashboard"));
-=======
-const ProfileSettings = lazyWithErrorHandling(() => import("./pages/ProfileSettings"));
->>>>>>> 7a0e7729
 const NotFound = lazyWithErrorHandling(() => import("./pages/NotFound"));
 
 // ✅ Main App component
@@ -255,8 +252,22 @@
                         </ProtectedRoute>
                       }
                     />
-
-                    {/* Additional Features */}
+                    <Route
+                      path="/admin-dashboard"
+                      element={
+                        <ProtectedRoute allowedRoles={["admin", "staff"]}>
+                          <AdminDashboard />
+                        </ProtectedRoute>
+                      }
+                    />
+                    <Route
+                      path="/university/dashboard"
+                      element={
+                        <ProtectedRoute allowedRoles={["partner", "admin", "staff"]}>
+                          <UniversityDashboard />
+                        </ProtectedRoute>
+                      }
+                    />
                     <Route path="/intake" element={<IntakeForm />} />
                     <Route path="/intake/:formId" element={<IntakeForm />} />
                     <Route path="/visa-calculator" element={<VisaCalculator />} />
@@ -274,21 +285,6 @@
                       element={
                         <ProtectedRoute allowedRoles={["admin", "staff"]}>
                           <BlogAdmin />
-                        </ProtectedRoute>
-                      }
-                    />
-                    <Route
-<<<<<<< HEAD
-                      path="/university/dashboard"
-                      element={
-                        <ProtectedRoute allowedRoles={["partner", "admin", "staff"]}>
-                          <UniversityDashboard />
-=======
-                      path="/admin-dashboard"
-                      element={
-                        <ProtectedRoute allowedRoles={["admin", "staff"]}>
-                          <AdminDashboard />
->>>>>>> 7a0e7729
                         </ProtectedRoute>
                       }
                     />
