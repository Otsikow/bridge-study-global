--- conflicted
+++ resolved
@@ -18,15 +18,14 @@
 import Documents from "./pages/student/Documents";
 import Applications from "./pages/student/Applications";
 import NewApplication from "./pages/student/NewApplication";
-<<<<<<< HEAD
+
+// ✅ Combined imports from both branches
 import ApplicationDetails from "./pages/student/ApplicationDetails";
 import VisaEligibility from "./pages/student/VisaEligibility";
 import SopGenerator from "./pages/student/SopGenerator";
-=======
 import IntakeForm from "./pages/IntakeForm";
 import VisaCalculator from "./pages/VisaCalculator";
 import UserFeedback from "./components/analytics/UserFeedback";
->>>>>>> 43975e29
 import NotFound from "./pages/NotFound";
 
 const queryClient = new QueryClient();
@@ -46,17 +45,6 @@
             <Route path="/auth/forgot-password" element={<ForgotPassword />} />
             <Route path="/auth/reset-password" element={<ResetPassword />} />
             <Route path="/search" element={<UniversitySearch />} />
-<<<<<<< HEAD
-            <Route path="/dashboard/*" element={<ProtectedRoute><Dashboard /></ProtectedRoute>} />
-            <Route path="/student/onboarding" element={<ProtectedRoute><StudentOnboarding /></ProtectedRoute>} />
-            <Route path="/student/profile" element={<ProtectedRoute><StudentProfile /></ProtectedRoute>} />
-            <Route path="/student/documents" element={<ProtectedRoute><Documents /></ProtectedRoute>} />
-            <Route path="/student/applications" element={<ProtectedRoute><Applications /></ProtectedRoute>} />
-            <Route path="/student/applications/new" element={<ProtectedRoute><NewApplication /></ProtectedRoute>} />
-            <Route path="/student/applications/:id" element={<ProtectedRoute><ApplicationDetails /></ProtectedRoute>} />
-            <Route path="/student/visa-eligibility" element={<ProtectedRoute><VisaEligibility /></ProtectedRoute>} />
-            <Route path="/student/sop" element={<ProtectedRoute><SopGenerator /></ProtectedRoute>} />
-=======
 
             {/* Protected Routes */}
             <Route
@@ -107,6 +95,30 @@
                 </ProtectedRoute>
               }
             />
+            <Route
+              path="/student/applications/:id"
+              element={
+                <ProtectedRoute>
+                  <ApplicationDetails />
+                </ProtectedRoute>
+              }
+            />
+            <Route
+              path="/student/visa-eligibility"
+              element={
+                <ProtectedRoute>
+                  <VisaEligibility />
+                </ProtectedRoute>
+              }
+            />
+            <Route
+              path="/student/sop"
+              element={
+                <ProtectedRoute>
+                  <SopGenerator />
+                </ProtectedRoute>
+              }
+            />
 
             {/* Additional Features */}
             <Route path="/intake" element={<IntakeForm />} />
@@ -115,7 +127,6 @@
             <Route path="/feedback" element={<UserFeedback />} />
 
             {/* Catch-All */}
->>>>>>> 43975e29
             <Route path="*" element={<NotFound />} />
           </Routes>
         </AuthProvider>
