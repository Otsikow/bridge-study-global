import { Toaster } from "@/components/ui/toaster";
import { Toaster as Sonner } from "@/components/ui/sonner";
import { TooltipProvider } from "@/components/ui/tooltip";
import { QueryClient, QueryClientProvider } from "@tanstack/react-query";
import { BrowserRouter, Routes, Route } from "react-router-dom";
import AppFooter from "@/components/layout/AppFooter";
import { AuthProvider } from "@/hooks/useAuth";
import { ProtectedRoute } from "@/components/ProtectedRoute";
import { ErrorBoundary } from "@/components/ErrorBoundary";
import { LoadingState } from "@/components/LoadingState";
import { lazy, Suspense, ComponentType } from "react";
import { AlertCircle, RefreshCw } from "lucide-react";
import { Button } from "@/components/ui/button";
import { Card, CardContent } from "@/components/ui/card";

// ✅ Lazy loading wrapper with error handling
const lazyWithErrorHandling = <T extends ComponentType<any>>(
  importFn: () => Promise<{ default: T }>
) => {
  return lazy(async () => {
    try {
      return await importFn();
    } catch (error) {
      console.error("Error loading component:", error);
      return {
        default: ((() => (
          <div className="min-h-screen flex items-center justify-center p-4">
            <Card className="max-w-md w-full">
              <CardContent className="pt-6 space-y-4">
                <div className="flex items-center gap-3 text-destructive">
                  <AlertCircle className="h-6 w-6" />
                  <h3 className="font-semibold text-lg">Failed to Load Page</h3>
                </div>
                <p className="text-sm text-muted-foreground">
                  {error instanceof Error
                    ? error.message
                    : "The page could not be loaded. This might be due to a network issue or the page being temporarily unavailable."}
                </p>
                <div className="flex gap-2">
                  <Button onClick={() => window.location.reload()} className="gap-2">
                    <RefreshCw className="h-4 w-4" />
                    Reload Page
                  </Button>
                  <Button variant="outline" onClick={() => window.history.back()}>
                    Go Back
                  </Button>
                </div>
              </CardContent>
            </Card>
          </div>
        )) as unknown) as T,
      };
    }
  });
};

// ✅ React Query setup with smart retry logic
const queryClient = new QueryClient({
  defaultOptions: {
    queries: {
      retry: (failureCount, error) => {
        if (error && typeof error === "object" && "status" in error) {
          const status = (error as any).status;
          if (status >= 400 && status < 500) return false; // no retry on client errors
        }
        return failureCount < 3; // retry up to 3 times
      },
      retryDelay: (attemptIndex) => Math.min(1000 * 2 ** attemptIndex, 30000),
      staleTime: 5 * 60 * 1000, // 5 minutes
      refetchOnWindowFocus: false,
    },
    mutations: {
      retry: false,
    },
  },
});

// ✅ Lazy-loaded pages
const Index = lazyWithErrorHandling(() => import("./pages/Index"));
const Contact = lazyWithErrorHandling(() => import("./pages/Contact"));
const FAQ = lazyWithErrorHandling(() => import("./pages/FAQ"));
const HelpCenter = lazyWithErrorHandling(() => import("./pages/HelpCenter"));
const LegalPrivacy = lazyWithErrorHandling(() => import("./pages/LegalPrivacy"));
const LegalTerms = lazyWithErrorHandling(() => import("./pages/LegalTerms"));
const Login = lazyWithErrorHandling(() => import("./pages/auth/Login"));
const Signup = lazyWithErrorHandling(() => import("./pages/auth/Signup"));
const ForgotPassword = lazyWithErrorHandling(() => import("./pages/auth/ForgotPassword"));
const ResetPassword = lazyWithErrorHandling(() => import("./pages/auth/ResetPassword"));
const Dashboard = lazyWithErrorHandling(() => import("./pages/Dashboard"));
const UniversitySearch = lazyWithErrorHandling(() => import("./pages/UniversitySearch"));
const CourseDiscovery = lazyWithErrorHandling(() => import("./pages/CourseDiscovery"));
const UniversityDirectory = lazyWithErrorHandling(() => import("./pages/UniversityDirectory"));
const UniversityProfile = lazyWithErrorHandling(() => import("./pages/UniversityProfile"));
const StudentOnboarding = lazyWithErrorHandling(() => import("./pages/student/StudentOnboarding"));
const StudentProfile = lazyWithErrorHandling(() => import("./pages/student/StudentProfile"));
const Documents = lazyWithErrorHandling(() => import("./pages/student/Documents"));
const Applications = lazyWithErrorHandling(() => import("./pages/student/Applications"));
const ApplicationTracking = lazyWithErrorHandling(() => import("./pages/student/ApplicationTracking"));
const NewApplication = lazyWithErrorHandling(() => import("./pages/student/NewApplication"));
const ApplicationDetails = lazyWithErrorHandling(() => import("./pages/student/ApplicationDetails"));
const VisaEligibility = lazyWithErrorHandling(() => import("./pages/student/VisaEligibility"));
const SopGenerator = lazyWithErrorHandling(() => import("./pages/student/SopGenerator"));
const IntakeForm = lazyWithErrorHandling(() => import("./pages/IntakeForm"));
const VisaCalculator = lazyWithErrorHandling(() => import("./pages/VisaCalculator"));
const Blog = lazyWithErrorHandling(() => import("./pages/Blog"));
const BlogPost = lazyWithErrorHandling(() => import("./pages/BlogPost"));
const UserFeedback = lazyWithErrorHandling(() => import("./components/analytics/UserFeedback"));
const FeedbackAnalytics = lazyWithErrorHandling(() => import("./pages/admin/FeedbackAnalytics"));
const BlogAdmin = lazyWithErrorHandling(() => import("./pages/admin/BlogAdmin"));
const AdminDashboard = lazyWithErrorHandling(() => import("./pages/dashboards/AdminDashboard"));
const Messages = lazyWithErrorHandling(() => import("./pages/student/Messages"));
const Payments = lazyWithErrorHandling(() => import("./pages/Payments"));
const Notifications = lazyWithErrorHandling(() => import("./pages/student/Notifications"));
<<<<<<< HEAD
const Analytics = lazyWithErrorHandling(() => import("./pages/admin/Analytics"));
=======
const ProfileSettings = lazyWithErrorHandling(() => import("./pages/ProfileSettings"));
const UniversityDashboard = lazyWithErrorHandling(() => import("./pages/dashboards/UniversityDashboard"));
>>>>>>> 7e1df9f0
const NotFound = lazyWithErrorHandling(() => import("./pages/NotFound"));

// Staff Dashboard Pages
const StaffApplications = lazyWithErrorHandling(() => import("./pages/dashboard/StaffApplications"));
const StaffStudents = lazyWithErrorHandling(() => import("./pages/dashboard/StaffStudents"));
const StaffTasks = lazyWithErrorHandling(() => import("./pages/dashboard/StaffTasks"));
const StaffMessages = lazyWithErrorHandling(() => import("./pages/dashboard/StaffMessages"));
const StaffReports = lazyWithErrorHandling(() => import("./pages/dashboard/StaffReports"));

// ✅ Main App component
const App = () => (
  <ErrorBoundary>
    <QueryClientProvider client={queryClient}>
      <TooltipProvider>
        <Toaster />
        <Sonner />
        <BrowserRouter>
          <AuthProvider>
            <Suspense
              fallback={
                <div className="min-h-screen flex items-center justify-center">
                  <LoadingState
                    message="Loading application..."
                    size="lg"
                    className="text-muted-foreground"
                  />
                </div>
              }
            >
              <div className="min-h-screen flex flex-col">
                <div className="flex-1">
                  <Routes>
                    {/* Public Routes */}
                    <Route path="/" element={<Index />} />
                    <Route path="/auth/login" element={<Login />} />
                    <Route path="/auth/signup" element={<Signup />} />
                    <Route path="/auth/forgot-password" element={<ForgotPassword />} />
                    <Route path="/auth/reset-password" element={<ResetPassword />} />
                    <Route path="/search" element={<UniversitySearch />} />
                    <Route path="/courses" element={<CourseDiscovery />} />
                    <Route path="/universities" element={<UniversityDirectory />} />
                    <Route path="/universities/:id" element={<UniversityProfile />} />
                    <Route path="/contact" element={<Contact />} />
                    <Route path="/faq" element={<FAQ />} />
                    <Route path="/help" element={<HelpCenter />} />
                    <Route path="/blog" element={<Blog />} />
                    <Route path="/blog/:slug" element={<BlogPost />} />

                    {/* Protected Routes */}
                    <Route
                      path="/dashboard"
                      element={
                        <ProtectedRoute>
                          <Dashboard />
                        </ProtectedRoute>
                      }
                    />
                    <Route
                      path="/dashboard/applications"
                      element={
                        <ProtectedRoute allowedRoles={["staff", "admin", "agent"]}>
                          <StaffApplications />
                        </ProtectedRoute>
                      }
                    />
                    <Route
                      path="/dashboard/students"
                      element={
                        <ProtectedRoute allowedRoles={["staff", "admin"]}>
                          <StaffStudents />
                        </ProtectedRoute>
                      }
                    />
                    <Route
                      path="/dashboard/tasks"
                      element={
                        <ProtectedRoute allowedRoles={["staff", "admin", "agent"]}>
                          <StaffTasks />
                        </ProtectedRoute>
                      }
                    />
                    <Route
                      path="/dashboard/messages"
                      element={
                        <ProtectedRoute allowedRoles={["staff", "admin", "agent", "partner"]}>
                          <StaffMessages />
                        </ProtectedRoute>
                      }
                    />
                    <Route
                      path="/dashboard/reports"
                      element={
                        <ProtectedRoute allowedRoles={["staff", "admin"]}>
                          <StaffReports />
                        </ProtectedRoute>
                      }
                    />
                    <Route
                      path="/student/onboarding"
                      element={
                        <ProtectedRoute>
                          <StudentOnboarding />
                        </ProtectedRoute>
                      }
                    />
                    <Route
                      path="/student/profile"
                      element={
                        <ProtectedRoute>
                          <StudentProfile />
                        </ProtectedRoute>
                      }
                    />
                    <Route
                      path="/student/documents"
                      element={
                        <ProtectedRoute>
                          <Documents />
                        </ProtectedRoute>
                      }
                    />
                    <Route
                      path="/student/applications"
                      element={
                        <ProtectedRoute>
                          <Applications />
                        </ProtectedRoute>
                      }
                    />
                    <Route
                      path="/student/application-tracking"
                      element={
                        <ProtectedRoute>
                          <ApplicationTracking />
                        </ProtectedRoute>
                      }
                    />
                    <Route
                      path="/student/applications/new"
                      element={
                        <ProtectedRoute>
                          <NewApplication />
                        </ProtectedRoute>
                      }
                    />
                    <Route
                      path="/student/applications/:id"
                      element={
                        <ProtectedRoute>
                          <ApplicationDetails />
                        </ProtectedRoute>
                      }
                    />
                    <Route
                      path="/student/messages"
                      element={
                        <ProtectedRoute>
                          <Messages />
                        </ProtectedRoute>
                      }
                    />
                    <Route
                      path="/student/payments"
                      element={
                        <ProtectedRoute allowedRoles={["student", "agent"]}>
                          <Payments />
                        </ProtectedRoute>
                      }
                    />
                    <Route
                      path="/agent/payments"
                      element={
                        <ProtectedRoute allowedRoles={["agent"]}>
                          <Payments />
                        </ProtectedRoute>
                      }
                    />
                    <Route
                      path="/payments"
                      element={
                        <ProtectedRoute allowedRoles={["student", "agent"]}>
                          <Payments />
                        </ProtectedRoute>
                      }
                    />
                    <Route
                      path="/student/notifications"
                      element={
                        <ProtectedRoute>
                          <Notifications />
                        </ProtectedRoute>
                      }
                    />
                    <Route
                      path="/student/visa-eligibility"
                      element={
                        <ProtectedRoute>
                          <VisaEligibility />
                        </ProtectedRoute>
                      }
                    />
                    <Route
                      path="/student/sop"
                      element={
                        <ProtectedRoute>
                          <SopGenerator />
                        </ProtectedRoute>
                      }
                    />
                    <Route
                      path="/settings"
                      element={
                        <ProtectedRoute>
                          <ProfileSettings />
                        </ProtectedRoute>
                      }
                    />
                    <Route
                      path="/admin-dashboard"
                      element={
                        <ProtectedRoute allowedRoles={["admin", "staff"]}>
                          <AdminDashboard />
                        </ProtectedRoute>
                      }
                    />
                    <Route
                      path="/university/dashboard"
                      element={
                        <ProtectedRoute allowedRoles={["partner", "admin", "staff"]}>
                          <UniversityDashboard />
                        </ProtectedRoute>
                      }
                    />
                    <Route path="/intake" element={<IntakeForm />} />
                    <Route path="/intake/:formId" element={<IntakeForm />} />
                    <Route path="/visa-calculator" element={<VisaCalculator />} />
                    <Route path="/feedback" element={<UserFeedback />} />
                    <Route
                      path="/admin/feedback-analytics"
                      element={
                        <ProtectedRoute>
                          <FeedbackAnalytics />
                        </ProtectedRoute>
                      }
                    />
                    <Route
                      path="/admin/blog"
                      element={
                        <ProtectedRoute allowedRoles={["admin", "staff"]}>
                          <BlogAdmin />
                        </ProtectedRoute>
                      }
                    />
                    <Route
                      path="/admin/analytics"
                      element={
                        <ProtectedRoute allowedRoles={["admin", "staff"]}>
                          <Analytics />
                        </ProtectedRoute>
                      }
                    />
                    <Route path="/legal/privacy" element={<LegalPrivacy />} />
                    <Route path="/legal/terms" element={<LegalTerms />} />
                    <Route path="*" element={<NotFound />} />
                  </Routes>
                </div>
                <AppFooter />
              </div>
            </Suspense>
          </AuthProvider>
        </BrowserRouter>
      </TooltipProvider>
    </QueryClientProvider>
  </ErrorBoundary>
);

export default App;<|MERGE_RESOLUTION|>--- conflicted
+++ resolved
@@ -111,12 +111,9 @@
 const Messages = lazyWithErrorHandling(() => import("./pages/student/Messages"));
 const Payments = lazyWithErrorHandling(() => import("./pages/Payments"));
 const Notifications = lazyWithErrorHandling(() => import("./pages/student/Notifications"));
-<<<<<<< HEAD
 const Analytics = lazyWithErrorHandling(() => import("./pages/admin/Analytics"));
-=======
 const ProfileSettings = lazyWithErrorHandling(() => import("./pages/ProfileSettings"));
 const UniversityDashboard = lazyWithErrorHandling(() => import("./pages/dashboards/UniversityDashboard"));
->>>>>>> 7e1df9f0
 const NotFound = lazyWithErrorHandling(() => import("./pages/NotFound"));
 
 // Staff Dashboard Pages
@@ -214,6 +211,8 @@
                         </ProtectedRoute>
                       }
                     />
+
+                    {/* Student Routes */}
                     <Route
                       path="/student/onboarding"
                       element={
@@ -326,6 +325,8 @@
                         </ProtectedRoute>
                       }
                     />
+
+                    {/* Settings & Dashboards */}
                     <Route
                       path="/settings"
                       element={
@@ -350,6 +351,8 @@
                         </ProtectedRoute>
                       }
                     />
+
+                    {/* Other Routes */}
                     <Route path="/intake" element={<IntakeForm />} />
                     <Route path="/intake/:formId" element={<IntakeForm />} />
                     <Route path="/visa-calculator" element={<VisaCalculator />} />
