import { Toaster } from "@/components/ui/toaster";
import { Toaster as Sonner } from "@/components/ui/sonner";
import { TooltipProvider } from "@/components/ui/tooltip";
import { QueryClient, QueryClientProvider } from "@tanstack/react-query";
import { BrowserRouter, Routes, Route } from "react-router-dom";
import AppFooter from "@/components/layout/AppFooter";
import { AuthProvider } from "@/hooks/useAuth";
import { ProtectedRoute } from "@/components/ProtectedRoute";
import { ErrorBoundary } from "@/components/ErrorBoundary";
import { LoadingState } from "@/components/LoadingState";
import { lazy, Suspense, ComponentType } from "react";
import { AlertCircle, RefreshCw } from "lucide-react";
import { Button } from "@/components/ui/button";
import { Card, CardContent } from "@/components/ui/card";

// ✅ Lazy loading wrapper with error handling
const lazyWithErrorHandling = <T extends ComponentType<any>>(
  importFn: () => Promise<{ default: T }>
) => {
  return lazy(async () => {
    try {
      return await importFn();
    } catch (error) {
      console.error("Error loading component:", error);
      return {
        default: ((() => (
          <div className="min-h-screen flex items-center justify-center p-4">
            <Card className="max-w-md w-full">
              <CardContent className="pt-6 space-y-4">
                <div className="flex items-center gap-3 text-destructive">
                  <AlertCircle className="h-6 w-6" />
                  <h3 className="font-semibold text-lg">Failed to Load Page</h3>
                </div>
                <p className="text-sm text-muted-foreground">
                  {error instanceof Error
                    ? error.message
                    : "The page could not be loaded. This might be due to a network issue or the page being temporarily unavailable."}
                </p>
                <div className="flex gap-2">
                  <Button onClick={() => window.location.reload()} className="gap-2">
                    <RefreshCw className="h-4 w-4" />
                    Reload Page
                  </Button>
                  <Button variant="outline" onClick={() => window.history.back()}>
                    Go Back
                  </Button>
                </div>
              </CardContent>
            </Card>
          </div>
        )) as unknown) as T,
      };
    }
  });
};

// ✅ React Query setup with smart retry logic
const queryClient = new QueryClient({
  defaultOptions: {
    queries: {
      retry: (failureCount, error) => {
        if (error && typeof error === "object" && "status" in error) {
          const status = (error as any).status;
          if (status >= 400 && status < 500) return false; // no retry on client errors
        }
        return failureCount < 3; // retry up to 3 times
      },
      retryDelay: (attemptIndex) => Math.min(1000 * 2 ** attemptIndex, 30000),
      staleTime: 5 * 60 * 1000, // 5 minutes
      refetchOnWindowFocus: false,
    },
    mutations: {
      retry: false,
    },
  },
});

// ✅ Lazy-loaded pages
const Index = lazyWithErrorHandling(() => import("./pages/Index"));
const Contact = lazyWithErrorHandling(() => import("./pages/Contact"));
const FAQ = lazyWithErrorHandling(() => import("./pages/FAQ"));
const LegalPrivacy = lazyWithErrorHandling(() => import("./pages/LegalPrivacy"));
const LegalTerms = lazyWithErrorHandling(() => import("./pages/LegalTerms"));
const Login = lazyWithErrorHandling(() => import("./pages/auth/Login"));
const Signup = lazyWithErrorHandling(() => import("./pages/auth/Signup"));
const ForgotPassword = lazyWithErrorHandling(() => import("./pages/auth/ForgotPassword"));
const ResetPassword = lazyWithErrorHandling(() => import("./pages/auth/ResetPassword"));
const Dashboard = lazyWithErrorHandling(() => import("./pages/Dashboard"));
const UniversitySearch = lazyWithErrorHandling(() => import("./pages/UniversitySearch"));
<<<<<<< HEAD
const UniversityDirectory = lazyWithErrorHandling(() => import("./pages/UniversityDirectory"));
const UniversityProfile = lazyWithErrorHandling(() => import("./pages/UniversityProfile"));
=======
const CourseDiscovery = lazyWithErrorHandling(() => import("./pages/CourseDiscovery"));
>>>>>>> 26a5c1de
const StudentOnboarding = lazyWithErrorHandling(() => import("./pages/student/StudentOnboarding"));
const StudentProfile = lazyWithErrorHandling(() => import("./pages/student/StudentProfile"));
const Documents = lazyWithErrorHandling(() => import("./pages/student/Documents"));
const Applications = lazyWithErrorHandling(() => import("./pages/student/Applications"));
const NewApplication = lazyWithErrorHandling(() => import("./pages/student/NewApplication"));
const ApplicationDetails = lazyWithErrorHandling(() => import("./pages/student/ApplicationDetails"));
const VisaEligibility = lazyWithErrorHandling(() => import("./pages/student/VisaEligibility"));
const SopGenerator = lazyWithErrorHandling(() => import("./pages/student/SopGenerator"));
const IntakeForm = lazyWithErrorHandling(() => import("./pages/IntakeForm"));
const VisaCalculator = lazyWithErrorHandling(() => import("./pages/VisaCalculator"));
const Blog = lazyWithErrorHandling(() => import("./pages/Blog"));
const BlogPost = lazyWithErrorHandling(() => import("./pages/BlogPost"));
const UserFeedback = lazyWithErrorHandling(() => import("./components/analytics/UserFeedback"));
const FeedbackAnalytics = lazyWithErrorHandling(() => import("./pages/admin/FeedbackAnalytics"));
const BlogAdmin = lazyWithErrorHandling(() => import("./pages/admin/BlogAdmin"));
const AdminDashboard = lazyWithErrorHandling(() => import("./pages/dashboards/AdminDashboard"));
const Messages = lazyWithErrorHandling(() => import("./pages/student/Messages"));
const Payments = lazyWithErrorHandling(() => import("./pages/Payments"));
const Notifications = lazyWithErrorHandling(() => import("./pages/student/Notifications"));
const ProfileSettings = lazyWithErrorHandling(() => import("./pages/ProfileSettings"));
const UniversityDashboard = lazyWithErrorHandling(() => import("./pages/dashboards/UniversityDashboard"));
const NotFound = lazyWithErrorHandling(() => import("./pages/NotFound"));

// ✅ Main App component
const App = () => (
  <ErrorBoundary>
    <QueryClientProvider client={queryClient}>
      <TooltipProvider>
        <Toaster />
        <Sonner />
        <BrowserRouter>
          <AuthProvider>
            <Suspense
              fallback={
                <div className="min-h-screen flex items-center justify-center">
                  <LoadingState
                    message="Loading application..."
                    size="lg"
                    className="text-muted-foreground"
                  />
                </div>
              }
            >
              <div className="min-h-screen flex flex-col">
                <div className="flex-1">
                  <Routes>
                    {/* Public Routes */}
                    <Route path="/" element={<Index />} />
                    <Route path="/auth/login" element={<Login />} />
                    <Route path="/auth/signup" element={<Signup />} />
                    <Route path="/auth/forgot-password" element={<ForgotPassword />} />
                    <Route path="/auth/reset-password" element={<ResetPassword />} />
                    <Route path="/search" element={<UniversitySearch />} />
<<<<<<< HEAD
                    <Route path="/universities" element={<UniversityDirectory />} />
                    <Route path="/universities/:id" element={<UniversityProfile />} />
=======
                    <Route path="/courses" element={<CourseDiscovery />} />
>>>>>>> 26a5c1de
                    <Route path="/contact" element={<Contact />} />
                    <Route path="/faq" element={<FAQ />} />
                    <Route path="/blog" element={<Blog />} />
                    <Route path="/blog/:slug" element={<BlogPost />} />

                    {/* Protected Routes */}
                    <Route
                      path="/dashboard/*"
                      element={
                        <ProtectedRoute>
                          <Dashboard />
                        </ProtectedRoute>
                      }
                    />
                    <Route
                      path="/student/onboarding"
                      element={
                        <ProtectedRoute>
                          <StudentOnboarding />
                        </ProtectedRoute>
                      }
                    />
                    <Route
                      path="/student/profile"
                      element={
                        <ProtectedRoute>
                          <StudentProfile />
                        </ProtectedRoute>
                      }
                    />
                    <Route
                      path="/student/documents"
                      element={
                        <ProtectedRoute>
                          <Documents />
                        </ProtectedRoute>
                      }
                    />
                    <Route
                      path="/student/applications"
                      element={
                        <ProtectedRoute>
                          <Applications />
                        </ProtectedRoute>
                      }
                    />
                    <Route
                      path="/student/applications/new"
                      element={
                        <ProtectedRoute>
                          <NewApplication />
                        </ProtectedRoute>
                      }
                    />
                    <Route
                      path="/student/applications/:id"
                      element={
                        <ProtectedRoute>
                          <ApplicationDetails />
                        </ProtectedRoute>
                      }
                    />
                    <Route
                      path="/student/messages"
                      element={
                        <ProtectedRoute>
                          <Messages />
                        </ProtectedRoute>
                      }
                    />
                    <Route
                      path="/student/payments"
                      element={
                        <ProtectedRoute allowedRoles={["student", "agent"]}>
                          <Payments />
                        </ProtectedRoute>
                      }
                    />
                    <Route
                      path="/agent/payments"
                      element={
                        <ProtectedRoute allowedRoles={["agent"]}>
                          <Payments />
                        </ProtectedRoute>
                      }
                    />
                    <Route
                      path="/payments"
                      element={
                        <ProtectedRoute allowedRoles={["student", "agent"]}>
                          <Payments />
                        </ProtectedRoute>
                      }
                    />
                    <Route
                      path="/student/notifications"
                      element={
                        <ProtectedRoute>
                          <Notifications />
                        </ProtectedRoute>
                      }
                    />
                    <Route
                      path="/student/visa-eligibility"
                      element={
                        <ProtectedRoute>
                          <VisaEligibility />
                        </ProtectedRoute>
                      }
                    />
                    <Route
                      path="/student/sop"
                      element={
                        <ProtectedRoute>
                          <SopGenerator />
                        </ProtectedRoute>
                      }
                    />
                    <Route
                      path="/settings"
                      element={
                        <ProtectedRoute>
                          <ProfileSettings />
                        </ProtectedRoute>
                      }
                    />
                    <Route
                      path="/admin-dashboard"
                      element={
                        <ProtectedRoute allowedRoles={["admin", "staff"]}>
                          <AdminDashboard />
                        </ProtectedRoute>
                      }
                    />
                    <Route
                      path="/university/dashboard"
                      element={
                        <ProtectedRoute allowedRoles={["partner", "admin", "staff"]}>
                          <UniversityDashboard />
                        </ProtectedRoute>
                      }
                    />
                    <Route path="/intake" element={<IntakeForm />} />
                    <Route path="/intake/:formId" element={<IntakeForm />} />
                    <Route path="/visa-calculator" element={<VisaCalculator />} />
                    <Route path="/feedback" element={<UserFeedback />} />
                    <Route
                      path="/admin/feedback-analytics"
                      element={
                        <ProtectedRoute>
                          <FeedbackAnalytics />
                        </ProtectedRoute>
                      }
                    />
                    <Route
                      path="/admin/blog"
                      element={
                        <ProtectedRoute allowedRoles={["admin", "staff"]}>
                          <BlogAdmin />
                        </ProtectedRoute>
                      }
                    />
                    <Route path="/legal/privacy" element={<LegalPrivacy />} />
                    <Route path="/legal/terms" element={<LegalTerms />} />
                    <Route path="*" element={<NotFound />} />
                  </Routes>
                </div>
                <AppFooter />
              </div>
            </Suspense>
          </AuthProvider>
        </BrowserRouter>
      </TooltipProvider>
    </QueryClientProvider>
  </ErrorBoundary>
);

export default App;<|MERGE_RESOLUTION|>--- conflicted
+++ resolved
@@ -87,12 +87,9 @@
 const ResetPassword = lazyWithErrorHandling(() => import("./pages/auth/ResetPassword"));
 const Dashboard = lazyWithErrorHandling(() => import("./pages/Dashboard"));
 const UniversitySearch = lazyWithErrorHandling(() => import("./pages/UniversitySearch"));
-<<<<<<< HEAD
+const CourseDiscovery = lazyWithErrorHandling(() => import("./pages/CourseDiscovery"));
 const UniversityDirectory = lazyWithErrorHandling(() => import("./pages/UniversityDirectory"));
 const UniversityProfile = lazyWithErrorHandling(() => import("./pages/UniversityProfile"));
-=======
-const CourseDiscovery = lazyWithErrorHandling(() => import("./pages/CourseDiscovery"));
->>>>>>> 26a5c1de
 const StudentOnboarding = lazyWithErrorHandling(() => import("./pages/student/StudentOnboarding"));
 const StudentProfile = lazyWithErrorHandling(() => import("./pages/student/StudentProfile"));
 const Documents = lazyWithErrorHandling(() => import("./pages/student/Documents"));
@@ -146,12 +143,9 @@
                     <Route path="/auth/forgot-password" element={<ForgotPassword />} />
                     <Route path="/auth/reset-password" element={<ResetPassword />} />
                     <Route path="/search" element={<UniversitySearch />} />
-<<<<<<< HEAD
+                    <Route path="/courses" element={<CourseDiscovery />} />
                     <Route path="/universities" element={<UniversityDirectory />} />
                     <Route path="/universities/:id" element={<UniversityProfile />} />
-=======
-                    <Route path="/courses" element={<CourseDiscovery />} />
->>>>>>> 26a5c1de
                     <Route path="/contact" element={<Contact />} />
                     <Route path="/faq" element={<FAQ />} />
                     <Route path="/blog" element={<Blog />} />
