"use client";

import { Toaster } from "@/components/ui/toaster";
import { Toaster as Sonner } from "@/components/ui/sonner";
import { TooltipProvider } from "@/components/ui/tooltip";
import { QueryClient, QueryClientProvider } from "@tanstack/react-query";
import { BrowserRouter, Routes, Route } from "react-router-dom";
import { PublicLayout } from "@/components/layout/PublicLayout";
import { AuthProvider } from "@/hooks/useAuth";
import { ProtectedRoute } from "@/components/ProtectedRoute";
import { ErrorBoundary } from "@/components/ErrorBoundary";
import { LoadingState } from "@/components/LoadingState";
import { NavigationHistoryProvider } from "@/hooks/useNavigationHistory";
import { lazy, Suspense, ComponentType } from "react";
import { AlertCircle, RefreshCw } from "lucide-react";
import { Button } from "@/components/ui/button";
import { Card, CardContent } from "@/components/ui/card";
import Messages from "./pages/student/Messages";
import ZoeChatbot from "@/components/ai/AIChatbot";
import { useTranslation } from "react-i18next";

// ✅ Lazy loading wrapper with chunk error recovery
const CHUNK_ERROR_PATTERNS = [
  "Failed to fetch dynamically imported module",
  "ChunkLoadError",
  "Loading chunk",
  "Importing a module script failed",
] as const;

const CHUNK_RELOAD_SESSION_KEY = "__app_chunk_reload_ts";

const isChunkLoadError = (error: unknown): error is Error => {
  if (!(error instanceof Error)) return false;
  const message = error.message ?? "";
  return CHUNK_ERROR_PATTERNS.some((pattern) => message.includes(pattern));
};

const triggerHardReload = async () => {
  if (typeof window === "undefined") return;

  const now = Date.now();
  const lastReloadTs = Number(window.sessionStorage.getItem(CHUNK_RELOAD_SESSION_KEY) ?? "0");
  if (now - lastReloadTs < 5000) return;

  window.sessionStorage.setItem(CHUNK_RELOAD_SESSION_KEY, String(now));

  if ("caches" in window) {
    const cacheNames = await caches.keys();
    await Promise.all(cacheNames.map((name) => caches.delete(name)));
  }

  const url = new URL(window.location.href);
  url.searchParams.set("__cacheBust", now.toString());
  window.location.replace(url.toString());
};

const LazyLoadErrorFallback = ({ error, chunkError }: { error: unknown; chunkError: boolean }) => {
  const { t } = useTranslation();
  const message = chunkError
    ? t("app.errors.chunkReloadMessage")
    : error instanceof Error && error.message
    ? error.message
    : t("app.errors.failedToLoadPageDescription");

  return (
    <div className="min-h-screen flex items-center justify-center p-4">
      <Card className="max-w-md w-full">
        <CardContent className="pt-6 space-y-4">
          <div className="flex items-center gap-3 text-destructive">
            <AlertCircle className="h-6 w-6" />
            <h3 className="font-semibold text-lg">{t("app.errors.failedToLoadPageTitle")}</h3>
          </div>
          <p className="text-sm text-muted-foreground">{message}</p>
          <div className="flex gap-2">
            <Button onClick={() => window.location.reload()} className="gap-2">
              <RefreshCw className="h-4 w-4" />
              {t("common.actions.reloadPage")}
            </Button>
            <Button variant="outline" onClick={() => window.history.back()}>
              {t("common.actions.goBack")}
            </Button>
          </div>
        </CardContent>
      </Card>
    </div>
  );
};

const lazyWithErrorHandling = <T extends ComponentType<any>>(
  importFn: () => Promise<{ default: T }>
) =>
  lazy(async () => {
    try {
      return await importFn();
    } catch (error) {
      const chunkError = isChunkLoadError(error);
      console.error("Error loading component:", error);
      if (chunkError) void triggerHardReload();

      return {
        default: (() => (
          <LazyLoadErrorFallback error={error} chunkError={chunkError} />
        )) as unknown as T,
      };
    }
  });

// ✅ React Query setup
const queryClient = new QueryClient({
  defaultOptions: {
    queries: {
      retry: (failureCount, error) => {
        if (error && typeof error === "object" && "status" in error) {
          const status = (error as any).status;
          if (status >= 400 && status < 500) return false;
        }
        return failureCount < 3;
      },
      retryDelay: (i) => Math.min(1000 * 2 ** i, 30000),
      staleTime: 5 * 60 * 1000,
      refetchOnWindowFocus: false,
    },
    mutations: { retry: false },
  },
});

// ✅ Lazy-loaded pages
const Index = lazyWithErrorHandling(() => import("./pages/Index"));
const Contact = lazyWithErrorHandling(() => import("./pages/Contact"));
const FAQ = lazyWithErrorHandling(() => import("./pages/FAQ"));
const HelpCenter = lazyWithErrorHandling(() => import("./pages/HelpCenter"));
const LegalPrivacy = lazyWithErrorHandling(() => import("./pages/LegalPrivacy"));
const LegalTerms = lazyWithErrorHandling(() => import("./pages/LegalTerms"));
const Login = lazyWithErrorHandling(() => import("./pages/auth/Login"));
const Signup = lazyWithErrorHandling(() => import("./pages/auth/Signup"));
const VerifyEmail = lazyWithErrorHandling(() => import("./pages/auth/VerifyEmail"));
const ForgotPassword = lazyWithErrorHandling(() => import("./pages/auth/ForgotPassword"));
const ResetPassword = lazyWithErrorHandling(() => import("./pages/auth/ResetPassword"));
const Dashboard = lazyWithErrorHandling(() => import("./pages/Dashboard"));
const UniversitySearch = lazyWithErrorHandling(() => import("./pages/UniversitySearch"));
const CourseDiscovery = lazyWithErrorHandling(() => import("./pages/CourseDiscovery"));
const UniversityPartnership = lazyWithErrorHandling(() => import("./pages/UniversityPartnership"));
const UniversityDirectory = lazyWithErrorHandling(() => import("./pages/UniversityDirectory"));
const UniversityProfile = lazyWithErrorHandling(() => import("./pages/UniversityProfile"));
const StudentOnboarding = lazyWithErrorHandling(() => import("./pages/student/StudentOnboarding"));
const StudentProfile = lazyWithErrorHandling(() => import("./pages/student/StudentProfile"));
const Documents = lazyWithErrorHandling(() => import("./pages/student/Documents"));
const Applications = lazyWithErrorHandling(() => import("./pages/student/Applications"));
const ApplicationTracking = lazyWithErrorHandling(
  () => import("./pages/student/ApplicationTracking")
);
const NewApplication = lazyWithErrorHandling(() => import("./pages/student/NewApplication"));
const ApplicationDetails = lazyWithErrorHandling(
  () => import("./pages/student/ApplicationDetails")
);
const VisaEligibility = lazyWithErrorHandling(() => import("./pages/student/VisaEligibility"));
const SopGenerator = lazyWithErrorHandling(() => import("./pages/student/SopGenerator"));
const IntakeForm = lazyWithErrorHandling(() => import("./pages/IntakeForm"));
const VisaCalculator = lazyWithErrorHandling(() => import("./pages/VisaCalculator"));
const Blog = lazyWithErrorHandling(() => import("./pages/Blog"));
const BlogPost = lazyWithErrorHandling(() => import("./pages/BlogPost"));
const UserFeedback = lazyWithErrorHandling(() => import("./components/analytics/UserFeedback"));
const FeedbackAnalytics = lazyWithErrorHandling(() => import("./pages/admin/FeedbackAnalytics"));
const BlogAdmin = lazyWithErrorHandling(() => import("./pages/admin/BlogAdmin"));
const FeaturedUniversitiesAdmin = lazyWithErrorHandling(
  () => import("./pages/admin/FeaturedUniversitiesAdmin")
);
const AdminDashboard = lazyWithErrorHandling(() => import("./pages/dashboards/AdminDashboard"));
const Payments = lazyWithErrorHandling(() => import("./pages/Payments"));
const Notifications = lazyWithErrorHandling(() => import("./pages/student/Notifications"));
const Analytics = lazyWithErrorHandling(() => import("./pages/admin/Analytics"));
const ProfileSettings = lazyWithErrorHandling(() => import("./pages/ProfileSettings"));
const UniversityDashboardShell = lazyWithErrorHandling(
  () => import("./pages/university/UniversityDashboard")
);
const UniversityOverview = lazyWithErrorHandling(
  () => import("./pages/university/Overview")
);
const UniversityApplications = lazyWithErrorHandling(
  () => import("./pages/university/Applications")
);
const UniversityDocuments = lazyWithErrorHandling(
  () => import("./pages/university/Documents")
);
const UniversityOffersCAS = lazyWithErrorHandling(
  () => import("./pages/university/OffersCAS")
);
const UniversityAnalytics = lazyWithErrorHandling(
  () => import("./pages/university/Analytics")
);
const UniversityPrograms = lazyWithErrorHandling(
  () => import("./pages/university/Programs")
);
const UniversityMessages = lazyWithErrorHandling(
  () => import("./pages/university/Messages")
);
const NotFound = lazyWithErrorHandling(() => import("./pages/NotFound"));
const DashboardApplications = lazyWithErrorHandling(
  () => import("./pages/dashboard/ApplicationsRouter")
);
const StaffStudents = lazyWithErrorHandling(() => import("./pages/dashboard/StaffStudents"));
const StaffTasks = lazyWithErrorHandling(() => import("./pages/dashboard/StaffTasks"));
const StaffMessages = lazyWithErrorHandling(() => import("./pages/dashboard/StaffMessages"));
const StaffReports = lazyWithErrorHandling(() => import("./pages/dashboard/StaffReports"));
const MyLeads = lazyWithErrorHandling(() => import("./pages/dashboard/my-leads"));
const MyRanking = lazyWithErrorHandling(() => import("./pages/dashboard/my-ranking"));
const AgentStudentsPage = lazyWithErrorHandling(() => import("./pages/dashboard/my-students"));
const ImportPage = lazyWithErrorHandling(() => import("./pages/dashboard/import"));
const AgentResources = lazyWithErrorHandling(() => import("./pages/dashboard/resources"));
const PartnerDocumentRequests = lazyWithErrorHandling(
  () => import("./pages/dashboard/DocumentRequests")
);
const OffersManagement = lazyWithErrorHandling(
  () => import("./pages/dashboard/OffersManagement")
);
const PartnerMessages = lazyWithErrorHandling(() => import("./pages/partner/Messages"));
const PartnerOffersCAS = lazyWithErrorHandling(() => import("./pages/partner/OffersCAS"));

// ✅ Main App
const App = () => {
  const { t } = useTranslation();

  return (
    <QueryClientProvider client={queryClient}>
      <TooltipProvider>
        <Toaster />
        <Sonner />
        <BrowserRouter>
          <ErrorBoundary>
            <AuthProvider>
              <NavigationHistoryProvider>
                <Suspense
                  fallback={
                    <div className="min-h-screen flex items-center justify-center">
                      <LoadingState message={t("app.loading")} size="lg" />
                    </div>
                  }
                >
                  <div className="min-h-screen flex flex-col">
                    <div className="flex-1">
                      <Routes>
                        {/* ✅ Public Routes */}
                        <Route
                          path="/"
                          element={
                            <PublicLayout>
                              <Index />
                            </PublicLayout>
                          }
                        />
                        <Route
                          path="/auth/login"
                          element={
                            <PublicLayout>
                              <Login />
                            </PublicLayout>
                          }
                        />
                        <Route
                          path="/auth/signup"
                          element={
                            <PublicLayout>
                              <Signup />
                            </PublicLayout>
                          }
                        />
                        <Route
                          path="/verify-email"
                          element={
                            <PublicLayout>
                              <VerifyEmail />
                            </PublicLayout>
                          }
                        />
                        <Route
                          path="/auth/forgot-password"
                          element={
                            <PublicLayout>
                              <ForgotPassword />
                            </PublicLayout>
                          }
                        />
                        <Route
                          path="/auth/reset-password"
                          element={
                            <PublicLayout>
                              <ResetPassword />
                            </PublicLayout>
                          }
                        />
                        <Route
                          path="/search"
                          element={
                            <ProtectedRoute allowedRoles={["student"]}>
                              <PublicLayout>
                                <UniversitySearch />
                              </PublicLayout>
                            </ProtectedRoute>
                          }
                        />
                        <Route
                          path="/courses"
                          element={
                            <PublicLayout>
                              <CourseDiscovery />
                            </PublicLayout>
                          }
                        />
                        <Route
                          path="/partnership"
                          element={
                            <PublicLayout>
                              <UniversityPartnership />
                            </PublicLayout>
                          }
                        />
                        <Route
                          path="/universities"
                          element={
                            <PublicLayout>
                              <UniversityDirectory />
                            </PublicLayout>
                          }
                        />
                        <Route
                          path="/universities/:id"
                          element={
                            <PublicLayout>
                              <UniversityProfile />
                            </PublicLayout>
                          }
                        />

                          {/* ✅ Protected Routes */}
                          <Route
                            path="/dashboard"
                            element={
                              <ProtectedRoute>
                                <Dashboard />
                              </ProtectedRoute>
                            }
                          />
                          <Route
                            path="/dashboard/applications"
                            element={
                              <ProtectedRoute allowedRoles={["staff", "admin", "agent", "partner"]}>
                                <DashboardApplications />
                              </ProtectedRoute>
                            }
                          />
                          <Route
                            path="/dashboard/requests"
                            element={
                              <ProtectedRoute allowedRoles={["partner", "admin", "staff"]}>
                                <PartnerDocumentRequests />
                              </ProtectedRoute>
                            }
                          />
                          <Route
                            path="/dashboard/offers"
                            element={
                              <ProtectedRoute allowedRoles={["staff", "partner", "admin"]}>
                                <OffersManagement />
                              </ProtectedRoute>
                            }
                          />
                          <Route
                            path="/partner/messages"
                            element={
                              <ProtectedRoute allowedRoles={["partner"]}>
                                <PartnerMessages />
                              </ProtectedRoute>
                            }
                          />
                          <Route
                            path="/partner/offers-cas"
                            element={
                              <ProtectedRoute allowedRoles={["partner", "admin"]}>
                                <PartnerOffersCAS />
                              </ProtectedRoute>
                            }
                          />
                          <Route
                            path="/student/messages"
                            element={
                              <ProtectedRoute allowedRoles={["student"]}>
                                <Messages />
                              </ProtectedRoute>
                            }
                          />
                          <Route
                            path="/dashboard/messages"
                            element={
                              <ProtectedRoute allowedRoles={["agent", "staff", "admin"]}>
                                <StaffMessages />
                              </ProtectedRoute>
                            }
                          />
                          <Route
                            path="/university"
                            element={
                              <ProtectedRoute allowedRoles={["partner", "admin"]}>
                                <UniversityDashboardShell />
                              </ProtectedRoute>
                            }
<<<<<<< HEAD
                            >
                              <Route index element={<UniversityOverview />} />
                              <Route path="applications" element={<UniversityApplications />} />
                              <Route path="documents" element={<UniversityDocuments />} />
                              <Route path="messages" element={<UniversityMessages />} />
                              <Route path="offers-cas" element={<UniversityOffersCas />} />
                              <Route path="analytics" element={<UniversityAnalytics />} />
                              <Route path="programs" element={<UniversityPrograms />} />
                            </Route>
=======
                          >
                            <Route index element={<UniversityOverview />} />
                            <Route path="applications" element={<UniversityApplications />} />
                            <Route path="documents" element={<UniversityDocuments />} />
                            <Route path="offers-cas" element={<UniversityOffersCAS />} />
                            <Route path="analytics" element={<UniversityAnalytics />} />
                            <Route path="programs" element={<UniversityPrograms />} />
                          </Route>
>>>>>>> 8b60ed17

                        {/* ✅ 404 Fallback */}
                        <Route
                          path="*"
                          element={
                            <PublicLayout>
                              <NotFound />
                            </PublicLayout>
                          }
                        />
                      </Routes>
                    </div>
                    <ZoeChatbot />
                  </div>
                </Suspense>
              </NavigationHistoryProvider>
            </AuthProvider>
          </ErrorBoundary>
        </BrowserRouter>
      </TooltipProvider>
    </QueryClientProvider>
  );
};

export default App;<|MERGE_RESOLUTION|>--- conflicted
+++ resolved
@@ -170,30 +170,22 @@
 const Notifications = lazyWithErrorHandling(() => import("./pages/student/Notifications"));
 const Analytics = lazyWithErrorHandling(() => import("./pages/admin/Analytics"));
 const ProfileSettings = lazyWithErrorHandling(() => import("./pages/ProfileSettings"));
+
+// ✅ University routes
 const UniversityDashboardShell = lazyWithErrorHandling(
   () => import("./pages/university/UniversityDashboard")
 );
-const UniversityOverview = lazyWithErrorHandling(
-  () => import("./pages/university/Overview")
-);
+const UniversityOverview = lazyWithErrorHandling(() => import("./pages/university/Overview"));
 const UniversityApplications = lazyWithErrorHandling(
   () => import("./pages/university/Applications")
 );
-const UniversityDocuments = lazyWithErrorHandling(
-  () => import("./pages/university/Documents")
-);
-const UniversityOffersCAS = lazyWithErrorHandling(
-  () => import("./pages/university/OffersCAS")
-);
-const UniversityAnalytics = lazyWithErrorHandling(
-  () => import("./pages/university/Analytics")
-);
-const UniversityPrograms = lazyWithErrorHandling(
-  () => import("./pages/university/Programs")
-);
-const UniversityMessages = lazyWithErrorHandling(
-  () => import("./pages/university/Messages")
-);
+const UniversityDocuments = lazyWithErrorHandling(() => import("./pages/university/Documents"));
+const UniversityOffersCAS = lazyWithErrorHandling(() => import("./pages/university/OffersCAS"));
+const UniversityAnalytics = lazyWithErrorHandling(() => import("./pages/university/Analytics"));
+const UniversityPrograms = lazyWithErrorHandling(() => import("./pages/university/Programs"));
+const UniversityMessages = lazyWithErrorHandling(() => import("./pages/university/Messages"));
+
+// ✅ Other dashboards
 const NotFound = lazyWithErrorHandling(() => import("./pages/NotFound"));
 const DashboardApplications = lazyWithErrorHandling(
   () => import("./pages/dashboard/ApplicationsRouter")
@@ -210,9 +202,7 @@
 const PartnerDocumentRequests = lazyWithErrorHandling(
   () => import("./pages/dashboard/DocumentRequests")
 );
-const OffersManagement = lazyWithErrorHandling(
-  () => import("./pages/dashboard/OffersManagement")
-);
+const OffersManagement = lazyWithErrorHandling(() => import("./pages/dashboard/OffersManagement"));
 const PartnerMessages = lazyWithErrorHandling(() => import("./pages/partner/Messages"));
 const PartnerOffersCAS = lazyWithErrorHandling(() => import("./pages/partner/OffersCAS"));
 
@@ -331,98 +321,89 @@
                           }
                         />
 
-                          {/* ✅ Protected Routes */}
-                          <Route
-                            path="/dashboard"
-                            element={
-                              <ProtectedRoute>
-                                <Dashboard />
-                              </ProtectedRoute>
-                            }
-                          />
-                          <Route
-                            path="/dashboard/applications"
-                            element={
-                              <ProtectedRoute allowedRoles={["staff", "admin", "agent", "partner"]}>
-                                <DashboardApplications />
-                              </ProtectedRoute>
-                            }
-                          />
-                          <Route
-                            path="/dashboard/requests"
-                            element={
-                              <ProtectedRoute allowedRoles={["partner", "admin", "staff"]}>
-                                <PartnerDocumentRequests />
-                              </ProtectedRoute>
-                            }
-                          />
-                          <Route
-                            path="/dashboard/offers"
-                            element={
-                              <ProtectedRoute allowedRoles={["staff", "partner", "admin"]}>
-                                <OffersManagement />
-                              </ProtectedRoute>
-                            }
-                          />
-                          <Route
-                            path="/partner/messages"
-                            element={
-                              <ProtectedRoute allowedRoles={["partner"]}>
-                                <PartnerMessages />
-                              </ProtectedRoute>
-                            }
-                          />
-                          <Route
-                            path="/partner/offers-cas"
-                            element={
-                              <ProtectedRoute allowedRoles={["partner", "admin"]}>
-                                <PartnerOffersCAS />
-                              </ProtectedRoute>
-                            }
-                          />
-                          <Route
-                            path="/student/messages"
-                            element={
-                              <ProtectedRoute allowedRoles={["student"]}>
-                                <Messages />
-                              </ProtectedRoute>
-                            }
-                          />
-                          <Route
-                            path="/dashboard/messages"
-                            element={
-                              <ProtectedRoute allowedRoles={["agent", "staff", "admin"]}>
-                                <StaffMessages />
-                              </ProtectedRoute>
-                            }
-                          />
-                          <Route
-                            path="/university"
-                            element={
-                              <ProtectedRoute allowedRoles={["partner", "admin"]}>
-                                <UniversityDashboardShell />
-                              </ProtectedRoute>
-                            }
-<<<<<<< HEAD
-                            >
-                              <Route index element={<UniversityOverview />} />
-                              <Route path="applications" element={<UniversityApplications />} />
-                              <Route path="documents" element={<UniversityDocuments />} />
-                              <Route path="messages" element={<UniversityMessages />} />
-                              <Route path="offers-cas" element={<UniversityOffersCas />} />
-                              <Route path="analytics" element={<UniversityAnalytics />} />
-                              <Route path="programs" element={<UniversityPrograms />} />
-                            </Route>
-=======
-                          >
-                            <Route index element={<UniversityOverview />} />
-                            <Route path="applications" element={<UniversityApplications />} />
-                            <Route path="documents" element={<UniversityDocuments />} />
-                            <Route path="offers-cas" element={<UniversityOffersCAS />} />
-                            <Route path="analytics" element={<UniversityAnalytics />} />
-                            <Route path="programs" element={<UniversityPrograms />} />
-                          </Route>
->>>>>>> 8b60ed17
+                        {/* ✅ Protected Routes */}
+                        <Route
+                          path="/dashboard"
+                          element={
+                            <ProtectedRoute>
+                              <Dashboard />
+                            </ProtectedRoute>
+                          }
+                        />
+                        <Route
+                          path="/dashboard/applications"
+                          element={
+                            <ProtectedRoute allowedRoles={["staff", "admin", "agent", "partner"]}>
+                              <DashboardApplications />
+                            </ProtectedRoute>
+                          }
+                        />
+                        <Route
+                          path="/dashboard/requests"
+                          element={
+                            <ProtectedRoute allowedRoles={["partner", "admin", "staff"]}>
+                              <PartnerDocumentRequests />
+                            </ProtectedRoute>
+                          }
+                        />
+                        <Route
+                          path="/dashboard/offers"
+                          element={
+                            <ProtectedRoute allowedRoles={["staff", "partner", "admin"]}>
+                              <OffersManagement />
+                            </ProtectedRoute>
+                          }
+                        />
+                        <Route
+                          path="/partner/messages"
+                          element={
+                            <ProtectedRoute allowedRoles={["partner"]}>
+                              <PartnerMessages />
+                            </ProtectedRoute>
+                          }
+                        />
+                        <Route
+                          path="/partner/offers-cas"
+                          element={
+                            <ProtectedRoute allowedRoles={["partner", "admin"]}>
+                              <PartnerOffersCAS />
+                            </ProtectedRoute>
+                          }
+                        />
+                        <Route
+                          path="/student/messages"
+                          element={
+                            <ProtectedRoute allowedRoles={["student"]}>
+                              <Messages />
+                            </ProtectedRoute>
+                          }
+                        />
+                        <Route
+                          path="/dashboard/messages"
+                          element={
+                            <ProtectedRoute allowedRoles={["agent", "staff", "admin"]}>
+                              <StaffMessages />
+                            </ProtectedRoute>
+                          }
+                        />
+
+                        {/* ✅ University Dashboard Nested Routes */}
+                        <Route
+                          path="/university"
+                          element={
+                            <ProtectedRoute allowedRoles={["partner", "admin"]}>
+                              <UniversityDashboardShell />
+                            </ProtectedRoute>
+                          }
+                        >
+                          <Route index element={<UniversityOverview />} />
+                          <Route path="applications" element={<UniversityApplications />} />
+                          <Route path="documents" element={<UniversityDocuments />} />
+                          <Route path="messages" element={<UniversityMessages />} />
+                          <Route path="offers-cas" element={<UniversityOffersCAS />} />
+                          <Route path="analytics" element={<UniversityAnalytics />} />
+                          <Route path="programs" element={<UniversityPrograms />} />
+                        </Route>
 
                         {/* ✅ 404 Fallback */}
                         <Route
