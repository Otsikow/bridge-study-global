"use client";

import { Toaster } from "@/components/ui/toaster";
import { Toaster as Sonner } from "@/components/ui/sonner";
import { TooltipProvider } from "@/components/ui/tooltip";
import { QueryClient, QueryClientProvider } from "@tanstack/react-query";
import { BrowserRouter, Routes, Route } from "react-router-dom";
import { PublicLayout } from "@/components/layout/PublicLayout";
import { AuthProvider } from "@/hooks/useAuth";
import { ProtectedRoute } from "@/components/ProtectedRoute";
import { ErrorBoundary } from "@/components/ErrorBoundary";
import { LoadingState } from "@/components/LoadingState";
import { NavigationHistoryProvider } from "@/hooks/useNavigationHistory";
import { lazy, Suspense, ComponentType } from "react";
import { AlertCircle, RefreshCw } from "lucide-react";
import { Button } from "@/components/ui/button";
import { Card, CardContent } from "@/components/ui/card";
import Messages from "./pages/student/Messages";
import ZoeChatbot from "@/components/ai/AIChatbot";
import { useTranslation } from "react-i18next";

// ✅ Lazy loading wrapper with chunk error recovery
const CHUNK_ERROR_PATTERNS = [
  "Failed to fetch dynamically imported module",
  "ChunkLoadError",
  "Loading chunk",
  "Importing a module script failed",
] as const;

const CHUNK_RELOAD_SESSION_KEY = "__app_chunk_reload_ts";

const isChunkLoadError = (error: unknown): error is Error => {
  if (!(error instanceof Error)) return false;
  const message = error.message ?? "";
  return CHUNK_ERROR_PATTERNS.some((pattern) => message.includes(pattern));
};

const triggerHardReload = async () => {
  if (typeof window === "undefined") return;

  const now = Date.now();
  const lastReloadTs = Number(window.sessionStorage.getItem(CHUNK_RELOAD_SESSION_KEY) ?? "0");

  if (now - lastReloadTs < 5000) return;

  window.sessionStorage.setItem(CHUNK_RELOAD_SESSION_KEY, String(now));

  if ("caches" in window) {
    const cacheNames = await caches.keys();
    await Promise.all(cacheNames.map((name) => caches.delete(name)));
  }

  const url = new URL(window.location.href);
  url.searchParams.set("__cacheBust", now.toString());
  window.location.replace(url.toString());
};

const LazyLoadErrorFallback = ({ error, chunkError }: { error: unknown; chunkError: boolean }) => {
  const { t } = useTranslation();
  const message = chunkError
    ? t("app.errors.chunkReloadMessage")
    : error instanceof Error && error.message
      ? error.message
      : t("app.errors.failedToLoadPageDescription");

  return (
    <div className="min-h-screen flex items-center justify-center p-4">
      <Card className="max-w-md w-full">
        <CardContent className="pt-6 space-y-4">
          <div className="flex items-center gap-3 text-destructive">
            <AlertCircle className="h-6 w-6" />
            <h3 className="font-semibold text-lg">{t("app.errors.failedToLoadPageTitle")}</h3>
          </div>
          <p className="text-sm text-muted-foreground">{message}</p>
          <div className="flex gap-2">
            <Button onClick={() => window.location.reload()} className="gap-2">
              <RefreshCw className="h-4 w-4" />
              {t("common.actions.reloadPage")}
            </Button>
            <Button variant="outline" onClick={() => window.history.back()}>
              {t("common.actions.goBack")}
            </Button>
          </div>
        </CardContent>
      </Card>
    </div>
  );
};

const lazyWithErrorHandling = <T extends ComponentType<any>>(
  importFn: () => Promise<{ default: T }>
) =>
  lazy(async () => {
    try {
      return await importFn();
    } catch (error) {
      const chunkError = isChunkLoadError(error);
      console.error("Error loading component:", error);
      if (chunkError) void triggerHardReload();

      return {
        default: (() => (
          <LazyLoadErrorFallback error={error} chunkError={chunkError} />
        )) as unknown as T,
      };
    }
  });

// ✅ React Query setup
const queryClient = new QueryClient({
  defaultOptions: {
    queries: {
      retry: (failureCount, error) => {
        if (error && typeof error === "object" && "status" in error) {
          const status = (error as any).status;
          if (status >= 400 && status < 500) return false;
        }
        return failureCount < 3;
      },
      retryDelay: (i) => Math.min(1000 * 2 ** i, 30000),
      staleTime: 5 * 60 * 1000,
      refetchOnWindowFocus: false,
    },
    mutations: { retry: false },
  },
});

// ✅ Lazy-loaded pages
const Index = lazyWithErrorHandling(() => import("./pages/Index"));
const Contact = lazyWithErrorHandling(() => import("./pages/Contact"));
const FAQ = lazyWithErrorHandling(() => import("./pages/FAQ"));
const HelpCenter = lazyWithErrorHandling(() => import("./pages/HelpCenter"));
const LegalPrivacy = lazyWithErrorHandling(() => import("./pages/LegalPrivacy"));
const LegalTerms = lazyWithErrorHandling(() => import("./pages/LegalTerms"));
const Login = lazyWithErrorHandling(() => import("./pages/auth/Login"));
const Signup = lazyWithErrorHandling(() => import("./pages/auth/Signup"));
const VerifyEmail = lazyWithErrorHandling(() => import("./pages/auth/VerifyEmail"));
const ForgotPassword = lazyWithErrorHandling(() => import("./pages/auth/ForgotPassword"));
const ResetPassword = lazyWithErrorHandling(() => import("./pages/auth/ResetPassword"));
const Dashboard = lazyWithErrorHandling(() => import("./pages/Dashboard"));
const UniversitySearch = lazyWithErrorHandling(() => import("./pages/UniversitySearch"));
const CourseDiscovery = lazyWithErrorHandling(() => import("./pages/CourseDiscovery"));
const UniversityPartnership = lazyWithErrorHandling(() => import("./pages/UniversityPartnership"));
const UniversityDirectory = lazyWithErrorHandling(() => import("./pages/UniversityDirectory"));
const UniversityProfile = lazyWithErrorHandling(() => import("./pages/UniversityProfile"));
const StudentOnboarding = lazyWithErrorHandling(() => import("./pages/student/StudentOnboarding"));
const StudentProfile = lazyWithErrorHandling(() => import("./pages/student/StudentProfile"));
const Documents = lazyWithErrorHandling(() => import("./pages/student/Documents"));
const Applications = lazyWithErrorHandling(() => import("./pages/student/Applications"));
const ApplicationTracking = lazyWithErrorHandling(
  () => import("./pages/student/ApplicationTracking")
);
const NewApplication = lazyWithErrorHandling(() => import("./pages/student/NewApplication"));
const ApplicationDetails = lazyWithErrorHandling(
  () => import("./pages/student/ApplicationDetails")
);
const VisaEligibility = lazyWithErrorHandling(() => import("./pages/student/VisaEligibility"));
const SopGenerator = lazyWithErrorHandling(() => import("./pages/student/SopGenerator"));
const IntakeForm = lazyWithErrorHandling(() => import("./pages/IntakeForm"));
const VisaCalculator = lazyWithErrorHandling(() => import("./pages/VisaCalculator"));
const Blog = lazyWithErrorHandling(() => import("./pages/Blog"));
const BlogPost = lazyWithErrorHandling(() => import("./pages/BlogPost"));
const UserFeedback = lazyWithErrorHandling(() => import("./components/analytics/UserFeedback"));
const FeedbackAnalytics = lazyWithErrorHandling(() => import("./pages/admin/FeedbackAnalytics"));
const BlogAdmin = lazyWithErrorHandling(() => import("./pages/admin/BlogAdmin"));
const FeaturedUniversitiesAdmin = lazyWithErrorHandling(
  () => import("./pages/admin/FeaturedUniversitiesAdmin")
);
const AdminDashboard = lazyWithErrorHandling(() => import("./pages/dashboards/AdminDashboard"));
const Payments = lazyWithErrorHandling(() => import("./pages/Payments"));
const Notifications = lazyWithErrorHandling(() => import("./pages/student/Notifications"));
const Analytics = lazyWithErrorHandling(() => import("./pages/admin/Analytics"));
const ProfileSettings = lazyWithErrorHandling(() => import("./pages/ProfileSettings"));
const UniversityDashboard = lazyWithErrorHandling(
  () => import("./pages/dashboards/UniversityDashboard")
);
const NotFound = lazyWithErrorHandling(() => import("./pages/NotFound"));
const DashboardApplications = lazyWithErrorHandling(
  () => import("./pages/dashboard/ApplicationsRouter")
);
const StaffStudents = lazyWithErrorHandling(() => import("./pages/dashboard/StaffStudents"));
const StaffTasks = lazyWithErrorHandling(() => import("./pages/dashboard/StaffTasks"));
const StaffMessages = lazyWithErrorHandling(() => import("./pages/dashboard/StaffMessages"));
const StaffReports = lazyWithErrorHandling(() => import("./pages/dashboard/StaffReports"));
const MyLeads = lazyWithErrorHandling(() => import("./pages/dashboard/my-leads"));
const MyRanking = lazyWithErrorHandling(() => import("./pages/dashboard/my-ranking"));
const AgentStudentsPage = lazyWithErrorHandling(() => import("./pages/dashboard/my-students"));
const ImportPage = lazyWithErrorHandling(() => import("./pages/dashboard/import"));
const AgentResources = lazyWithErrorHandling(() => import("./pages/dashboard/resources"));
const PartnerDocumentRequests = lazyWithErrorHandling(
  () => import("./pages/dashboard/DocumentRequests")
);
const OffersManagement = lazyWithErrorHandling(
  () => import("./pages/dashboard/OffersManagement")
);
const PartnerOffersCAS = lazyWithErrorHandling(
  () => import("./pages/partner/OffersCAS")
);

// ✅ Main App
const App = () => {
  const { t } = useTranslation();

  return (
    <QueryClientProvider client={queryClient}>
      <TooltipProvider>
        <Toaster />
        <Sonner />
        <BrowserRouter>
          <ErrorBoundary>
            <AuthProvider>
              <NavigationHistoryProvider>
                <Suspense
                  fallback={
                    <div className="min-h-screen flex items-center justify-center">
                      <LoadingState message={t("app.loading")} size="lg" />
                    </div>
                  }
                >
                  <div className="min-h-screen flex flex-col">
                    <div className="flex-1">
                      <Routes>
                        {/* ✅ Public Routes */}
                        <Route
                          path="/"
                          element={
                            <PublicLayout>
                              <Index />
                            </PublicLayout>
                          }
                        />
                        <Route
                          path="/auth/login"
                          element={
                            <PublicLayout>
                              <Login />
                            </PublicLayout>
                          }
                        />
                        <Route
                          path="/auth/signup"
                          element={
                            <PublicLayout>
                              <Signup />
                            </PublicLayout>
                          }
                        />
                        <Route
                          path="/verify-email"
                          element={
                            <PublicLayout>
                              <VerifyEmail />
                            </PublicLayout>
                          }
                        />
                        <Route
                          path="/auth/forgot-password"
                          element={
                            <PublicLayout>
                              <ForgotPassword />
                            </PublicLayout>
                          }
                        />
                        <Route
                          path="/auth/reset-password"
                          element={
                            <PublicLayout>
                              <ResetPassword />
                            </PublicLayout>
                          }
                        />
                        <Route
                          path="/search"
                          element={
                            <ProtectedRoute allowedRoles={["student"]}>
                              <PublicLayout>
                                <UniversitySearch />
                              </PublicLayout>
                            </ProtectedRoute>
                          }
                        />
                        <Route
                          path="/courses"
                          element={
                            <PublicLayout>
                              <CourseDiscovery />
                            </PublicLayout>
                          }
                        />
                        <Route
                          path="/partnership"
                          element={
                            <PublicLayout>
                              <UniversityPartnership />
                            </PublicLayout>
                          }
                        />
                        <Route
                          path="/universities"
                          element={
                            <PublicLayout>
                              <UniversityDirectory />
                            </PublicLayout>
                          }
                        />
                        <Route
                          path="/universities/:id"
                          element={
                            <PublicLayout>
                              <UniversityProfile />
                            </PublicLayout>
                          }
                        />

                        {/* ✅ Protected Routes */}
                        <Route
                          path="/dashboard"
                          element={
                            <ProtectedRoute>
                              <Dashboard />
                            </ProtectedRoute>
                          }
                        />
                        <Route
                          path="/dashboard/applications"
                          element={
                            <ProtectedRoute allowedRoles={["staff", "admin", "agent", "partner"]}>
                              <DashboardApplications />
                            </ProtectedRoute>
                          }
                        />
                        <Route
                          path="/dashboard/requests"
                          element={
                            <ProtectedRoute allowedRoles={["partner", "admin", "staff"]}>
                              <PartnerDocumentRequests />
                            </ProtectedRoute>
                          }
                        />
                        <Route
                          path="/dashboard/offers"
                          element={
                            <ProtectedRoute allowedRoles={["staff", "partner", "admin"]}>
                              <OffersManagement />
                            </ProtectedRoute>
                          }
                        />
                        <Route
<<<<<<< HEAD
                          path="/student/messages"
                          element={
                            <ProtectedRoute allowedRoles={["student"]}>
                              <Messages />
                            </ProtectedRoute>
                          }
                        />
                        <Route
                          path="/dashboard/messages"
                          element={
                            <ProtectedRoute allowedRoles={["agent", "staff", "admin"]}>
                              <StaffMessages />
=======
                          path="/partner/offers-cas"
                          element={
                            <ProtectedRoute allowedRoles={["partner", "admin"]}>
                              <PartnerOffersCAS />
>>>>>>> 4fb73499
                            </ProtectedRoute>
                          }
                        />

                        {/* ✅ Student, Staff, Admin routes (etc) go here... */}
                        {/* (shortened for brevity but complete in your original code) */}

                        {/* ✅ Fallback */}
                        <Route
                          path="*"
                          element={
                            <PublicLayout>
                              <NotFound />
                            </PublicLayout>
                          }
                        />
                      </Routes>
                    </div>
                    <ZoeChatbot />
                  </div>
                </Suspense>
              </NavigationHistoryProvider>
            </AuthProvider>
          </ErrorBoundary>
        </BrowserRouter>
      </TooltipProvider>
    </QueryClientProvider>
  );
};

export default App;<|MERGE_RESOLUTION|>--- conflicted
+++ resolved
@@ -40,7 +40,6 @@
 
   const now = Date.now();
   const lastReloadTs = Number(window.sessionStorage.getItem(CHUNK_RELOAD_SESSION_KEY) ?? "0");
-
   if (now - lastReloadTs < 5000) return;
 
   window.sessionStorage.setItem(CHUNK_RELOAD_SESSION_KEY, String(now));
@@ -60,8 +59,8 @@
   const message = chunkError
     ? t("app.errors.chunkReloadMessage")
     : error instanceof Error && error.message
-      ? error.message
-      : t("app.errors.failedToLoadPageDescription");
+    ? error.message
+    : t("app.errors.failedToLoadPageDescription");
 
   return (
     <div className="min-h-screen flex items-center justify-center p-4">
@@ -193,9 +192,7 @@
 const OffersManagement = lazyWithErrorHandling(
   () => import("./pages/dashboard/OffersManagement")
 );
-const PartnerOffersCAS = lazyWithErrorHandling(
-  () => import("./pages/partner/OffersCAS")
-);
+const PartnerOffersCAS = lazyWithErrorHandling(() => import("./pages/partner/OffersCAS"));
 
 // ✅ Main App
 const App = () => {
@@ -346,7 +343,14 @@
                           }
                         />
                         <Route
-<<<<<<< HEAD
+                          path="/partner/offers-cas"
+                          element={
+                            <ProtectedRoute allowedRoles={["partner", "admin"]}>
+                              <PartnerOffersCAS />
+                            </ProtectedRoute>
+                          }
+                        />
+                        <Route
                           path="/student/messages"
                           element={
                             <ProtectedRoute allowedRoles={["student"]}>
@@ -359,20 +363,11 @@
                           element={
                             <ProtectedRoute allowedRoles={["agent", "staff", "admin"]}>
                               <StaffMessages />
-=======
-                          path="/partner/offers-cas"
-                          element={
-                            <ProtectedRoute allowedRoles={["partner", "admin"]}>
-                              <PartnerOffersCAS />
->>>>>>> 4fb73499
-                            </ProtectedRoute>
-                          }
-                        />
-
-                        {/* ✅ Student, Staff, Admin routes (etc) go here... */}
-                        {/* (shortened for brevity but complete in your original code) */}
-
-                        {/* ✅ Fallback */}
+                            </ProtectedRoute>
+                          }
+                        />
+
+                        {/* ✅ 404 Fallback */}
                         <Route
                           path="*"
                           element={
