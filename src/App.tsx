"use client";

import { Toaster } from "@/components/ui/toaster";
import { Toaster as Sonner } from "@/components/ui/sonner";
import { TooltipProvider } from "@/components/ui/tooltip";
import { QueryClient, QueryClientProvider } from "@tanstack/react-query";
import { BrowserRouter, Routes, Route, Navigate } from "react-router-dom";
import { PublicLayout } from "@/components/layout/PublicLayout";
import { AuthProvider } from "@/hooks/useAuth";
import { ProtectedRoute } from "@/components/ProtectedRoute";
import { ErrorBoundary } from "@/components/ErrorBoundary";
import { LoadingState } from "@/components/LoadingState";
import { NavigationHistoryProvider } from "@/hooks/useNavigationHistory";
import { lazy, Suspense, ComponentType } from "react";
import { AlertCircle, RefreshCw } from "lucide-react";
import { Button } from "@/components/ui/button";
import { Card, CardContent } from "@/components/ui/card";
import Messages from "./pages/student/Messages";
import ZoeChatbot from "@/components/ai/AIChatbot";
import { useTranslation } from "react-i18next";

// ✅ Lazy loading wrapper with chunk error recovery
const CHUNK_ERROR_PATTERNS = [
  "Failed to fetch dynamically imported module",
  "ChunkLoadError",
  "Loading chunk",
  "Importing a module script failed",
] as const;

const CHUNK_RELOAD_SESSION_KEY = "__app_chunk_reload_ts";

const isChunkLoadError = (error: unknown): error is Error => {
  if (!(error instanceof Error)) return false;
  const message = error.message ?? "";
  return CHUNK_ERROR_PATTERNS.some((pattern) => message.includes(pattern));
};

const triggerHardReload = async () => {
  if (typeof window === "undefined") return;

  const now = Date.now();
  const lastReloadTs = Number(window.sessionStorage.getItem(CHUNK_RELOAD_SESSION_KEY) ?? "0");
  if (now - lastReloadTs < 5000) return;

  window.sessionStorage.setItem(CHUNK_RELOAD_SESSION_KEY, String(now));

  if ("caches" in window) {
    const cacheNames = await caches.keys();
    await Promise.all(cacheNames.map((name) => caches.delete(name)));
  }

  const url = new URL(window.location.href);
  url.searchParams.set("__cacheBust", now.toString());
  window.location.replace(url.toString());
};

const LazyLoadErrorFallback = ({ error, chunkError }: { error: unknown; chunkError: boolean }) => {
  const { t } = useTranslation();
  const message = chunkError
    ? t("app.errors.chunkReloadMessage")
    : error instanceof Error && error.message
    ? error.message
    : t("app.errors.failedToLoadPageDescription");

  return (
    <div className="min-h-screen flex items-center justify-center p-4">
      <Card className="max-w-md w-full">
        <CardContent className="pt-6 space-y-4">
          <div className="flex items-center gap-3 text-destructive">
            <AlertCircle className="h-6 w-6" />
            <h3 className="font-semibold text-lg">{t("app.errors.failedToLoadPageTitle")}</h3>
          </div>
          <p className="text-sm text-muted-foreground">{message}</p>
          <div className="flex gap-2">
            <Button onClick={() => window.location.reload()} className="gap-2">
              <RefreshCw className="h-4 w-4" />
              {t("common.actions.reloadPage")}
            </Button>
            <Button variant="outline" onClick={() => window.history.back()}>
              {t("common.actions.goBack")}
            </Button>
          </div>
        </CardContent>
      </Card>
    </div>
  );
};

const lazyWithErrorHandling = <T extends ComponentType<any>>(
  importFn: () => Promise<{ default: T }>
) =>
  lazy(async () => {
    try {
      return await importFn();
    } catch (error) {
      const chunkError = isChunkLoadError(error);
      console.error("Error loading component:", error);
      if (chunkError) void triggerHardReload();

      return {
        default: (() => (
          <LazyLoadErrorFallback error={error} chunkError={chunkError} />
        )) as unknown as T,
      };
    }
  });

// ✅ React Query setup
const queryClient = new QueryClient({
  defaultOptions: {
    queries: {
      retry: (failureCount, error) => {
        if (error && typeof error === "object" && "status" in error) {
          const status = (error as any).status;
          if (status >= 400 && status < 500) return false;
        }
        return failureCount < 3;
      },
      retryDelay: (i) => Math.min(1000 * 2 ** i, 30000),
      staleTime: 5 * 60 * 1000,
      refetchOnWindowFocus: false,
    },
    mutations: { retry: false },
  },
});

// ✅ Lazy-loaded pages
const Index = lazyWithErrorHandling(() => import("./pages/Index"));
const Contact = lazyWithErrorHandling(() => import("./pages/Contact"));
const FAQ = lazyWithErrorHandling(() => import("./pages/FAQ"));
const HelpCenter = lazyWithErrorHandling(() => import("./pages/HelpCenter"));
const LegalPrivacy = lazyWithErrorHandling(() => import("./pages/LegalPrivacy"));
const LegalTerms = lazyWithErrorHandling(() => import("./pages/LegalTerms"));
const Login = lazyWithErrorHandling(() => import("./pages/auth/Login"));
const Signup = lazyWithErrorHandling(() => import("./pages/auth/Signup"));
const VerifyEmail = lazyWithErrorHandling(() => import("./pages/auth/VerifyEmail"));
const ForgotPassword = lazyWithErrorHandling(() => import("./pages/auth/ForgotPassword"));
const ResetPassword = lazyWithErrorHandling(() => import("./pages/auth/ResetPassword"));
const Dashboard = lazyWithErrorHandling(() => import("./pages/Dashboard"));
const UniversitySearch = lazyWithErrorHandling(() => import("./pages/UniversitySearch"));
const CourseDiscovery = lazyWithErrorHandling(() => import("./pages/CourseDiscovery"));
const UniversityPartnership = lazyWithErrorHandling(() => import("./pages/UniversityPartnership"));
const UniversityDirectory = lazyWithErrorHandling(() => import("./pages/UniversityDirectory"));
const UniversityProfile = lazyWithErrorHandling(() => import("./pages/UniversityProfile"));
const StudentOnboarding = lazyWithErrorHandling(() => import("./pages/student/StudentOnboarding"));
const StudentProfile = lazyWithErrorHandling(() => import("./pages/student/StudentProfile"));
const Documents = lazyWithErrorHandling(() => import("./pages/student/Documents"));
const Applications = lazyWithErrorHandling(() => import("./pages/student/Applications"));
const ApplicationTracking = lazyWithErrorHandling(
  () => import("./pages/student/ApplicationTracking")
);
const NewApplication = lazyWithErrorHandling(() => import("./pages/student/NewApplication"));
const ApplicationDetails = lazyWithErrorHandling(
  () => import("./pages/student/ApplicationDetails")
);
const VisaEligibility = lazyWithErrorHandling(() => import("./pages/student/VisaEligibility"));
const SopGenerator = lazyWithErrorHandling(() => import("./pages/student/SopGenerator"));
const IntakeForm = lazyWithErrorHandling(() => import("./pages/IntakeForm"));
const VisaCalculator = lazyWithErrorHandling(() => import("./pages/VisaCalculator"));
const Blog = lazyWithErrorHandling(() => import("./pages/Blog"));
const BlogPost = lazyWithErrorHandling(() => import("./pages/BlogPost"));
const UserFeedback = lazyWithErrorHandling(() => import("./components/analytics/UserFeedback"));
const FeedbackAnalytics = lazyWithErrorHandling(() => import("./pages/admin/FeedbackAnalytics"));
const BlogAdmin = lazyWithErrorHandling(() => import("./pages/admin/BlogAdmin"));
const FeaturedUniversitiesAdmin = lazyWithErrorHandling(
  () => import("./pages/admin/FeaturedUniversitiesAdmin")
);
const AdminLayout = lazyWithErrorHandling(() => import("./components/layout/AdminLayout"));
const AdminOverview = lazyWithErrorHandling(() => import("./pages/admin/AdminOverview"));
const AdminUsers = lazyWithErrorHandling(() => import("./pages/admin/AdminUsers"));
const AdminAdmissions = lazyWithErrorHandling(() => import("./pages/admin/AdminAdmissions"));
const AdminPaymentsPage = lazyWithErrorHandling(() => import("./pages/admin/AdminPayments"));
const AdminPartnersPage = lazyWithErrorHandling(() => import("./pages/admin/AdminPartners"));
const AdminResourcesPage = lazyWithErrorHandling(() => import("./pages/admin/AdminResources"));
const AdminInsightsPage = lazyWithErrorHandling(() => import("./pages/admin/AdminInsights"));
const AdminSettingsPage = lazyWithErrorHandling(() => import("./pages/admin/AdminSettings"));
const AdminNotificationsPage = lazyWithErrorHandling(() => import("./pages/admin/AdminNotifications"));
const AdminLogsPage = lazyWithErrorHandling(() => import("./pages/admin/AdminLogs"));
const AdminDashboard = lazyWithErrorHandling(() => import("./pages/dashboards/AdminDashboard"));
const Payments = lazyWithErrorHandling(() => import("./pages/Payments"));
const Notifications = lazyWithErrorHandling(() => import("./pages/student/Notifications"));
const Analytics = lazyWithErrorHandling(() => import("./pages/admin/Analytics"));
const ProfileSettings = lazyWithErrorHandling(() => import("./pages/ProfileSettings"));

// ✅ University routes
const UniversityDashboardShell = lazyWithErrorHandling(
  () => import("./pages/university/UniversityDashboard")
);
const UniversityOverview = lazyWithErrorHandling(() => import("./pages/university/Overview"));
const UniversityApplications = lazyWithErrorHandling(
  () => import("./pages/university/Applications")
);
const UniversityDocuments = lazyWithErrorHandling(() => import("./pages/university/Documents"));
const UniversityOffersCAS = lazyWithErrorHandling(() => import("./pages/university/OffersCAS"));
const UniversityAnalytics = lazyWithErrorHandling(() => import("./pages/university/Analytics"));
const UniversityPrograms = lazyWithErrorHandling(() => import("./pages/university/Programs"));
const UniversityMessages = lazyWithErrorHandling(() => import("./pages/university/Messages"));

// ✅ Other dashboards
const NotFound = lazyWithErrorHandling(() => import("./pages/NotFound"));
const DashboardApplications = lazyWithErrorHandling(
  () => import("./pages/dashboard/ApplicationsRouter")
);
const StaffStudents = lazyWithErrorHandling(() => import("./pages/dashboard/StaffStudents"));
const StaffTasks = lazyWithErrorHandling(() => import("./pages/dashboard/StaffTasks"));
const StaffMessages = lazyWithErrorHandling(() => import("./pages/dashboard/StaffMessages"));
const StaffReports = lazyWithErrorHandling(() => import("./pages/dashboard/StaffReports"));
const AgentLeads = lazyWithErrorHandling(() => import("./pages/agent/MyLeads"));
const AgentRanking = lazyWithErrorHandling(() => import("./pages/agent/Ranking"));
const AgentImport = lazyWithErrorHandling(() => import("./pages/agent/Import"));
const AgentResources = lazyWithErrorHandling(() => import("./pages/agent/Resources"));
const AgentPayments = lazyWithErrorHandling(() => import("./pages/agent/Payments"));
const AgentCommissions = lazyWithErrorHandling(() => import("./pages/agent/Commissions"));
const AgentSettings = lazyWithErrorHandling(() => import("./pages/agent/Settings"));
const TasksRouter = lazyWithErrorHandling(() => import("./pages/dashboard/TasksRouter"));
const StudentsRouter = lazyWithErrorHandling(() => import("./pages/dashboard/StudentsRouter"));
const PartnerDocumentRequests = lazyWithErrorHandling(
  () => import("./pages/dashboard/DocumentRequests")
);
const OffersManagement = lazyWithErrorHandling(() => import("./pages/dashboard/OffersManagement"));
const PartnerMessages = lazyWithErrorHandling(() => import("./pages/partner/Messages"));
const PartnerOffersCAS = lazyWithErrorHandling(() => import("./pages/partner/OffersCAS"));

// ✅ Main App
const App = () => {
  const { t } = useTranslation();

  return (
    <QueryClientProvider client={queryClient}>
      <TooltipProvider>
        <Toaster />
        <Sonner />
        <BrowserRouter>
          <ErrorBoundary>
            <AuthProvider>
              <NavigationHistoryProvider>
                <Suspense
                  fallback={
                    <div className="min-h-screen flex items-center justify-center">
                      <LoadingState message={t("app.loading")} size="lg" />
                    </div>
                  }
                >
                  <div className="min-h-screen flex flex-col">
                    <div className="flex-1">
                      <Routes>
                        {/* ✅ Public Routes */}
                        <Route path="/" element={<PublicLayout><Index /></PublicLayout>} />
                        <Route path="/auth/login" element={<PublicLayout><Login /></PublicLayout>} />
                        <Route path="/auth/signup" element={<PublicLayout><Signup /></PublicLayout>} />
                        <Route path="/verify-email" element={<PublicLayout><VerifyEmail /></PublicLayout>} />
                        <Route path="/auth/forgot-password" element={<PublicLayout><ForgotPassword /></PublicLayout>} />
                        <Route path="/auth/reset-password" element={<PublicLayout><ResetPassword /></PublicLayout>} />
                        <Route path="/search" element={<ProtectedRoute allowedRoles={["student"]}><PublicLayout><UniversitySearch /></PublicLayout></ProtectedRoute>} />
                        <Route path="/courses" element={<PublicLayout><CourseDiscovery /></PublicLayout>} />
                        <Route path="/partnership" element={<PublicLayout><UniversityPartnership /></PublicLayout>} />
                        <Route path="/universities" element={<PublicLayout><UniversityDirectory /></PublicLayout>} />
                        <Route path="/universities/:id" element={<PublicLayout><UniversityProfile /></PublicLayout>} />
                        {/* ✅ Protected Routes */}
                        <Route path="/dashboard" element={<ProtectedRoute><Dashboard /></ProtectedRoute>} />
                        <Route path="/dashboard/applications" element={<ProtectedRoute allowedRoles={["staff","admin","agent","partner"]}><DashboardApplications /></ProtectedRoute>} />
                        <Route path="/dashboard/requests" element={<ProtectedRoute allowedRoles={["partner","admin","staff"]}><PartnerDocumentRequests /></ProtectedRoute>} />
<<<<<<< HEAD
                          <Route path="/dashboard/offers" element={<ProtectedRoute allowedRoles={["staff","partner","admin"]}><OffersManagement /></ProtectedRoute>} />
                          <Route path="/profile/settings" element={<ProtectedRoute><ProfileSettings /></ProtectedRoute>} />
                          <Route path="/partner/messages" element={<ProtectedRoute allowedRoles={["partner"]}><PartnerMessages /></ProtectedRoute>} />
                          <Route path="/partner/offers-cas" element={<ProtectedRoute allowedRoles={["partner","admin"]}><PartnerOffersCAS /></ProtectedRoute>} />
                          <Route path="/student/messages" element={<ProtectedRoute allowedRoles={["student"]}><Messages /></ProtectedRoute>} />
                          <Route path="/dashboard/messages" element={<ProtectedRoute allowedRoles={["agent","staff","admin"]}><StaffMessages /></ProtectedRoute>} />
                          <Route path="/dashboard/leads" element={<ProtectedRoute allowedRoles={["agent","admin","staff"]}><AgentLeads /></ProtectedRoute>} />
                          <Route path="/dashboard/students" element={<ProtectedRoute allowedRoles={["agent","staff","admin"]}><StudentsRouter /></ProtectedRoute>} />
                          <Route path="/dashboard/tasks" element={<ProtectedRoute allowedRoles={["agent","staff","admin"]}><TasksRouter /></ProtectedRoute>} />
                          <Route path="/dashboard/ranking" element={<ProtectedRoute allowedRoles={["agent","admin","staff"]}><AgentRanking /></ProtectedRoute>} />
                          <Route path="/dashboard/payments" element={<ProtectedRoute allowedRoles={["agent","admin","staff"]}><AgentPayments /></ProtectedRoute>} />
                          <Route path="/dashboard/commissions" element={<ProtectedRoute allowedRoles={["agent","admin","staff"]}><AgentCommissions /></ProtectedRoute>} />
                          <Route path="/dashboard/import" element={<ProtectedRoute allowedRoles={["agent","admin","staff"]}><AgentImport /></ProtectedRoute>} />
                          <Route path="/dashboard/resources" element={<ProtectedRoute allowedRoles={["agent","admin","staff"]}><AgentResources /></ProtectedRoute>} />
                          <Route path="/dashboard/settings" element={<ProtectedRoute allowedRoles={["agent","admin","staff"]}><AgentSettings /></ProtectedRoute>} />
=======
                        <Route path="/dashboard/offers" element={<ProtectedRoute allowedRoles={["staff","partner","admin"]}><OffersManagement /></ProtectedRoute>} />
                        <Route path="/profile/settings" element={<ProtectedRoute><ProfileSettings /></ProtectedRoute>} />
                        <Route
                          path="/settings"
                          element={
                            <ProtectedRoute>
                              <Navigate to="/profile/settings" replace />
                            </ProtectedRoute>
                          }
                        />
                        <Route path="/partner/messages" element={<ProtectedRoute allowedRoles={["partner"]}><PartnerMessages /></ProtectedRoute>} />
                        <Route path="/partner/offers-cas" element={<ProtectedRoute allowedRoles={["partner","admin"]}><PartnerOffersCAS /></ProtectedRoute>} />
                        <Route path="/student/messages" element={<ProtectedRoute allowedRoles={["student"]}><Messages /></ProtectedRoute>} />
                        <Route path="/dashboard/messages" element={<ProtectedRoute allowedRoles={["agent","staff","admin"]}><StaffMessages /></ProtectedRoute>} />
                        <Route path="/dashboard/tasks" element={<ProtectedRoute allowedRoles={["staff","admin","agent"]}><StaffTasks /></ProtectedRoute>} />
                        <Route path="/dashboard/students" element={<ProtectedRoute allowedRoles={["staff","admin"]}><StaffStudents /></ProtectedRoute>} />
>>>>>>> a84aef7c
                        <Route path="/dashboard/reports" element={<ProtectedRoute allowedRoles={["staff","admin"]}><StaffReports /></ProtectedRoute>} />

                        {/* ✅ University Dashboard Nested Routes */}
                        <Route path="/university" element={<ProtectedRoute allowedRoles={["partner","admin"]}><UniversityDashboardShell /></ProtectedRoute>}>
                          <Route index element={<UniversityOverview />} />
                          <Route path="applications" element={<UniversityApplications />} />
                          <Route path="documents" element={<UniversityDocuments />} />
                          <Route path="messages" element={<UniversityMessages />} />
                          <Route path="offers-cas" element={<UniversityOffersCAS />} />
                          <Route path="analytics" element={<UniversityAnalytics />} />
                          <Route path="programs" element={<UniversityPrograms />} />
                        </Route>

                        <Route
                          path="/admin"
                          element={
                            <ProtectedRoute allowedRoles={["admin"]}>
                              <AdminLayout />
                            </ProtectedRoute>
                          }
                        >
                          <Route index element={<Navigate to="/admin/overview" replace />} />
                          <Route path="overview" element={<AdminOverview />} />
                          <Route path="users" element={<AdminUsers />} />
                          <Route path="admissions" element={<AdminAdmissions />} />
                          <Route path="payments" element={<AdminPaymentsPage />} />
                          <Route path="partners" element={<AdminPartnersPage />} />
                          <Route path="resources" element={<AdminResourcesPage />} />
                          <Route path="insights" element={<AdminInsightsPage />} />
                          <Route path="settings" element={<AdminSettingsPage />} />
                          <Route path="notifications" element={<AdminNotificationsPage />} />
                          <Route path="logs" element={<AdminLogsPage />} />
                        </Route>

                        {/* ✅ 404 Fallback */}
                        <Route path="*" element={<PublicLayout><NotFound /></PublicLayout>} />
                      </Routes>
                    </div>
                    <ZoeChatbot />
                  </div>
                </Suspense>
              </NavigationHistoryProvider>
            </AuthProvider>
          </ErrorBoundary>
        </BrowserRouter>
      </TooltipProvider>
    </QueryClientProvider>
  );
};

export default App;<|MERGE_RESOLUTION|>--- conflicted
+++ resolved
@@ -19,7 +19,7 @@
 import ZoeChatbot from "@/components/ai/AIChatbot";
 import { useTranslation } from "react-i18next";
 
-// ✅ Lazy loading wrapper with chunk error recovery
+// ✅ Lazy load error patterns and handler
 const CHUNK_ERROR_PATTERNS = [
   "Failed to fetch dynamically imported module",
   "ChunkLoadError",
@@ -86,6 +86,7 @@
   );
 };
 
+// ✅ Lazy import with error recovery
 const lazyWithErrorHandling = <T extends ComponentType<any>>(
   importFn: () => Promise<{ default: T }>
 ) =>
@@ -124,7 +125,7 @@
   },
 });
 
-// ✅ Lazy-loaded pages
+// ✅ Lazy-loaded routes
 const Index = lazyWithErrorHandling(() => import("./pages/Index"));
 const Contact = lazyWithErrorHandling(() => import("./pages/Contact"));
 const FAQ = lazyWithErrorHandling(() => import("./pages/FAQ"));
@@ -159,12 +160,9 @@
 const VisaCalculator = lazyWithErrorHandling(() => import("./pages/VisaCalculator"));
 const Blog = lazyWithErrorHandling(() => import("./pages/Blog"));
 const BlogPost = lazyWithErrorHandling(() => import("./pages/BlogPost"));
-const UserFeedback = lazyWithErrorHandling(() => import("./components/analytics/UserFeedback"));
-const FeedbackAnalytics = lazyWithErrorHandling(() => import("./pages/admin/FeedbackAnalytics"));
-const BlogAdmin = lazyWithErrorHandling(() => import("./pages/admin/BlogAdmin"));
-const FeaturedUniversitiesAdmin = lazyWithErrorHandling(
-  () => import("./pages/admin/FeaturedUniversitiesAdmin")
-);
+const NotFound = lazyWithErrorHandling(() => import("./pages/NotFound"));
+
+// ✅ Admin pages
 const AdminLayout = lazyWithErrorHandling(() => import("./components/layout/AdminLayout"));
 const AdminOverview = lazyWithErrorHandling(() => import("./pages/admin/AdminOverview"));
 const AdminUsers = lazyWithErrorHandling(() => import("./pages/admin/AdminUsers"));
@@ -176,31 +174,8 @@
 const AdminSettingsPage = lazyWithErrorHandling(() => import("./pages/admin/AdminSettings"));
 const AdminNotificationsPage = lazyWithErrorHandling(() => import("./pages/admin/AdminNotifications"));
 const AdminLogsPage = lazyWithErrorHandling(() => import("./pages/admin/AdminLogs"));
-const AdminDashboard = lazyWithErrorHandling(() => import("./pages/dashboards/AdminDashboard"));
-const Payments = lazyWithErrorHandling(() => import("./pages/Payments"));
-const Notifications = lazyWithErrorHandling(() => import("./pages/student/Notifications"));
-const Analytics = lazyWithErrorHandling(() => import("./pages/admin/Analytics"));
-const ProfileSettings = lazyWithErrorHandling(() => import("./pages/ProfileSettings"));
-
-// ✅ University routes
-const UniversityDashboardShell = lazyWithErrorHandling(
-  () => import("./pages/university/UniversityDashboard")
-);
-const UniversityOverview = lazyWithErrorHandling(() => import("./pages/university/Overview"));
-const UniversityApplications = lazyWithErrorHandling(
-  () => import("./pages/university/Applications")
-);
-const UniversityDocuments = lazyWithErrorHandling(() => import("./pages/university/Documents"));
-const UniversityOffersCAS = lazyWithErrorHandling(() => import("./pages/university/OffersCAS"));
-const UniversityAnalytics = lazyWithErrorHandling(() => import("./pages/university/Analytics"));
-const UniversityPrograms = lazyWithErrorHandling(() => import("./pages/university/Programs"));
-const UniversityMessages = lazyWithErrorHandling(() => import("./pages/university/Messages"));
-
-// ✅ Other dashboards
-const NotFound = lazyWithErrorHandling(() => import("./pages/NotFound"));
-const DashboardApplications = lazyWithErrorHandling(
-  () => import("./pages/dashboard/ApplicationsRouter")
-);
+
+// ✅ Staff & Agent dashboards
 const StaffStudents = lazyWithErrorHandling(() => import("./pages/dashboard/StaffStudents"));
 const StaffTasks = lazyWithErrorHandling(() => import("./pages/dashboard/StaffTasks"));
 const StaffMessages = lazyWithErrorHandling(() => import("./pages/dashboard/StaffMessages"));
@@ -212,16 +187,31 @@
 const AgentPayments = lazyWithErrorHandling(() => import("./pages/agent/Payments"));
 const AgentCommissions = lazyWithErrorHandling(() => import("./pages/agent/Commissions"));
 const AgentSettings = lazyWithErrorHandling(() => import("./pages/agent/Settings"));
-const TasksRouter = lazyWithErrorHandling(() => import("./pages/dashboard/TasksRouter"));
-const StudentsRouter = lazyWithErrorHandling(() => import("./pages/dashboard/StudentsRouter"));
 const PartnerDocumentRequests = lazyWithErrorHandling(
   () => import("./pages/dashboard/DocumentRequests")
 );
 const OffersManagement = lazyWithErrorHandling(() => import("./pages/dashboard/OffersManagement"));
+const ProfileSettings = lazyWithErrorHandling(() => import("./pages/ProfileSettings"));
+
+// ✅ University routes
+const UniversityDashboardShell = lazyWithErrorHandling(
+  () => import("./pages/university/UniversityDashboard")
+);
+const UniversityOverview = lazyWithErrorHandling(() => import("./pages/university/Overview"));
+const UniversityApplications = lazyWithErrorHandling(
+  () => import("./pages/university/Applications")
+);
+const UniversityDocuments = lazyWithErrorHandling(() => import("./pages/university/Documents"));
+const UniversityMessages = lazyWithErrorHandling(() => import("./pages/university/Messages"));
+const UniversityOffersCAS = lazyWithErrorHandling(() => import("./pages/university/OffersCAS"));
+const UniversityAnalytics = lazyWithErrorHandling(() => import("./pages/university/Analytics"));
+const UniversityPrograms = lazyWithErrorHandling(() => import("./pages/university/Programs"));
+
+// ✅ Partner routes
 const PartnerMessages = lazyWithErrorHandling(() => import("./pages/partner/Messages"));
 const PartnerOffersCAS = lazyWithErrorHandling(() => import("./pages/partner/OffersCAS"));
 
-// ✅ Main App
+// ✅ App Component
 const App = () => {
   const { t } = useTranslation();
 
@@ -244,59 +234,42 @@
                   <div className="min-h-screen flex flex-col">
                     <div className="flex-1">
                       <Routes>
-                        {/* ✅ Public Routes */}
+                        {/* Public routes */}
                         <Route path="/" element={<PublicLayout><Index /></PublicLayout>} />
                         <Route path="/auth/login" element={<PublicLayout><Login /></PublicLayout>} />
                         <Route path="/auth/signup" element={<PublicLayout><Signup /></PublicLayout>} />
                         <Route path="/verify-email" element={<PublicLayout><VerifyEmail /></PublicLayout>} />
                         <Route path="/auth/forgot-password" element={<PublicLayout><ForgotPassword /></PublicLayout>} />
                         <Route path="/auth/reset-password" element={<PublicLayout><ResetPassword /></PublicLayout>} />
-                        <Route path="/search" element={<ProtectedRoute allowedRoles={["student"]}><PublicLayout><UniversitySearch /></PublicLayout></ProtectedRoute>} />
                         <Route path="/courses" element={<PublicLayout><CourseDiscovery /></PublicLayout>} />
-                        <Route path="/partnership" element={<PublicLayout><UniversityPartnership /></PublicLayout>} />
                         <Route path="/universities" element={<PublicLayout><UniversityDirectory /></PublicLayout>} />
                         <Route path="/universities/:id" element={<PublicLayout><UniversityProfile /></PublicLayout>} />
-                        {/* ✅ Protected Routes */}
+                        <Route path="/partnership" element={<PublicLayout><UniversityPartnership /></PublicLayout>} />
+
+                        {/* Protected routes */}
                         <Route path="/dashboard" element={<ProtectedRoute><Dashboard /></ProtectedRoute>} />
-                        <Route path="/dashboard/applications" element={<ProtectedRoute allowedRoles={["staff","admin","agent","partner"]}><DashboardApplications /></ProtectedRoute>} />
+                        <Route path="/dashboard/offers" element={<ProtectedRoute allowedRoles={["staff","partner","admin"]}><OffersManagement /></ProtectedRoute>} />
                         <Route path="/dashboard/requests" element={<ProtectedRoute allowedRoles={["partner","admin","staff"]}><PartnerDocumentRequests /></ProtectedRoute>} />
-<<<<<<< HEAD
-                          <Route path="/dashboard/offers" element={<ProtectedRoute allowedRoles={["staff","partner","admin"]}><OffersManagement /></ProtectedRoute>} />
-                          <Route path="/profile/settings" element={<ProtectedRoute><ProfileSettings /></ProtectedRoute>} />
-                          <Route path="/partner/messages" element={<ProtectedRoute allowedRoles={["partner"]}><PartnerMessages /></ProtectedRoute>} />
-                          <Route path="/partner/offers-cas" element={<ProtectedRoute allowedRoles={["partner","admin"]}><PartnerOffersCAS /></ProtectedRoute>} />
-                          <Route path="/student/messages" element={<ProtectedRoute allowedRoles={["student"]}><Messages /></ProtectedRoute>} />
-                          <Route path="/dashboard/messages" element={<ProtectedRoute allowedRoles={["agent","staff","admin"]}><StaffMessages /></ProtectedRoute>} />
-                          <Route path="/dashboard/leads" element={<ProtectedRoute allowedRoles={["agent","admin","staff"]}><AgentLeads /></ProtectedRoute>} />
-                          <Route path="/dashboard/students" element={<ProtectedRoute allowedRoles={["agent","staff","admin"]}><StudentsRouter /></ProtectedRoute>} />
-                          <Route path="/dashboard/tasks" element={<ProtectedRoute allowedRoles={["agent","staff","admin"]}><TasksRouter /></ProtectedRoute>} />
-                          <Route path="/dashboard/ranking" element={<ProtectedRoute allowedRoles={["agent","admin","staff"]}><AgentRanking /></ProtectedRoute>} />
-                          <Route path="/dashboard/payments" element={<ProtectedRoute allowedRoles={["agent","admin","staff"]}><AgentPayments /></ProtectedRoute>} />
-                          <Route path="/dashboard/commissions" element={<ProtectedRoute allowedRoles={["agent","admin","staff"]}><AgentCommissions /></ProtectedRoute>} />
-                          <Route path="/dashboard/import" element={<ProtectedRoute allowedRoles={["agent","admin","staff"]}><AgentImport /></ProtectedRoute>} />
-                          <Route path="/dashboard/resources" element={<ProtectedRoute allowedRoles={["agent","admin","staff"]}><AgentResources /></ProtectedRoute>} />
-                          <Route path="/dashboard/settings" element={<ProtectedRoute allowedRoles={["agent","admin","staff"]}><AgentSettings /></ProtectedRoute>} />
-=======
-                        <Route path="/dashboard/offers" element={<ProtectedRoute allowedRoles={["staff","partner","admin"]}><OffersManagement /></ProtectedRoute>} />
+                        <Route path="/dashboard/leads" element={<ProtectedRoute allowedRoles={["agent","admin","staff"]}><AgentLeads /></ProtectedRoute>} />
+                        <Route path="/dashboard/tasks" element={<ProtectedRoute allowedRoles={["agent","staff","admin"]}><StaffTasks /></ProtectedRoute>} />
+                        <Route path="/dashboard/students" element={<ProtectedRoute allowedRoles={["agent","staff","admin"]}><StaffStudents /></ProtectedRoute>} />
+                        <Route path="/dashboard/reports" element={<ProtectedRoute allowedRoles={["staff","admin"]}><StaffReports /></ProtectedRoute>} />
+                        <Route path="/dashboard/messages" element={<ProtectedRoute allowedRoles={["agent","staff","admin"]}><StaffMessages /></ProtectedRoute>} />
+                        <Route path="/dashboard/ranking" element={<ProtectedRoute allowedRoles={["agent","admin","staff"]}><AgentRanking /></ProtectedRoute>} />
+                        <Route path="/dashboard/payments" element={<ProtectedRoute allowedRoles={["agent","admin","staff"]}><AgentPayments /></ProtectedRoute>} />
+                        <Route path="/dashboard/commissions" element={<ProtectedRoute allowedRoles={["agent","admin","staff"]}><AgentCommissions /></ProtectedRoute>} />
+                        <Route path="/dashboard/import" element={<ProtectedRoute allowedRoles={["agent","admin","staff"]}><AgentImport /></ProtectedRoute>} />
+                        <Route path="/dashboard/resources" element={<ProtectedRoute allowedRoles={["agent","admin","staff"]}><AgentResources /></ProtectedRoute>} />
+                        <Route path="/dashboard/settings" element={<ProtectedRoute allowedRoles={["agent","admin","staff"]}><AgentSettings /></ProtectedRoute>} />
                         <Route path="/profile/settings" element={<ProtectedRoute><ProfileSettings /></ProtectedRoute>} />
-                        <Route
-                          path="/settings"
-                          element={
-                            <ProtectedRoute>
-                              <Navigate to="/profile/settings" replace />
-                            </ProtectedRoute>
-                          }
-                        />
+                        <Route path="/settings" element={<Navigate to="/profile/settings" replace />} />
+
+                        {/* Student & Partner Messaging */}
+                        <Route path="/student/messages" element={<ProtectedRoute allowedRoles={["student"]}><Messages /></ProtectedRoute>} />
                         <Route path="/partner/messages" element={<ProtectedRoute allowedRoles={["partner"]}><PartnerMessages /></ProtectedRoute>} />
                         <Route path="/partner/offers-cas" element={<ProtectedRoute allowedRoles={["partner","admin"]}><PartnerOffersCAS /></ProtectedRoute>} />
-                        <Route path="/student/messages" element={<ProtectedRoute allowedRoles={["student"]}><Messages /></ProtectedRoute>} />
-                        <Route path="/dashboard/messages" element={<ProtectedRoute allowedRoles={["agent","staff","admin"]}><StaffMessages /></ProtectedRoute>} />
-                        <Route path="/dashboard/tasks" element={<ProtectedRoute allowedRoles={["staff","admin","agent"]}><StaffTasks /></ProtectedRoute>} />
-                        <Route path="/dashboard/students" element={<ProtectedRoute allowedRoles={["staff","admin"]}><StaffStudents /></ProtectedRoute>} />
->>>>>>> a84aef7c
-                        <Route path="/dashboard/reports" element={<ProtectedRoute allowedRoles={["staff","admin"]}><StaffReports /></ProtectedRoute>} />
-
-                        {/* ✅ University Dashboard Nested Routes */}
+
+                        {/* University Dashboard */}
                         <Route path="/university" element={<ProtectedRoute allowedRoles={["partner","admin"]}><UniversityDashboardShell /></ProtectedRoute>}>
                           <Route index element={<UniversityOverview />} />
                           <Route path="applications" element={<UniversityApplications />} />
@@ -307,14 +280,8 @@
                           <Route path="programs" element={<UniversityPrograms />} />
                         </Route>
 
-                        <Route
-                          path="/admin"
-                          element={
-                            <ProtectedRoute allowedRoles={["admin"]}>
-                              <AdminLayout />
-                            </ProtectedRoute>
-                          }
-                        >
+                        {/* Admin Dashboard */}
+                        <Route path="/admin" element={<ProtectedRoute allowedRoles={["admin"]}><AdminLayout /></ProtectedRoute>}>
                           <Route index element={<Navigate to="/admin/overview" replace />} />
                           <Route path="overview" element={<AdminOverview />} />
                           <Route path="users" element={<AdminUsers />} />
@@ -328,7 +295,7 @@
                           <Route path="logs" element={<AdminLogsPage />} />
                         </Route>
 
-                        {/* ✅ 404 Fallback */}
+                        {/* 404 fallback */}
                         <Route path="*" element={<PublicLayout><NotFound /></PublicLayout>} />
                       </Routes>
                     </div>
