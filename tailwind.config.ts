import type { Config } from "tailwindcss";
<<<<<<< HEAD
import tailwindcssAnimate from "tailwindcss-animate";
=======
import animate from "tailwindcss-animate";
>>>>>>> 0def70a5

export default {
  darkMode: ["class"],
  content: ["./pages/**/*.{ts,tsx}", "./components/**/*.{ts,tsx}", "./app/**/*.{ts,tsx}", "./src/**/*.{ts,tsx}"],
  prefix: "",
  theme: {
    container: {
      center: true,
      padding: "2rem",
      screens: {
        "2xl": "1400px",
      },
    },
    extend: {
      colors: {
        border: "hsl(var(--border))",
        input: "hsl(var(--input))",
        ring: "hsl(var(--ring))",
        background: "hsl(var(--background))",
        foreground: "hsl(var(--foreground))",
        primary: {
          DEFAULT: "hsl(var(--primary))",
          foreground: "hsl(var(--primary-foreground))",
          hover: "hsl(var(--primary-hover))",
        },
        secondary: {
          DEFAULT: "hsl(var(--secondary))",
          foreground: "hsl(var(--secondary-foreground))",
        },
        destructive: {
          DEFAULT: "hsl(var(--destructive))",
          foreground: "hsl(var(--destructive-foreground))",
        },
        muted: {
          DEFAULT: "hsl(var(--muted))",
          foreground: "hsl(var(--muted-foreground))",
        },
        accent: {
          DEFAULT: "hsl(var(--accent))",
          foreground: "hsl(var(--accent-foreground))",
        },
        popover: {
          DEFAULT: "hsl(var(--popover))",
          foreground: "hsl(var(--popover-foreground))",
        },
        card: {
          DEFAULT: "hsl(var(--card))",
          foreground: "hsl(var(--card-foreground))",
        },
        success: {
          DEFAULT: "hsl(var(--success))",
          foreground: "hsl(var(--success-foreground))",
          light: "hsl(var(--success-light))",
        },
        warning: {
          DEFAULT: "hsl(var(--warning))",
          foreground: "hsl(var(--warning-foreground))",
          light: "hsl(var(--warning-light))",
        },
        info: {
          DEFAULT: "hsl(var(--info))",
          foreground: "hsl(var(--info-foreground))",
          light: "hsl(var(--info-light))",
        },
        sidebar: {
          DEFAULT: "hsl(var(--sidebar-background))",
          foreground: "hsl(var(--sidebar-foreground))",
          primary: "hsl(var(--sidebar-primary))",
          "primary-foreground": "hsl(var(--sidebar-primary-foreground))",
          accent: "hsl(var(--sidebar-accent))",
          "accent-foreground": "hsl(var(--sidebar-accent-foreground))",
          border: "hsl(var(--sidebar-border))",
          ring: "hsl(var(--sidebar-ring))",
        },
      },
      backgroundImage: {
        'gradient-hero': 'var(--gradient-hero)',
        'gradient-subtle': 'var(--gradient-subtle)',
      },
      boxShadow: {
        'sm': 'var(--shadow-sm)',
        'md': 'var(--shadow-md)',
        'lg': 'var(--shadow-lg)',
        'card': 'var(--shadow-card)',
      },
      borderRadius: {
        lg: "var(--radius)",
        md: "calc(var(--radius) - 2px)",
        sm: "calc(var(--radius) - 4px)",
      },
      keyframes: {
        "accordion-down": {
          from: {
            height: "0",
          },
          to: {
            height: "var(--radix-accordion-content-height)",
          },
        },
        "accordion-up": {
          from: {
            height: "var(--radix-accordion-content-height)",
          },
          to: {
            height: "0",
          },
        },
      },
      animation: {
        "accordion-down": "accordion-down 0.2s ease-out",
        "accordion-up": "accordion-up 0.2s ease-out",
      },
    },
  },
<<<<<<< HEAD
  plugins: [tailwindcssAnimate],
=======
  plugins: [animate],
>>>>>>> 0def70a5
} satisfies Config;<|MERGE_RESOLUTION|>--- conflicted
+++ resolved
@@ -1,13 +1,14 @@
 import type { Config } from "tailwindcss";
-<<<<<<< HEAD
-import tailwindcssAnimate from "tailwindcss-animate";
-=======
 import animate from "tailwindcss-animate";
->>>>>>> 0def70a5
 
 export default {
   darkMode: ["class"],
-  content: ["./pages/**/*.{ts,tsx}", "./components/**/*.{ts,tsx}", "./app/**/*.{ts,tsx}", "./src/**/*.{ts,tsx}"],
+  content: [
+    "./pages/**/*.{ts,tsx}",
+    "./components/**/*.{ts,tsx}",
+    "./app/**/*.{ts,tsx}",
+    "./src/**/*.{ts,tsx}",
+  ],
   prefix: "",
   theme: {
     container: {
@@ -80,14 +81,14 @@
         },
       },
       backgroundImage: {
-        'gradient-hero': 'var(--gradient-hero)',
-        'gradient-subtle': 'var(--gradient-subtle)',
+        "gradient-hero": "var(--gradient-hero)",
+        "gradient-subtle": "var(--gradient-subtle)",
       },
       boxShadow: {
-        'sm': 'var(--shadow-sm)',
-        'md': 'var(--shadow-md)',
-        'lg': 'var(--shadow-lg)',
-        'card': 'var(--shadow-card)',
+        sm: "var(--shadow-sm)",
+        md: "var(--shadow-md)",
+        lg: "var(--shadow-lg)",
+        card: "var(--shadow-card)",
       },
       borderRadius: {
         lg: "var(--radius)",
@@ -96,20 +97,12 @@
       },
       keyframes: {
         "accordion-down": {
-          from: {
-            height: "0",
-          },
-          to: {
-            height: "var(--radix-accordion-content-height)",
-          },
+          from: { height: "0" },
+          to: { height: "var(--radix-accordion-content-height)" },
         },
         "accordion-up": {
-          from: {
-            height: "var(--radix-accordion-content-height)",
-          },
-          to: {
-            height: "0",
-          },
+          from: { height: "var(--radix-accordion-content-height)" },
+          to: { height: "0" },
         },
       },
       animation: {
@@ -118,9 +111,5 @@
       },
     },
   },
-<<<<<<< HEAD
-  plugins: [tailwindcssAnimate],
-=======
   plugins: [animate],
->>>>>>> 0def70a5
 } satisfies Config;